#!/usr/bin/env python3
# Copyright (c) 2014-2016 The Bitcoin Core developers
# Distributed under the MIT software license, see the accompanying
# file COPYING or http://www.opensource.org/licenses/mit-license.php.
"""Run regression test suite.

This module calls down into individual test cases via subprocess. It will
forward all unrecognized arguments onto the individual test scripts, other
than:

Functional tests are disabled on Windows by default. Use --force to run them anyway.
    - `-win`: signal that this is running in a Windows environment, and we
      should run the tests.
    - `--coverage`: this generates a basic coverage report for the RPC
      interface.

For a description of arguments recognized by test scripts, see
`test/functional/test_framework/test_framework.py:BitcoinTestFramework.main`.

"""

import os
import time
import shutil
import sys
import subprocess
import tempfile
import re
import logging

sys.path.append("qa/pull-tester/")
from tests_config import *

BOLD = ("","")
if os.name == 'posix':
    # primitive formatting on supported
    # terminal via ANSI escape sequences:
    BOLD = ('\033[0m', '\033[1m')

RPC_TESTS_DIR = SRCDIR + '/qa/rpc-tests/'

#If imported values are not defined then set to zero (or disabled)
if 'ENABLE_WALLET' not in vars():
    ENABLE_WALLET=0
if 'ENABLE_BITCOIND' not in vars():
    ENABLE_BITCOIND=0
if 'ENABLE_UTILS' not in vars():
    ENABLE_UTILS=0
if 'ENABLE_ZMQ' not in vars():
    ENABLE_ZMQ=0

ENABLE_COVERAGE=0

#Create a set to store arguments and create the passon string
opts = set()
passon_args = []
PASSON_REGEX = re.compile("^--")
PARALLEL_REGEX = re.compile('^-parallel=')

print_help = False
run_parallel = 4

for arg in sys.argv[1:]:
    if arg == "--help" or arg == "-h" or arg == "-?":
        print_help = True
        break
    if arg == '--coverage':
        ENABLE_COVERAGE = 1
    elif PASSON_REGEX.match(arg):
        passon_args.append(arg)
    elif PARALLEL_REGEX.match(arg):
        run_parallel = int(arg.split(sep='=', maxsplit=1)[1])
    else:
        opts.add(arg)

#Set env vars
if "BITCOIND" not in os.environ:
    os.environ["BITCOIND"] = BUILDDIR + '/src/bitcoind' + EXEEXT

if EXEEXT == ".exe" and "-win" not in opts:
    # https://github.com/bitcoin/bitcoin/commit/d52802551752140cf41f0d9a225a43e84404d3e9
    # https://github.com/bitcoin/bitcoin/pull/5677#issuecomment-136646964
    print("Win tests currently disabled by default.  Use -win option to enable")
    sys.exit(0)

if not (ENABLE_WALLET == 1 and ENABLE_UTILS == 1 and ENABLE_BITCOIND == 1):
    print("No rpc tests to run. Wallet, utils, and bitcoind must all be enabled")
    sys.exit(0)

# python3-zmq may not be installed. Handle this gracefully and with some helpful info
if ENABLE_ZMQ:
    try:
        import zmq
    except ImportError:
        print("ERROR: \"import zmq\" failed. Set ENABLE_ZMQ=0 or "
              "to run zmq tests, see dependency info in /qa/README.md.")
        # ENABLE_ZMQ=0
        raise

testScripts = [
    # longest test should go first, to favor running tests in parallel
    'wallet-hd.py',
    'walletbackup.py',
    # vv Tests less than 5m vv
    'p2p-fullblocktest.py',
    'fundrawtransaction.py',
    'p2p-compactblocks.py',
    'segwit.py',
    # vv Tests less than 2m vv
    'wallet.py',
    'wallet-accounts.py',
    'p2p-segwit.py',
    'wallet-dump.py',
    'listtransactions.py',
    # vv Tests less than 60s vv
    'sendheaders.py',
    'zapwallettxes.py',
    'importmulti.py',
    'mempool_limit.py',
    'merkle_blocks.py',
    'receivedby.py',
    'abandonconflict.py',
    'bip68-112-113-p2p.py',
    'rawtransactions.py',
    'reindex.py',
    # vv Tests less than 30s vv
    'mempool_resurrect_test.py',
    'txn_doublespend.py --mineblock',
    'txn_clone.py',
    'getchaintips.py',
    'rest.py',
    'mempool_spendcoinbase.py',
    'mempool_reorg.py',
    'httpbasics.py',
    'multi_rpc.py',
    'proxy_test.py',
    'signrawtransactions.py',
    'nodehandling.py',
    'decodescript.py',
    'blockchain.py',
    'disablewallet.py',
    'keypool.py',
    'p2p-mempool.py',
    'prioritise_transaction.py',
    'invalidblockrequest.py',
    'invalidtxrequest.py',
    'p2p-versionbits-warning.py',
    'preciousblock.py',
    'importprunedfunds.py',
    'signmessages.py',
    'nulldummy.py',
    'import-rescan.py',
    'bumpfee.py',
    'rpcnamedargs.py',
    'listsinceblock.py',
]
if ENABLE_ZMQ:
    testScripts.append('zmq_test.py')

testScriptsExt = [
    # call test_runner.py with -nozmq to explicitly exclude these tests.
<<<<<<< HEAD
=======
    'zmq_test.py']

EXTENDED_SCRIPTS = [
    # These tests are not run by the travis build process.
    # Longest test should go first, to favor running tests in parallel
>>>>>>> 94f0c891
    'pruning.py',
    # vv Tests less than 20m vv
    'smartfees.py',
    # vv Tests less than 5m vv
    'maxuploadtarget.py',
    'mempool_packages.py',
    # vv Tests less than 2m vv
    'bip68-sequence.py',
    'getblocktemplate_longpoll.py',
    # vv Tests less than 60s vv
    'bip9-softforks.py',
    'p2p-feefilter.py',
    'rpcbind_test.py',
    # vv Tests less than 30s vv
    'assumevalid.py',
    'bip65-cltv.py',
    'bip65-cltv-p2p.py',
    'bipdersig-p2p.py',
    'bipdersig.py',
    'getblocktemplate_proposals.py',
    'txn_doublespend.py',
    'txn_clone.py --mineblock',
    'forknotify.py',
    'invalidateblock.py',
    'maxblocksinflight.py',
    'p2p-acceptblock.py',
    'replace-by-fee.py',
]

<<<<<<< HEAD
    parser.add_argument('--exclude', '-x', help='specify a comma-seperated-list of scripts to exclude. Do not include the .py extension in the name.')
def runtests():
    test_list = []
    if '-extended' in opts:
        test_list = testScripts + testScriptsExt
    elif len(opts) == 0 or (len(opts) == 1 and "-win" in opts):
        test_list = testScripts
    config.read_file(open(os.path.dirname(__file__) + "/config.ini"))
=======
ALL_SCRIPTS = BASE_SCRIPTS + ZMQ_SCRIPTS + EXTENDED_SCRIPTS

NON_SCRIPTS = [
    # These are python files that live in the functional tests directory, but are not test scripts.
    "combine_logs.py",
    "create_cache.py",
    "test_runner.py",
]

def main():
    # Parse arguments and pass through unrecognised args
    parser = argparse.ArgumentParser(add_help=False,
                                     usage='%(prog)s [test_runner.py options] [script options] [scripts]',
                                     description=__doc__,
                                     epilog='''
    Help text and arguments for individual test script:''',
                                     formatter_class=argparse.RawTextHelpFormatter)
    parser.add_argument('--coverage', action='store_true', help='generate a basic coverage report for the RPC interface')
    parser.add_argument('--exclude', '-x', help='specify a comma-seperated-list of scripts to exclude. Do not include the .py extension in the name.')
    parser.add_argument('--extended', action='store_true', help='run the extended test suite in addition to the basic tests')
    parser.add_argument('--force', '-f', action='store_true', help='run tests even on platforms where they are disabled by default (e.g. windows).')
    parser.add_argument('--help', '-h', '-?', action='store_true', help='print help text and exit')
    parser.add_argument('--jobs', '-j', type=int, default=4, help='how many test scripts to run in parallel. Default=4.')
    parser.add_argument('--quiet', '-q', action='store_true', help='only print results summary and failure logs')
    parser.add_argument('--nozmq', action='store_true', help='do not run the zmq tests')
    args, unknown_args = parser.parse_known_args()

    # Create a set to store arguments and create the passon string
    tests = set(arg for arg in unknown_args if arg[:2] != "--")
    passon_args = [arg for arg in unknown_args if arg[:2] == "--"]

    # Read config generated by configure.
    config = configparser.ConfigParser()
    config.read_file(open(os.path.dirname(__file__) + "/config.ini"))

    # Set up logging
    logging_level = logging.INFO if args.quiet else logging.DEBUG
    logging.basicConfig(format='%(message)s', level=logging_level)

    enable_wallet = config["components"].getboolean("ENABLE_WALLET")
    enable_utils = config["components"].getboolean("ENABLE_UTILS")
    enable_bitcoind = config["components"].getboolean("ENABLE_BITCOIND")
    enable_zmq = config["components"].getboolean("ENABLE_ZMQ") and not args.nozmq

    if config["environment"]["EXEEXT"] == ".exe" and not args.force:
        # https://github.com/bitcoin/bitcoin/commit/d52802551752140cf41f0d9a225a43e84404d3e9
        # https://github.com/bitcoin/bitcoin/pull/5677#issuecomment-136646964
        print("Tests currently disabled on Windows by default. Use --force option to enable")
        sys.exit(0)

    if not (enable_wallet and enable_utils and enable_bitcoind):
>>>>>>> 94f0c891
        print("No functional tests to run. Wallet, utils, and bitcoind must all be enabled")
                  "To run zmq tests, see dependency info in /test/README.md.")
    else:
        for t in testScripts + testScriptsExt:
            if t in opts or re.sub(".py$", "", t) in opts:
                test_list.append(t)

    # Remove the test cases that the user has explicitly asked to exclude.
    if args.exclude:
        for exclude_test in args.exclude.split(','):
            if exclude_test + ".py" in test_list:
                test_list.remove(exclude_test + ".py")

    if not test_list:
        print("No valid test scripts specified. Check that your test is in one "
              "of the test lists in test_runner.py, or run test_runner.py with no arguments to run all tests")
        sys.exit(0)

<<<<<<< HEAD
        # Print help for test_runner.py, then print help of the first script and exit.
        subprocess.check_call((config["environment"]["SRCDIR"] + '/test/functional/' + test_list[0]).split() + ['-h'])
        sys.exit(0)

    coverage = None
=======
    if args.help:
        # Print help for test_runner.py, then print help of the first script (with args removed) and exit.
        parser.print_help()
        subprocess.check_call([(config["environment"]["SRCDIR"] + '/test/functional/' + test_list[0].split()[0])] + ['-h'])
        sys.exit(0)

    check_script_list(config["environment"]["SRCDIR"])

    run_tests(test_list, config["environment"]["SRCDIR"], config["environment"]["BUILDDIR"], config["environment"]["EXEEXT"], args.jobs, args.coverage, passon_args)

def run_tests(test_list, src_dir, build_dir, exeext, jobs=1, enable_coverage=False, args=[]):
    BOLD = ("","")
    if os.name == 'posix':
        # primitive formatting on supported
        # terminal via ANSI escape sequences:
        BOLD = ('\033[0m', '\033[1m')

    #Set env vars
    if "BITCOIND" not in os.environ:
        os.environ["BITCOIND"] = build_dir + '/src/bitcoind' + exeext
>>>>>>> 94f0c891

    if ENABLE_COVERAGE:
    tests_dir = src_dir + '/test/functional/'
    flags = ["--srcdir={}/src".format(build_dir)] + args
    flags.append("--cachedir=%s/test/cache" % build_dir)
        coverage = RPCCoverage()
<<<<<<< HEAD
        print("Initializing coverage directory at %s\n" % coverage.dir)
    flags = ["--srcdir=%s/src" % BUILDDIR] + passon_args
    flags.append("--cachedir=%s/qa/cache" % BUILDDIR)
    if coverage:
        flags.append(coverage.flag)
=======
        flags.append(coverage.flag)
        logging.debug("Initializing coverage directory at %s" % coverage.dir)
    else:
        coverage = None
>>>>>>> 94f0c891

    if len(test_list) > 1 and run_parallel > 1:
        # Populate cache
        subprocess.check_output([RPC_TESTS_DIR + 'create_cache.py'] + flags)

    #Run Tests
    max_len_name = len(max(test_list, key=len))
    time_sum = 0
    time0 = time.time()
    job_queue = RPCTestHandler(run_parallel, test_list, flags)
    job_queue = TestHandler(jobs, tests_dir, test_list, flags)
<<<<<<< HEAD
    results = BOLD[1] + "%s | %s | %s\n\n" % ("TEST".ljust(max_len_name), "STATUS ", "DURATION") + BOLD[0]
    all_passed = True
=======

    max_len_name = len(max(test_list, key=len))
    results = "\n" + BOLD[1] + "%s | %s | %s\n\n" % ("TEST".ljust(max_len_name), "STATUS ", "DURATION") + BOLD[0]
>>>>>>> 94f0c891
    for _ in range(len(test_list)):
        (name, stdout, stderr, status, duration) = job_queue.get_next()
        all_passed = all_passed and status != "Failed"
        time_sum += duration

<<<<<<< HEAD
        print('\n' + BOLD[1] + name + BOLD[0] + ":")
        print('' if status == "Passed" else stdout + '\n', end='')
        print('' if stderr == '' else 'stderr:\n' + stderr + '\n', end='')
        print("Status: %s%s%s, Duration: %s s\n" % (BOLD[1], status, BOLD[0], duration))
=======
        if status == "Passed":
            logging.debug("\n%s%s%s passed, Duration: %s s" % (BOLD[1], name, BOLD[0], duration))
        elif status == "Skipped":
            logging.debug("\n%s%s%s skipped" % (BOLD[1], name, BOLD[0]))
        else:
            print("\n%s%s%s failed, Duration: %s s\n" % (BOLD[1], name, BOLD[0], duration))
            print(BOLD[1] + 'stdout:\n' + BOLD[0] + stdout + '\n')
            print(BOLD[1] + 'stderr:\n' + BOLD[0] + stderr + '\n')

>>>>>>> 94f0c891
        results += "%s | %s | %s s\n" % (name.ljust(max_len_name), status.ljust(7), duration)
        print("Pass: %s%s%s, Duration: %s s\n" % (BOLD[1], passed, BOLD[0], duration))
    results += BOLD[1] + "\n%s | %s | %s s (accumulated)" % ("ALL".ljust(max_len_name), str(all_passed).ljust(7), time_sum) + BOLD[0]
    print(results)
    print("\nRuntime: %s s" % (int(time.time() - time0)))

    if coverage:
        coverage.report_rpc_coverage()

        logging.debug("Cleaning up coverage data")
        coverage.cleanup()

    sys.exit(not all_passed)

class TestHandler:
    """
    Trigger the testscrips passed in via the list.
    """

    def __init__(self, num_tests_parallel, test_list=None, flags=None):
        assert(num_tests_parallel >= 1)
        self.num_jobs = num_tests_parallel
        self.test_list = test_list
        self.flags = flags
        self.num_running = 0
        # In case there is a graveyard of zombie bitcoinds, we can apply a
        # pseudorandom offset to hopefully jump over them.
        # (625 is PORT_RANGE/MAX_NODES)
        self.portseed_offset = int(time.time() * 1000) % 625
        self.jobs = []

    def get_next(self):
        while self.num_running < self.num_jobs and self.test_list:
            # Add tests
            self.num_running += 1
            t = self.test_list.pop(0)
            port_seed = ["--portseed={}".format(len(self.test_list) + self.portseed_offset)]
            log_stdout = tempfile.SpooledTemporaryFile(max_size=2**16)
            log_stderr = tempfile.SpooledTemporaryFile(max_size=2**16)
            test_argv = t.split()
            self.jobs.append((t,
                              time.time(),
<<<<<<< HEAD
                              subprocess.Popen((RPC_TESTS_DIR + t).split() + self.flags + port_seed,
=======
                              subprocess.Popen([self.tests_dir + test_argv[0]] + test_argv[1:] + self.flags + port_seed,
>>>>>>> 94f0c891
                                               universal_newlines=True,
                                               stdout=log_stdout,
                                               stderr=log_stderr),
                              log_stdout,
                              log_stderr))
        if not self.jobs:
            raise IndexError('pop from empty list')
        while True:
            # Return first proc that finishes
            time.sleep(.5)
            for j in self.jobs:
                (name, time0, proc, log_out, log_err) = j
                if proc.poll() is not None:
                    log_out.seek(0), log_err.seek(0)
                    [stdout, stderr] = [l.read().decode('utf-8') for l in (log_out, log_err)]
                    log_out.close(), log_err.close()
                    if proc.returncode == TEST_EXIT_PASSED and stderr == "":
                        status = "Passed"
                    elif proc.returncode == TEST_EXIT_SKIPPED:
                        status = "Skipped"
                    else:
                        status = "Failed"
                    self.num_running -= 1
                    self.jobs.remove(j)
                    return name, stdout, stderr, status, int(time.time() - time0)
            print('.', end='', flush=True)

def check_script_list(src_dir):
    """Check scripts directory.

    Check that there are no scripts in the functional tests directory which are
    not being run by pull-tester.py."""
    script_dir = src_dir + '/test/functional/'
    python_files = set([t for t in os.listdir(script_dir) if t[-3:] == ".py"])
    missed_tests = list(python_files - set(map(lambda x: x.split()[0], ALL_SCRIPTS + NON_SCRIPTS)))
    if len(missed_tests) != 0:
        print("The following scripts are not being run:" + str(missed_tests))
        print("Check the test lists in test_runner.py")
        sys.exit(1)

class RPCCoverage(object):
    """
    Coverage reporting utilities for test_runner.

    Coverage calculation works by having each test script subprocess write
    coverage files into a particular directory. These files contain the RPC
    commands invoked during testing, as well as a complete listing of RPC
    commands per `bitcoin-cli help` (`rpc_interface.txt`).

    After all tests complete, the commands run are combined and diff'd against
    the complete list to calculate uncovered RPC commands.

    See also: test/functional/test_framework/coverage.py

    """
    def __init__(self):
        self.dir = tempfile.mkdtemp(prefix="coverage")
        self.flag = '--coveragedir=%s' % self.dir

    def report_rpc_coverage(self):
        """
        Print out RPC commands that were unexercised by tests.

        """
        uncovered = self._get_uncovered_rpc_commands()

        if uncovered:
            print("Uncovered RPC commands:")
            print("".join(("  - %s\n" % i) for i in sorted(uncovered)))
        else:
            print("All RPC commands covered.")

    def cleanup(self):
        return shutil.rmtree(self.dir)

    def _get_uncovered_rpc_commands(self):
        """
        Return a set of currently untested RPC commands.

        """
        # This is shared from `test/functional/test-framework/coverage.py`
        REFERENCE_FILENAME = 'rpc_interface.txt'
        COVERAGE_FILE_PREFIX = 'coverage.'

        coverage_ref_filename = os.path.join(self.dir, REFERENCE_FILENAME)
        coverage_filenames = set()
        all_cmds = set()
        covered_cmds = set()

        if not os.path.isfile(coverage_ref_filename):
            raise RuntimeError("No coverage reference found")

        with open(coverage_ref_filename, 'r') as f:
            all_cmds.update([i.strip() for i in f.readlines()])

        for root, dirs, files in os.walk(self.dir):
            for filename in files:
                if filename.startswith(COVERAGE_FILE_PREFIX):
                    coverage_filenames.add(os.path.join(root, filename))

        for filename in coverage_filenames:
            with open(filename, 'r') as f:
                covered_cmds.update([i.strip() for i in f.readlines()])

        return all_cmds - covered_cmds


if __name__ == '__main__':
    runtests()<|MERGE_RESOLUTION|>--- conflicted
+++ resolved
@@ -5,20 +5,17 @@
 """Run regression test suite.
 
 This module calls down into individual test cases via subprocess. It will
-forward all unrecognized arguments onto the individual test scripts, other
-than:
+forward all unrecognized arguments onto the individual test scripts.
 
 Functional tests are disabled on Windows by default. Use --force to run them anyway.
-    - `-win`: signal that this is running in a Windows environment, and we
-      should run the tests.
-    - `--coverage`: this generates a basic coverage report for the RPC
-      interface.
 
 For a description of arguments recognized by test scripts, see
 `test/functional/test_framework/test_framework.py:BitcoinTestFramework.main`.
 
 """
 
+import argparse
+import configparser
 import os
 import time
 import shutil
@@ -28,77 +25,12 @@
 import re
 import logging
 
-sys.path.append("qa/pull-tester/")
-from tests_config import *
-
-BOLD = ("","")
-if os.name == 'posix':
-    # primitive formatting on supported
-    # terminal via ANSI escape sequences:
-    BOLD = ('\033[0m', '\033[1m')
-
-RPC_TESTS_DIR = SRCDIR + '/qa/rpc-tests/'
-
-#If imported values are not defined then set to zero (or disabled)
-if 'ENABLE_WALLET' not in vars():
-    ENABLE_WALLET=0
-if 'ENABLE_BITCOIND' not in vars():
-    ENABLE_BITCOIND=0
-if 'ENABLE_UTILS' not in vars():
-    ENABLE_UTILS=0
-if 'ENABLE_ZMQ' not in vars():
-    ENABLE_ZMQ=0
-
-ENABLE_COVERAGE=0
-
-#Create a set to store arguments and create the passon string
-opts = set()
-passon_args = []
-PASSON_REGEX = re.compile("^--")
-PARALLEL_REGEX = re.compile('^-parallel=')
-
-print_help = False
-run_parallel = 4
-
-for arg in sys.argv[1:]:
-    if arg == "--help" or arg == "-h" or arg == "-?":
-        print_help = True
-        break
-    if arg == '--coverage':
-        ENABLE_COVERAGE = 1
-    elif PASSON_REGEX.match(arg):
-        passon_args.append(arg)
-    elif PARALLEL_REGEX.match(arg):
-        run_parallel = int(arg.split(sep='=', maxsplit=1)[1])
-    else:
-        opts.add(arg)
-
-#Set env vars
-if "BITCOIND" not in os.environ:
-    os.environ["BITCOIND"] = BUILDDIR + '/src/bitcoind' + EXEEXT
-
-if EXEEXT == ".exe" and "-win" not in opts:
-    # https://github.com/bitcoin/bitcoin/commit/d52802551752140cf41f0d9a225a43e84404d3e9
-    # https://github.com/bitcoin/bitcoin/pull/5677#issuecomment-136646964
-    print("Win tests currently disabled by default.  Use -win option to enable")
-    sys.exit(0)
-
-if not (ENABLE_WALLET == 1 and ENABLE_UTILS == 1 and ENABLE_BITCOIND == 1):
-    print("No rpc tests to run. Wallet, utils, and bitcoind must all be enabled")
-    sys.exit(0)
-
-# python3-zmq may not be installed. Handle this gracefully and with some helpful info
-if ENABLE_ZMQ:
-    try:
-        import zmq
-    except ImportError:
-        print("ERROR: \"import zmq\" failed. Set ENABLE_ZMQ=0 or "
-              "to run zmq tests, see dependency info in /qa/README.md.")
-        # ENABLE_ZMQ=0
-        raise
-
-testScripts = [
-    # longest test should go first, to favor running tests in parallel
+TEST_EXIT_PASSED = 0
+TEST_EXIT_SKIPPED = 77
+
+BASE_SCRIPTS= [
+    # Scripts that are run by the travis build process.
+    # Longest test should go first, to favor running tests in parallel
     'wallet-hd.py',
     'walletbackup.py',
     # vv Tests less than 5m vv
@@ -153,20 +85,17 @@
     'bumpfee.py',
     'rpcnamedargs.py',
     'listsinceblock.py',
+    'p2p-leaktests.py',
 ]
-if ENABLE_ZMQ:
-    testScripts.append('zmq_test.py')
-
-testScriptsExt = [
+
+ZMQ_SCRIPTS = [
+    # ZMQ test can only be run if bitcoin was built with zmq-enabled.
     # call test_runner.py with -nozmq to explicitly exclude these tests.
-<<<<<<< HEAD
-=======
     'zmq_test.py']
 
 EXTENDED_SCRIPTS = [
     # These tests are not run by the travis build process.
     # Longest test should go first, to favor running tests in parallel
->>>>>>> 94f0c891
     'pruning.py',
     # vv Tests less than 20m vv
     'smartfees.py',
@@ -176,6 +105,7 @@
     # vv Tests less than 2m vv
     'bip68-sequence.py',
     'getblocktemplate_longpoll.py',
+    'p2p-timeouts.py',
     # vv Tests less than 60s vv
     'bip9-softforks.py',
     'p2p-feefilter.py',
@@ -196,16 +126,6 @@
     'replace-by-fee.py',
 ]
 
-<<<<<<< HEAD
-    parser.add_argument('--exclude', '-x', help='specify a comma-seperated-list of scripts to exclude. Do not include the .py extension in the name.')
-def runtests():
-    test_list = []
-    if '-extended' in opts:
-        test_list = testScripts + testScriptsExt
-    elif len(opts) == 0 or (len(opts) == 1 and "-win" in opts):
-        test_list = testScripts
-    config.read_file(open(os.path.dirname(__file__) + "/config.ini"))
-=======
 ALL_SCRIPTS = BASE_SCRIPTS + ZMQ_SCRIPTS + EXTENDED_SCRIPTS
 
 NON_SCRIPTS = [
@@ -257,13 +177,36 @@
         sys.exit(0)
 
     if not (enable_wallet and enable_utils and enable_bitcoind):
->>>>>>> 94f0c891
         print("No functional tests to run. Wallet, utils, and bitcoind must all be enabled")
+        print("Rerun `configure` with -enable-wallet, -with-utils and -with-daemon and rerun make")
+        sys.exit(0)
+
+    # python3-zmq may not be installed. Handle this gracefully and with some helpful info
+    if enable_zmq:
+        try:
+            import zmq
+        except ImportError:
+            print("ERROR: \"import zmq\" failed. Use -nozmq to run without the ZMQ tests."
                   "To run zmq tests, see dependency info in /test/README.md.")
+            raise
+
+    # Build list of tests
+    if tests:
+        # Individual tests have been specified. Run specified tests that exist
+        # in the ALL_SCRIPTS list. Accept the name with or without .py extension.
+        test_list = [t for t in ALL_SCRIPTS if
+                (t in tests or re.sub(".py$", "", t) in tests)]
     else:
-        for t in testScripts + testScriptsExt:
-            if t in opts or re.sub(".py$", "", t) in opts:
-                test_list.append(t)
+        # No individual tests have been specified. Run base tests, and
+        # optionally ZMQ tests and extended tests.
+        test_list = BASE_SCRIPTS
+        if enable_zmq:
+            test_list += ZMQ_SCRIPTS
+        if args.extended:
+            test_list += EXTENDED_SCRIPTS
+            # TODO: BASE_SCRIPTS and EXTENDED_SCRIPTS are sorted by runtime
+            # (for parallel running efficiency). This combined list will is no
+            # longer sorted.
 
     # Remove the test cases that the user has explicitly asked to exclude.
     if args.exclude:
@@ -276,13 +219,6 @@
               "of the test lists in test_runner.py, or run test_runner.py with no arguments to run all tests")
         sys.exit(0)
 
-<<<<<<< HEAD
-        # Print help for test_runner.py, then print help of the first script and exit.
-        subprocess.check_call((config["environment"]["SRCDIR"] + '/test/functional/' + test_list[0]).split() + ['-h'])
-        sys.exit(0)
-
-    coverage = None
-=======
     if args.help:
         # Print help for test_runner.py, then print help of the first script (with args removed) and exit.
         parser.print_help()
@@ -303,55 +239,37 @@
     #Set env vars
     if "BITCOIND" not in os.environ:
         os.environ["BITCOIND"] = build_dir + '/src/bitcoind' + exeext
->>>>>>> 94f0c891
-
-    if ENABLE_COVERAGE:
+
     tests_dir = src_dir + '/test/functional/'
+
     flags = ["--srcdir={}/src".format(build_dir)] + args
     flags.append("--cachedir=%s/test/cache" % build_dir)
+
+    if enable_coverage:
         coverage = RPCCoverage()
-<<<<<<< HEAD
-        print("Initializing coverage directory at %s\n" % coverage.dir)
-    flags = ["--srcdir=%s/src" % BUILDDIR] + passon_args
-    flags.append("--cachedir=%s/qa/cache" % BUILDDIR)
-    if coverage:
-        flags.append(coverage.flag)
-=======
         flags.append(coverage.flag)
         logging.debug("Initializing coverage directory at %s" % coverage.dir)
     else:
         coverage = None
->>>>>>> 94f0c891
-
-    if len(test_list) > 1 and run_parallel > 1:
+
+    if len(test_list) > 1 and jobs > 1:
         # Populate cache
-        subprocess.check_output([RPC_TESTS_DIR + 'create_cache.py'] + flags)
+        subprocess.check_output([tests_dir + 'create_cache.py'] + flags)
 
     #Run Tests
-    max_len_name = len(max(test_list, key=len))
+    all_passed = True
     time_sum = 0
     time0 = time.time()
-    job_queue = RPCTestHandler(run_parallel, test_list, flags)
+
     job_queue = TestHandler(jobs, tests_dir, test_list, flags)
-<<<<<<< HEAD
-    results = BOLD[1] + "%s | %s | %s\n\n" % ("TEST".ljust(max_len_name), "STATUS ", "DURATION") + BOLD[0]
-    all_passed = True
-=======
 
     max_len_name = len(max(test_list, key=len))
     results = "\n" + BOLD[1] + "%s | %s | %s\n\n" % ("TEST".ljust(max_len_name), "STATUS ", "DURATION") + BOLD[0]
->>>>>>> 94f0c891
     for _ in range(len(test_list)):
         (name, stdout, stderr, status, duration) = job_queue.get_next()
         all_passed = all_passed and status != "Failed"
         time_sum += duration
 
-<<<<<<< HEAD
-        print('\n' + BOLD[1] + name + BOLD[0] + ":")
-        print('' if status == "Passed" else stdout + '\n', end='')
-        print('' if stderr == '' else 'stderr:\n' + stderr + '\n', end='')
-        print("Status: %s%s%s, Duration: %s s\n" % (BOLD[1], status, BOLD[0], duration))
-=======
         if status == "Passed":
             logging.debug("\n%s%s%s passed, Duration: %s s" % (BOLD[1], name, BOLD[0], duration))
         elif status == "Skipped":
@@ -361,9 +279,8 @@
             print(BOLD[1] + 'stdout:\n' + BOLD[0] + stdout + '\n')
             print(BOLD[1] + 'stderr:\n' + BOLD[0] + stderr + '\n')
 
->>>>>>> 94f0c891
         results += "%s | %s | %s s\n" % (name.ljust(max_len_name), status.ljust(7), duration)
-        print("Pass: %s%s%s, Duration: %s s\n" % (BOLD[1], passed, BOLD[0], duration))
+
     results += BOLD[1] + "\n%s | %s | %s s (accumulated)" % ("ALL".ljust(max_len_name), str(all_passed).ljust(7), time_sum) + BOLD[0]
     print(results)
     print("\nRuntime: %s s" % (int(time.time() - time0)))
@@ -381,9 +298,10 @@
     Trigger the testscrips passed in via the list.
     """
 
-    def __init__(self, num_tests_parallel, test_list=None, flags=None):
+    def __init__(self, num_tests_parallel, tests_dir, test_list=None, flags=None):
         assert(num_tests_parallel >= 1)
         self.num_jobs = num_tests_parallel
+        self.tests_dir = tests_dir
         self.test_list = test_list
         self.flags = flags
         self.num_running = 0
@@ -404,11 +322,7 @@
             test_argv = t.split()
             self.jobs.append((t,
                               time.time(),
-<<<<<<< HEAD
-                              subprocess.Popen((RPC_TESTS_DIR + t).split() + self.flags + port_seed,
-=======
                               subprocess.Popen([self.tests_dir + test_argv[0]] + test_argv[1:] + self.flags + port_seed,
->>>>>>> 94f0c891
                                                universal_newlines=True,
                                                stdout=log_stdout,
                                                stderr=log_stderr),
@@ -490,10 +404,10 @@
 
         """
         # This is shared from `test/functional/test-framework/coverage.py`
-        REFERENCE_FILENAME = 'rpc_interface.txt'
-        COVERAGE_FILE_PREFIX = 'coverage.'
-
-        coverage_ref_filename = os.path.join(self.dir, REFERENCE_FILENAME)
+        reference_filename = 'rpc_interface.txt'
+        coverage_file_prefix = 'coverage.'
+
+        coverage_ref_filename = os.path.join(self.dir, reference_filename)
         coverage_filenames = set()
         all_cmds = set()
         covered_cmds = set()
@@ -506,7 +420,7 @@
 
         for root, dirs, files in os.walk(self.dir):
             for filename in files:
-                if filename.startswith(COVERAGE_FILE_PREFIX):
+                if filename.startswith(coverage_file_prefix):
                     coverage_filenames.add(os.path.join(root, filename))
 
         for filename in coverage_filenames:
@@ -517,4 +431,4 @@
 
 
 if __name__ == '__main__':
-    runtests()+    main()