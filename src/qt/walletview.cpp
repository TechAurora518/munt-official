// Copyright (c) 2011-2015 The Bitcoin Core developers
// Distributed under the MIT software license, see the accompanying
// file COPYING or http://www.opensource.org/licenses/mit-license.php.
//
// File contains modifications by: The Gulden developers
// All modifications:
// Copyright (c) 2016 The Gulden developers
// Authored by: Malcolm MacLeod (mmacleod@webmail.co.za)
// Distributed under the GULDEN software license, see the accompanying
// file COPYING

#include "walletview.h"

#include "addressbookpage.h"
#include "askpassphrasedialog.h"
#include "bitcoingui.h"
#include "clientmodel.h"
#include "guiutil.h"
#include "optionsmodel.h"
#include "overviewpage.h"
#include "platformstyle.h"
#include "qt/_Gulden/receivecoinsdialog.h"
#include "sendcoinsdialog.h"
#include "signverifymessagedialog.h"
#include "transactiontablemodel.h"
#include "transactionview.h"
#include "walletmodel.h"

#include "ui_interface.h"

#include <QAction>
#include <QActionGroup>
#include <QFileDialog>
#include <QHBoxLayout>
#include <QProgressDialog>
#include <QPushButton>
#include <QVBoxLayout>
#include <QToolButton>



WalletView::WalletView(const PlatformStyle *_platformStyle, QWidget *parent):
    QStackedWidget(parent),
    clientModel(0),
    walletModel(0),
    platformStyle(_platformStyle)
{
    // Create tabs
    overviewPage = new OverviewPage(platformStyle);

    setContentsMargins( 0, 0, 0, 0);
    
    transactionsPage = new QWidget(this);
    
    QVBoxLayout *vbox = new QVBoxLayout();
    QHBoxLayout *hbox_buttons = new QHBoxLayout();
    transactionView = new TransactionView(platformStyle, this);
    transactionsPage->setObjectName("transactionView");
    transactionView->setObjectName("transactionViewTable");
    vbox->addWidget(transactionView,6);
    QPushButton *exportButton = new QPushButton(tr("&Export"), this);
    exportButton->setVisible(false);
    exportButton->setToolTip(tr("Export the data in the current tab to a file"));
    if (platformStyle->getImagesOnButtons()) {
        exportButton->setIcon(platformStyle->SingleColorIcon(":/icons/export"));
    }
    hbox_buttons->addStretch();
    hbox_buttons->addWidget(exportButton);
    vbox->addLayout(hbox_buttons);
    vbox->addStretch(1);
    
    transactionsPage->setLayout(vbox);
    transactionsPage->setContentsMargins( 0, 0, 0, 0);
    vbox->setContentsMargins( 0, 0, 0, 0);
    vbox->setSpacing(0);
   
    

    receiveCoinsPage = new ReceiveCoinsDialog(platformStyle);
    sendCoinsPage = new SendCoinsDialog(platformStyle);

    usedSendingAddressesPage = new AddressBookPage(platformStyle, AddressBookPage::ForEditing, AddressBookPage::SendingTab, this);
    usedReceivingAddressesPage = new AddressBookPage(platformStyle, AddressBookPage::ForEditing, AddressBookPage::ReceivingTab, this);

    addWidget(overviewPage);
    addWidget(transactionsPage);
    addWidget(receiveCoinsPage);
    addWidget(sendCoinsPage);

    // Clicking on a transaction on the overview pre-selects the transaction on the transaction history page
    connect(overviewPage, SIGNAL(transactionClicked(QModelIndex)), transactionView, SLOT(focusTransaction(QModelIndex)));
    connect(overviewPage, SIGNAL(outOfSyncWarningClicked()), this, SLOT(requestedSyncWarningInfo()));

    // Double-clicking on a transaction on the transaction history page shows details
    connect(transactionView, SIGNAL(doubleClicked(QModelIndex)), transactionView, SLOT(showDetails()));

    // Clicking on "Export" allows to export the transaction list
    connect(exportButton, SIGNAL(clicked()), transactionView, SLOT(exportClicked()));

    // Pass through messages from sendCoinsPage
    connect(sendCoinsPage, SIGNAL(message(QString,QString,unsigned int)), this, SIGNAL(message(QString,QString,unsigned int)));
    // Pass through messages from transactionView
    connect(transactionView, SIGNAL(message(QString,QString,unsigned int)), this, SIGNAL(message(QString,QString,unsigned int)));
}

WalletView::~WalletView()
{
}

void WalletView::setBitcoinGUI(BitcoinGUI *gui)
{
    if (gui)
    {
        // Clicking on a transaction on the overview page simply sends you to transaction history page
        connect(overviewPage, SIGNAL(transactionClicked(QModelIndex)), gui, SLOT(gotoHistoryPage()));

        // Receive and report messages
        connect(this, SIGNAL(message(QString,QString,unsigned int)), gui, SLOT(message(QString,QString,unsigned int)));

        // Pass through encryption status changed signals
        connect(this, SIGNAL(encryptionStatusChanged(int)), gui, SLOT(setEncryptionStatus(int)));

        // Pass through transaction notifications
<<<<<<< HEAD
        connect(this, SIGNAL(incomingTransaction(QString,int,CAmount,CAmount,QString,QString,QString,QString)), gui, SLOT(incomingTransaction(QString,int,CAmount,CAmount,QString,QString,QString,QString)));
=======
        connect(this, SIGNAL(incomingTransaction(QString,int,CAmount,QString,QString,QString)), gui, SLOT(incomingTransaction(QString,int,CAmount,QString,QString,QString)));

        // Connect HD enabled state signal 
        connect(this, SIGNAL(hdEnabledStatusChanged(int)), gui, SLOT(setHDStatus(int)));
>>>>>>> a1162a36
    }
}

void WalletView::setClientModel(ClientModel *_clientModel)
{
    this->clientModel = _clientModel;

    overviewPage->setClientModel(_clientModel);
    sendCoinsPage->setClientModel(_clientModel);
}

void WalletView::setWalletModel(WalletModel *_walletModel)
{
    this->walletModel = _walletModel;

    // Put transaction list in tabs
    transactionView->setModel(_walletModel);
    overviewPage->setWalletModel(_walletModel);
    receiveCoinsPage->setModel(_walletModel);
    sendCoinsPage->setModel(_walletModel);
    usedReceivingAddressesPage->setModel(_walletModel->getAddressTableModel());
    usedSendingAddressesPage->setModel(_walletModel->getAddressTableModel());

    if (_walletModel)
    {
        // Receive and pass through messages from wallet model
        connect(_walletModel, SIGNAL(message(QString,QString,unsigned int)), this, SIGNAL(message(QString,QString,unsigned int)));

        // Handle changes in encryption status
        connect(_walletModel, SIGNAL(encryptionStatusChanged(int)), this, SIGNAL(encryptionStatusChanged(int)));
        updateEncryptionStatus();

        // update HD status
        Q_EMIT hdEnabledStatusChanged(_walletModel->hdEnabled());

        // Balloon pop-up for new transaction
        connect(_walletModel->getTransactionTableModel(), SIGNAL(rowsInserted(QModelIndex,int,int)),
                this, SLOT(processNewTransaction(QModelIndex,int,int)));

        // Ask for passphrase if needed
        connect(_walletModel, SIGNAL(requireUnlock()), this, SLOT(unlockWallet()));

        // Show progress dialog
<<<<<<< HEAD
        //connect(walletModel, SIGNAL(showProgress(QString,int)), this, SLOT(showProgress(QString,int)));
=======
        connect(_walletModel, SIGNAL(showProgress(QString,int)), this, SLOT(showProgress(QString,int)));
>>>>>>> a1162a36
    }
}

void WalletView::processNewTransaction(const QModelIndex& parent, int start, int end)
{
    // Prevent balloon-spam when initial block download is in progress
    if (!walletModel || !clientModel || clientModel->inInitialBlockDownload())
        return;

    TransactionTableModel *ttm = walletModel->getTransactionTableModel();
    if (!ttm || ttm->processingQueuedTransactions())
        return;

    for(int idx = start; idx<=end; ++idx )
    {
        QString date = ttm->index(idx, TransactionTableModel::Date, parent).data().toString();
        qint64 amountReceived = ttm->index(idx, TransactionTableModel::AmountReceived, parent).data(Qt::EditRole).toULongLong();
        qint64 amountSent = ttm->index(idx, TransactionTableModel::AmountSent, parent).data(Qt::EditRole).toULongLong();
        QString type = ttm->index(idx, TransactionTableModel::Type, parent).data().toString();
        QModelIndex index = ttm->index(idx, 0, parent);
        QString address = ttm->data(index, TransactionTableModel::AddressRole).toString();
        QString label = ttm->data(index, TransactionTableModel::LabelRole).toString();
        
        
        QString accountUUID = ttm->data(index, TransactionTableModel::AccountRole).toString();
        if (fShowChildAccountsSeperately)
        {
            QString accountParentUUID = ttm->data(index, TransactionTableModel::AccountParentRole).toString();
            if (!accountParentUUID.isEmpty())
                accountUUID = accountParentUUID;
        }
        
        QString account;
        if(!accountUUID.isEmpty())
        {
            account = walletModel->getAccountLabel(accountUUID.toStdString());
        }
        

        Q_EMIT incomingTransaction(date, walletModel->getOptionsModel()->getDisplayUnit(), amountReceived, amountSent, type, address, account, label);
    }
}

void WalletView::gotoOverviewPage()
{
    setCurrentWidget(overviewPage);
}

void WalletView::gotoHistoryPage()
{
    setCurrentWidget(transactionsPage);
}

void WalletView::gotoReceiveCoinsPage()
{
    setCurrentWidget(receiveCoinsPage);
    receiveCoinsPage->gotoReceievePage();
}

void WalletView::gotoSendCoinsPage(QString addr)
{
    setCurrentWidget(sendCoinsPage);

    if (!addr.isEmpty())
        sendCoinsPage->setAddress(addr);
}

void WalletView::gotoSignMessageTab(QString addr)
{
    // calls show() in showTab_SM()
    SignVerifyMessageDialog *signVerifyMessageDialog = new SignVerifyMessageDialog(platformStyle, this);
    signVerifyMessageDialog->setAttribute(Qt::WA_DeleteOnClose);
    signVerifyMessageDialog->setModel(walletModel);
    signVerifyMessageDialog->showTab_SM(true);

    if (!addr.isEmpty())
        signVerifyMessageDialog->setAddress_SM(addr);
}

void WalletView::gotoVerifyMessageTab(QString addr)
{
    // calls show() in showTab_VM()
    SignVerifyMessageDialog *signVerifyMessageDialog = new SignVerifyMessageDialog(platformStyle, this);
    signVerifyMessageDialog->setAttribute(Qt::WA_DeleteOnClose);
    signVerifyMessageDialog->setModel(walletModel);
    signVerifyMessageDialog->showTab_VM(true);

    if (!addr.isEmpty())
        signVerifyMessageDialog->setAddress_VM(addr);
}

bool WalletView::handlePaymentRequest(const SendCoinsRecipient& recipient)
{
    return sendCoinsPage->handlePaymentRequest(recipient);
}

void WalletView::showOutOfSyncWarning(bool fShow)
{
    overviewPage->showOutOfSyncWarning(fShow);
}

void WalletView::updateEncryptionStatus()
{
    Q_EMIT encryptionStatusChanged(walletModel->getEncryptionStatus());
}

void WalletView::encryptWallet(bool status)
{
    if(!walletModel)
        return;
    AskPassphraseDialog dlg(status ? AskPassphraseDialog::Encrypt : AskPassphraseDialog::Decrypt, this);
    dlg.setModel(walletModel);
    dlg.exec();

    updateEncryptionStatus();
}

void WalletView::backupWallet()
{
    QString filename = GUIUtil::getSaveFileName(this,
        tr("Backup Wallet"), QString(),
        tr("Wallet Data (*.dat)"), NULL);

    if (filename.isEmpty())
        return;

    if (!walletModel->backupWallet(filename)) {
        Q_EMIT message(tr("Backup Failed"), tr("There was an error trying to save the wallet data to %1.").arg(filename),
            CClientUIInterface::MSG_ERROR);
        }
    else {
        Q_EMIT message(tr("Backup Successful"), tr("The wallet data was successfully saved to %1.").arg(filename),
            CClientUIInterface::MSG_INFORMATION);
    }
}

void WalletView::changePassphrase()
{
    AskPassphraseDialog dlg(AskPassphraseDialog::ChangePass, this);
    dlg.setModel(walletModel);
    dlg.exec();
}

void WalletView::unlockWallet()
{
    if(!walletModel)
        return;
    // Unlock wallet when requested by wallet model
    if (walletModel->getEncryptionStatus() == WalletModel::Locked)
    {
        AskPassphraseDialog dlg(AskPassphraseDialog::Unlock, this);
        dlg.setModel(walletModel);
        dlg.exec();
    }
}

void WalletView::usedSendingAddresses()
{
    if(!walletModel)
        return;

    usedSendingAddressesPage->show();
    usedSendingAddressesPage->raise();
    usedSendingAddressesPage->activateWindow();
}

void WalletView::usedReceivingAddresses()
{
    if(!walletModel)
        return;

    usedReceivingAddressesPage->show();
    usedReceivingAddressesPage->raise();
    usedReceivingAddressesPage->activateWindow();
}

void WalletView::showProgress(const QString &title, int nProgress)
{
    if (nProgress == 0)
    {
        progressDialog = new QProgressDialog(title, "", 0, 100);
        progressDialog->setModal(false);
        progressDialog->setMinimumDuration(0);
        progressDialog->setCancelButton(0);
        progressDialog->setAutoClose(false);
        progressDialog->setValue(0);
        
        //fixme: Minimum size
        progressDialog->setMinimumSize(300,100);
    }
    else if (nProgress == 100)
    {
        if (progressDialog)
        {
            progressDialog->close();
            progressDialog->deleteLater();
        }
    }
    else if (progressDialog)
        progressDialog->setValue(nProgress);
}

void WalletView::requestedSyncWarningInfo()
{
    Q_EMIT outOfSyncWarningClicked();
}<|MERGE_RESOLUTION|>--- conflicted
+++ resolved
@@ -121,14 +121,10 @@
         connect(this, SIGNAL(encryptionStatusChanged(int)), gui, SLOT(setEncryptionStatus(int)));
 
         // Pass through transaction notifications
-<<<<<<< HEAD
         connect(this, SIGNAL(incomingTransaction(QString,int,CAmount,CAmount,QString,QString,QString,QString)), gui, SLOT(incomingTransaction(QString,int,CAmount,CAmount,QString,QString,QString,QString)));
-=======
-        connect(this, SIGNAL(incomingTransaction(QString,int,CAmount,QString,QString,QString)), gui, SLOT(incomingTransaction(QString,int,CAmount,QString,QString,QString)));
 
         // Connect HD enabled state signal 
-        connect(this, SIGNAL(hdEnabledStatusChanged(int)), gui, SLOT(setHDStatus(int)));
->>>>>>> a1162a36
+        /*connect(this, SIGNAL(hdEnabledStatusChanged(int)), gui, SLOT(setHDStatus(int)));*/
     }
 }
 
@@ -162,7 +158,7 @@
         updateEncryptionStatus();
 
         // update HD status
-        Q_EMIT hdEnabledStatusChanged(_walletModel->hdEnabled());
+        /*Q_EMIT hdEnabledStatusChanged(_walletModel->hdEnabled());*/
 
         // Balloon pop-up for new transaction
         connect(_walletModel->getTransactionTableModel(), SIGNAL(rowsInserted(QModelIndex,int,int)),
@@ -172,11 +168,7 @@
         connect(_walletModel, SIGNAL(requireUnlock()), this, SLOT(unlockWallet()));
 
         // Show progress dialog
-<<<<<<< HEAD
-        //connect(walletModel, SIGNAL(showProgress(QString,int)), this, SLOT(showProgress(QString,int)));
-=======
-        connect(_walletModel, SIGNAL(showProgress(QString,int)), this, SLOT(showProgress(QString,int)));
->>>>>>> a1162a36
+        //connect(_walletModel, SIGNAL(showProgress(QString,int)), this, SLOT(showProgress(QString,int)));
     }
 }
 
