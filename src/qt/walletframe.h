--- conflicted
+++ resolved
@@ -100,13 +100,10 @@
     void usedSendingAddresses();
     /** Show used receiving addresses */
     void usedReceivingAddresses();
-<<<<<<< HEAD
+    /** Pass on signal over requested out-of-sync-warning information */
+    void outOfSyncWarningClicked();
     
     friend class GuldenGUI;
-=======
-    /** Pass on signal over requested out-of-sync-warning information */
-    void outOfSyncWarningClicked();
->>>>>>> a1162a36
 };
 
 #endif // BITCOIN_QT_WALLETFRAME_H