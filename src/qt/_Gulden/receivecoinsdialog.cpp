--- conflicted
+++ resolved
@@ -37,63 +37,6 @@
 #include <qrencode.h>
 #endif
 
-<<<<<<< HEAD
-#ifdef HAVE_WEBENGINE_VIEW
-class WebEngineView: public QWebEngineView
-{
-public:
-    WebEngineView(QWidget* parent)
-    : QWebEngineView(parent)
-    {
-
-    }
-
-    QWebEngineView* createWindow(QWebEnginePage::WebWindowType type)
-    {
-        //https://bugreports.qt.io/browse/QTBUG-42216
-        return this;
-    }
-};
-#elif defined(HAVE_WEBKIT)
-class WebView: public QWebView
-{
-public:
-    WebView(QWidget *p = 0)
-    : QWebView(p)
-    , parent(p)
-    {
-        dismissOnPopup = false;
-    }
-
-    QWebView *createWindow(QWebPage::WebWindowType type)
-    {
-        QWebView *webView = new QWebView;
-        QWebPage *newWeb = new QWebPage(webView);
-        if (type == QWebPage::WebModalDialog)
-            webView->setWindowModality(Qt::ApplicationModal);
-        webView->setAttribute(Qt::WA_DeleteOnClose, true);
-        webView->setPage(newWeb);
-        webView->setMinimumSize(800, 600);
-        webView->show();
-
-        QRect r = webView->geometry();
-        r.moveCenter(QApplication::desktop()->availableGeometry().center());
-        webView->setGeometry(r);
-
-        if (dismissOnPopup)
-        {
-            QMetaObject::invokeMethod( parent, "cancelRequestPayment" );
-        }
-
-        return webView;
-    }
-    bool dismissOnPopup;
-    QWidget* parent;
-};
-#endif
-
-=======
->>>>>>> 00d29eaa
 bool ReceiveCoinsDialog::showCopyQRAsImagebutton = true;
 
 ReceiveCoinsDialog::ReceiveCoinsDialog(const QStyle *_platformStyle, QWidget *parent)
@@ -259,13 +202,8 @@
 
     if (buyReceiveAddress)
     {
-<<<<<<< HEAD
-        QDesktopServices::openUrl(QUrl("https://gulden.com/purchase"));
-        return;
-=======
         delete buyReceiveAddress;
         buyReceiveAddress = NULL;
->>>>>>> 00d29eaa
     }
 
     buyReceiveAddress = new CReserveKeyOrScript(pactiveWallet, currentAccount, KEYCHAIN_EXTERNAL);
@@ -403,109 +341,4 @@
     ui->requestLabel->setText("");
     ui->requestAmount->clear();
     gotoReceievePage();
-<<<<<<< HEAD
-}
-
-
-void ReceiveCoinsDialog::buyGulden()
-{
-    #if defined(HAVE_WEBENGINE_VIEW)
-    buyView->page()->runJavaScript(QString("$('#submit').show().focus().click().hide()"));
-    #elif defined(HAVE_WEBKIT)
-    ((WebView*)buyView)->dismissOnPopup=true;
-    buyView->page()->mainFrame()->evaluateJavaScript(QString("$('#submit').show().focus().click().hide()"));
-    #endif
-}
-
-void ReceiveCoinsDialog::loadBuyViewFinished([[maybe_unused]] bool bOk)
-{
-    #if defined(HAVE_WEBENGINE_VIEW) || defined(HAVE_WEBKIT)
-    if (bOk)
-    {
-        if (buyReceiveAddress)
-        {
-            delete buyReceiveAddress;
-            buyReceiveAddress = NULL;
-        }
-
-        buyReceiveAddress = new CReserveKeyOrScript(pactiveWallet, currentAccount, KEYCHAIN_EXTERNAL);
-        CPubKey pubKey;
-        QString guldenAddress;
-
-
-        if (!buyReceiveAddress->GetReservedKey(pubKey))
-        {
-            //fixme: (2.1) better error handling
-            guldenAddress = "error";
-        }
-        else
-        {
-            CKeyID keyID = pubKey.GetID();
-            guldenAddress = QString::fromStdString(CGuldenAddress(keyID).ToString());
-        }
-
-        //fixme: (2.1) fill proper email address etc. here
-        QString emailAddress = QString("");
-        QString paymentMethod = QString("");
-        QString paymentDetails = QString("");
-        #if defined(HAVE_WEBENGINE_VIEW)
-        buyView->page()->runJavaScript(QString("NocksBuyFormFillDetails('%1', '%2')").arg(guldenAddress, emailAddress));
-        buyView->page()->runJavaScript(QString("$('.extra-row').hide()"));
-        #elif defined(HAVE_WEBKIT)
-        QVariant ret = buyView->page()->mainFrame()->evaluateJavaScript(QString("NocksBuyFormFillDetails('%1', '%2')").arg(guldenAddress, emailAddress));
-        QString temp = ret.toString();
-        buyView->page()->mainFrame()->evaluateJavaScript(QString("$('.extra-row').hide()"));
-        #endif
-
-        //https://bugreports.qt.io/browse/QTBUG-42216
-        #if defined(HAVE_WEBENGINE_VIEW)
-            #if QT_VERSION < QT_VERSION_CHECK(5, 6, 2) || QT_VERSION == QT_VERSION_CHECK(5, 7, 0)
-            buyView->page()->runJavaScript(QString("$('a[href]').attr('target', '_blank');"));
-            buyView->page()->runJavaScript(QString("$('form').attr('target', '_blank');"));
-            #endif
-        #elif defined(HAVE_WEBKIT)
-        buyView->page()->mainFrame()->evaluateJavaScript(QString("$('a[href]').attr('target', '_blank');"));
-        buyView->page()->mainFrame()->evaluateJavaScript(QString("$('form').attr('target', '_blank');"));
-        #endif
-
-        //Force the WebView to have the fonts we want - it doesn't pick up our registered fonts otherwise.
-        {
-            //fixme: 2.1 - all app fonts here not just solid typeface.
-            QFile fontFile(":/Gulden/fontawesome_pro_solid");
-            fontFile.open(QIODevice::ReadOnly);
-            QString rawCSS = "@font-face{ font-family: FontAwesome;src: url(data:font/ttf;base64," + fontFile.readAll().toBase64() + ") format('truetype');";
-            std::string encodedCSS = EncodeBase64(rawCSS.toStdString());
-            QString insertFontScript = QString("(function() {") +
-                    "var parent = document.getElementsByTagName('head').item(0);" +
-                    "var style = document.createElement('style');" +
-                    "style.type = 'text/css';" +
-                    "style.innerHTML = window.atob('" + encodedCSS.c_str() + "');" +
-                    "parent.appendChild(style)" +
-                    "})()";
-            #if defined(HAVE_WEBENGINE_VIEW)
-            buyView->page()->runJavaScript(insertFontScript);
-            #elif defined(HAVE_WEBKIT)
-            buyView->page()->mainFrame()->evaluateJavaScript(insertFontScript);
-            #endif
-        }
-
-        ui->loadingAnimationLabel->setVisible(false);
-        buyView->setVisible(true);
-    }
-    else
-    {
-        ui->loadingAnimationLabel->setText(tr("Error loading the buy page, please check your connection and try again later."));
-        ui->loadingAnimationLabel->setVisible(true);
-        buyView->setVisible(false);
-    }
-    #endif
-}
-
-void ReceiveCoinsDialog::sslErrorHandler(QNetworkReply* qnr, const QList<QSslError> & errlist)
-{
-#ifdef HAVE_WEBKIT
-    qnr->ignoreSslErrors();
-#endif
-=======
->>>>>>> 00d29eaa
 }