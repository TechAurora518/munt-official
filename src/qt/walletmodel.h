// Copyright (c) 2011-2015 The Bitcoin Core developers
// Distributed under the MIT software license, see the accompanying
// file COPYING or http://www.opensource.org/licenses/mit-license.php.
//
// File contains modifications by: The Gulden developers
// All modifications:
// Copyright (c) 2016 The Gulden developers
// Authored by: Malcolm MacLeod (mmacleod@webmail.co.za)
// Distributed under the GULDEN software license, see the accompanying
// file COPYING

#ifndef BITCOIN_QT_WALLETMODEL_H
#define BITCOIN_QT_WALLETMODEL_H

#include "paymentrequestplus.h"
#include "walletmodeltransaction.h"

#include "support/allocators/secure.h"
#include "account.h"

#include <map>
#include <vector>

#include <QObject>
#include <QRegularExpression>

class AddressTableModel;
class AccountTableModel;
class OptionsModel;
class PlatformStyle;
class RecentRequestsTableModel;
class TransactionTableModel;
class WalletModelTransaction;

class CCoinControl;
class CKeyID;
class COutPoint;
class COutput;
class CPubKey;
class CWallet;
class uint256;
class CAccount;

QT_BEGIN_NAMESPACE
class QTimer;
QT_END_NAMESPACE

class SendCoinsRecipient
{
public:
    explicit SendCoinsRecipient() : amount(0), fSubtractFeeFromAmount(false), nVersion(SendCoinsRecipient::CURRENT_VERSION) { }
<<<<<<< HEAD
    explicit SendCoinsRecipient(const QString &addr, const QString &label, const CAmount& amount, const QString &message):
        address(addr), label(label), amount(amount), message(message), fSubtractFeeFromAmount(false), paymentType(PaymentType::NormalPayment), nVersion(SendCoinsRecipient::CURRENT_VERSION) {}
=======
    explicit SendCoinsRecipient(const QString &addr, const QString &_label, const CAmount& _amount, const QString &_message):
        address(addr), label(_label), amount(_amount), message(_message), fSubtractFeeFromAmount(false), nVersion(SendCoinsRecipient::CURRENT_VERSION) {}
>>>>>>> a1162a36

    // If from an unauthenticated payment request, this is used for storing
    // the addresses, e.g. address-A<br />address-B<br />address-C.
    // Info: As we don't need to process addresses in here when using
    // payment requests, we can abuse it for displaying an address list.
    // Todo: This is a hack, should be replaced with a cleaner solution!
    QString address;
    QString label;
    CAmount amount;
    // If from a payment request, this is used for storing the memo
    QString message;

    // If from a payment request, paymentRequest.IsInitialized() will be true
    PaymentRequestPlus paymentRequest;
    // Empty if no authentication or invalid signature/cert/etc.
    QString authenticatedMerchant;

    enum PaymentType
    {
        NormalPayment,
        IBANPayment,
        BCOINPayment,
        InvalidPayment
    };
    bool fSubtractFeeFromAmount; // memory only
    bool addToAddressBook; //memory only
    PaymentType paymentType; //memory only
    PaymentType forexPaymentType; //memory only
    QString forexAddress; //memory only
    CAmount forexAmount; //memory only
    std::string forexFailCode; //memory only
    int64_t expiry; //memory only
    

    static const int CURRENT_VERSION = 1;
    int nVersion;

    ADD_SERIALIZE_METHODS;

    template <typename Stream, typename Operation>
    inline void SerializationOp(Stream& s, Operation ser_action) {
        std::string sAddress = address.toStdString();
        std::string sLabel = label.toStdString();
        std::string sMessage = message.toStdString();
        std::string sPaymentRequest;
        if (!ser_action.ForRead() && paymentRequest.IsInitialized())
            paymentRequest.SerializeToString(&sPaymentRequest);
        std::string sAuthenticatedMerchant = authenticatedMerchant.toStdString();

        READWRITE(this->nVersion);
        READWRITE(sAddress);
        READWRITE(sLabel);
        READWRITE(amount);
        READWRITE(sMessage);
        READWRITE(sPaymentRequest);
        READWRITE(sAuthenticatedMerchant);

        if (ser_action.ForRead())
        {
            address = QString::fromStdString(sAddress);
            label = QString::fromStdString(sLabel);
            message = QString::fromStdString(sMessage);
            if (!sPaymentRequest.empty())
                paymentRequest.parse(QByteArray::fromRawData(sPaymentRequest.data(), sPaymentRequest.size()));
            authenticatedMerchant = QString::fromStdString(sAuthenticatedMerchant);
        }
    }
};

/** Interface to Bitcoin wallet from Qt view code. */
class WalletModel : public QObject
{
    Q_OBJECT

public:
    explicit WalletModel(const PlatformStyle *platformStyle, CWallet *wallet, OptionsModel *optionsModel, QObject *parent = 0);
    ~WalletModel();

    enum StatusCode // Returned by sendCoins
    {
        OK,
        InvalidAmount,
        InvalidAddress,
        AmountExceedsBalance,
        AmountWithFeeExceedsBalance,
        DuplicateAddress,
        TransactionCreationFailed, // Error returned when wallet is still locked
        TransactionCommitFailed,
        AbsurdFee,
        PaymentRequestExpired,
        ForexFailed
    };

    enum EncryptionStatus
    {
        Unencrypted,  // !wallet->IsCrypted()
        Locked,       // wallet->IsCrypted() && wallet->IsLocked()
        Unlocked      // wallet->IsCrypted() && !wallet->IsLocked()
    };

    OptionsModel *getOptionsModel();
    AddressTableModel *getAddressTableModel();
    AccountTableModel *getAccountTableModel();
    TransactionTableModel *getTransactionTableModel();
    RecentRequestsTableModel *getRecentRequestsTableModel();

    CAmount getBalance(CAccount* forAccount=NULL, const CCoinControl *coinControl = NULL) const;
    CAmount getUnconfirmedBalance(CAccount* forAccount=NULL) const;
    CAmount getImmatureBalance() const;
    bool haveWatchOnly() const;
    CAmount getWatchBalance() const;
    CAmount getWatchUnconfirmedBalance() const;
    CAmount getWatchImmatureBalance() const;
    EncryptionStatus getEncryptionStatus() const;

    // Check address for validity
    bool validateAddress(const QString &address);
    bool validateAddressBCOIN(const QString &address);
    bool validateAddressIBAN(const QString &address);

    // Return status record for SendCoins, contains error id + information
    struct SendCoinsReturn
    {
        SendCoinsReturn(StatusCode _status = OK, QString _reasonCommitFailed = "")
            : status(_status),
              reasonCommitFailed(_reasonCommitFailed)
        {
        }
        StatusCode status;
        QString reasonCommitFailed;
    };

    // prepare transaction for getting txfee before sending coins
    SendCoinsReturn prepareTransaction(CAccount* forAccount, WalletModelTransaction &transaction, const CCoinControl *coinControl = NULL);

    // Send coins to a list of recipients
    SendCoinsReturn sendCoins(WalletModelTransaction &transaction);

    // Wallet encryption
    bool setWalletEncrypted(bool encrypted, const SecureString &passphrase);
    // Passphrase only needed when unlocking
    bool setWalletLocked(bool locked, const SecureString &passPhrase=SecureString());
    bool changePassphrase(const SecureString &oldPass, const SecureString &newPass);
    // Wallet backup
    bool backupWallet(const QString &filename);

    // RAI object for unlocking wallet, returned by requestUnlock()
    class UnlockContext
    {
    public:
        UnlockContext(WalletModel *wallet, bool valid, bool relock);
        ~UnlockContext();

        bool isValid() const { return valid; }

        // Copy operator and constructor transfer the context
        UnlockContext(const UnlockContext& obj) { CopyFrom(obj); }
        UnlockContext& operator=(const UnlockContext& rhs) { CopyFrom(rhs); return *this; }
    private:
        WalletModel *wallet;
        bool valid;
        mutable bool relock; // mutable, as it can be set to false by copying

        void CopyFrom(const UnlockContext& rhs);
    };

    UnlockContext requestUnlock();

    bool getPubKey(const CKeyID &address, CPubKey& vchPubKeyOut) const;
    bool havePrivKey(const CKeyID &address) const;
    bool getPrivKey(const CKeyID &address, CKey& vchPrivKeyOut) const;
    void getOutputs(const std::vector<COutPoint>& vOutpoints, std::vector<COutput>& vOutputs);
    bool isSpent(const COutPoint& outpoint) const;
    void listCoins(std::map<QString, std::vector<COutput> >& mapCoins) const;

    bool isLockedCoin(uint256 hash, unsigned int n) const;
    void lockCoin(COutPoint& output);
    void unlockCoin(COutPoint& output);
    void listLockedCoins(std::vector<COutPoint>& vOutpts);

    void loadReceiveRequests(std::vector<std::string>& vReceiveRequests);
    bool saveReceiveRequest(const std::string &sAddress, const int64_t nId, const std::string &sRequest);

    bool transactionCanBeAbandoned(uint256 hash) const;
    bool abandonTransaction(uint256 hash) const;
<<<<<<< HEAD
    
    //fixme: GULDEN (FUT) - Move this into a gulden specific subclass to keep diffs to a minimum
    void setActiveAccount( CAccount* account );
    CAccount* getActiveAccount();
    QString getAccountLabel(std::string uuid);
    
=======

    static bool isWalletEnabled();

    bool hdEnabled() const;

    int getDefaultConfirmTarget() const;

>>>>>>> a1162a36
private:
    CWallet *wallet;
    bool fHaveWatchOnly;
    bool fForceCheckBalanceChanged;

    // Wallet has an options model for wallet-specific options
    // (transaction fee, for example)
    OptionsModel *optionsModel;

    AddressTableModel *addressTableModel;
    AccountTableModel *accountTableModel;
    TransactionTableModel *transactionTableModel;
    RecentRequestsTableModel *recentRequestsTableModel;

    // Cache some values to be able to detect changes
    CAmount cachedBalance;
    CAmount cachedUnconfirmedBalance;
    CAmount cachedImmatureBalance;
    CAmount cachedWatchOnlyBalance;
    CAmount cachedWatchUnconfBalance;
    CAmount cachedWatchImmatureBalance;
    EncryptionStatus cachedEncryptionStatus;
    int cachedNumBlocks;

    QTimer *pollTimer;

    void subscribeToCoreSignals();
    void unsubscribeFromCoreSignals();
    void checkBalanceChanged();
    
    QRegularExpression patternMatcherIBAN;
    

Q_SIGNALS:
    // Signal that balance in wallet changed
    void balanceChanged(const CAmount& balance, const CAmount& unconfirmedBalance, const CAmount& immatureBalance,
                        const CAmount& watchOnlyBalance, const CAmount& watchUnconfBalance, const CAmount& watchImmatureBalance);

    // Encryption status of wallet changed
    void encryptionStatusChanged(int status);

    // Signal emitted when wallet needs to be unlocked
    // It is valid behaviour for listeners to keep the wallet locked after this signal;
    // this means that the unlocking failed or was cancelled.
    void requireUnlock();

    // Fired when a message should be reported to the user
    void message(const QString &title, const QString &message, unsigned int style);

    // Coins sent: from wallet, to recipient, in (serialized) transaction:
    void coinsSent(CWallet* wallet, SendCoinsRecipient recipient, QByteArray transaction);

    // Show progress dialog e.g. for rescan
    void showProgress(const QString &title, int nProgress);

    // Watch-only address added
    void notifyWatchonlyChanged(bool fHaveWatchonly);
    
    void activeAccountChanged(CAccount* account);
    void accountListChanged();
    void accountAdded(CAccount* account);
    void accountDeleted(CAccount* account);

public Q_SLOTS:
    /* Wallet status might have changed */
    void updateStatus();
    /* New transaction, or transaction changed status */
    void updateTransaction();
    /* New, updated or removed address book entry */
    void updateAddressBook(const QString &address, const QString &label, bool isMine, const QString &purpose, int status);
    /* Watch-only added */
    void updateWatchOnlyFlag(bool fHaveWatchonly);
    /* Current, immature or unconfirmed balance might have changed - emit 'balanceChanged' if so */
    void pollBalanceChanged();
};

#endif // BITCOIN_QT_WALLETMODEL_H<|MERGE_RESOLUTION|>--- conflicted
+++ resolved
@@ -49,13 +49,8 @@
 {
 public:
     explicit SendCoinsRecipient() : amount(0), fSubtractFeeFromAmount(false), nVersion(SendCoinsRecipient::CURRENT_VERSION) { }
-<<<<<<< HEAD
-    explicit SendCoinsRecipient(const QString &addr, const QString &label, const CAmount& amount, const QString &message):
-        address(addr), label(label), amount(amount), message(message), fSubtractFeeFromAmount(false), paymentType(PaymentType::NormalPayment), nVersion(SendCoinsRecipient::CURRENT_VERSION) {}
-=======
     explicit SendCoinsRecipient(const QString &addr, const QString &_label, const CAmount& _amount, const QString &_message):
-        address(addr), label(_label), amount(_amount), message(_message), fSubtractFeeFromAmount(false), nVersion(SendCoinsRecipient::CURRENT_VERSION) {}
->>>>>>> a1162a36
+        address(addr), label(_label), amount(_amount), message(_message), fSubtractFeeFromAmount(false), paymentType(PaymentType::NormalPayment), nVersion(SendCoinsRecipient::CURRENT_VERSION) {}
 
     // If from an unauthenticated payment request, this is used for storing
     // the addresses, e.g. address-A<br />address-B<br />address-C.
@@ -241,22 +236,18 @@
 
     bool transactionCanBeAbandoned(uint256 hash) const;
     bool abandonTransaction(uint256 hash) const;
-<<<<<<< HEAD
+
+    static bool isWalletEnabled();
+
+    bool hdEnabled() const;
+
+    int getDefaultConfirmTarget() const;
     
     //fixme: GULDEN (FUT) - Move this into a gulden specific subclass to keep diffs to a minimum
     void setActiveAccount( CAccount* account );
     CAccount* getActiveAccount();
     QString getAccountLabel(std::string uuid);
     
-=======
-
-    static bool isWalletEnabled();
-
-    bool hdEnabled() const;
-
-    int getDefaultConfirmTarget() const;
-
->>>>>>> a1162a36
 private:
     CWallet *wallet;
     bool fHaveWatchOnly;
