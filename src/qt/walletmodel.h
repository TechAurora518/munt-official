--- conflicted
+++ resolved
@@ -242,18 +242,14 @@
     bool hdEnabled() const;
 
     int getDefaultConfirmTarget() const;
-<<<<<<< HEAD
-    
+    
+    bool getDefaultWalletRbf() const;
+
     //fixme: GULDEN (FUT) - Move this into a gulden specific subclass to keep diffs to a minimum
     void setActiveAccount( CAccount* account );
     CAccount* getActiveAccount();
     QString getAccountLabel(std::string uuid);
     
-=======
-
-    bool getDefaultWalletRbf() const;
-
->>>>>>> 111c31ba
 private:
     CWallet *wallet;
     bool fHaveWatchOnly;
