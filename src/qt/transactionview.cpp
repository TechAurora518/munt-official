--- conflicted
+++ resolved
@@ -234,11 +234,9 @@
         transactionView->setColumnHidden(TransactionTableModel::Watchonly, true);
         transactionView->setColumnWidth(TransactionTableModel::Date, DATE_COLUMN_WIDTH);
         transactionView->setColumnWidth(TransactionTableModel::Type, TYPE_COLUMN_WIDTH);
-<<<<<<< HEAD
         transactionView->setColumnHidden(TransactionTableModel::Type, true);
         transactionView->setColumnWidth(TransactionTableModel::AmountSent, AMOUNT_MINIMUM_COLUMN_WIDTH);
         transactionView->setColumnWidth(TransactionTableModel::AmountReceived, AMOUNT_MINIMUM_COLUMN_WIDTH);
-        
         
         // Description column streches, all other columns fixed but user resizable.
         transactionView->horizontalHeader()->setSectionResizeMode(TransactionTableModel::Status, QHeaderView::Interactive);
@@ -251,12 +249,7 @@
         
         
 
-        //columnResizingFixer = new GUIUtil::TableViewLastColumnResizingFixer(transactionView, AMOUNT_MINIMUM_COLUMN_WIDTH, MINIMUM_COLUMN_WIDTH);
-=======
-        transactionView->setColumnWidth(TransactionTableModel::Amount, AMOUNT_MINIMUM_COLUMN_WIDTH);
-
-        columnResizingFixer = new GUIUtil::TableViewLastColumnResizingFixer(transactionView, AMOUNT_MINIMUM_COLUMN_WIDTH, MINIMUM_COLUMN_WIDTH, this);
->>>>>>> 69bd78d9
+        /*columnResizingFixer = new GUIUtil::TableViewLastColumnResizingFixer(transactionView, AMOUNT_MINIMUM_COLUMN_WIDTH, MINIMUM_COLUMN_WIDTH, this);*/
 
         if (_model->getOptionsModel())
         {
