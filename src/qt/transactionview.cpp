--- conflicted
+++ resolved
@@ -275,13 +275,9 @@
         updateWatchOnlyColumn(_model->haveWatchOnly());
 
         // Watch-only signal
-<<<<<<< HEAD
-        connect(model, SIGNAL(notifyWatchonlyChanged(bool)), this, SLOT(updateWatchOnlyColumn(bool)));
+        connect(_model, SIGNAL(notifyWatchonlyChanged(bool)), this, SLOT(updateWatchOnlyColumn(bool)));
         
         activeAccountChanged(model->getActiveAccount());
-=======
-        connect(_model, SIGNAL(notifyWatchonlyChanged(bool)), this, SLOT(updateWatchOnlyColumn(bool)));
->>>>>>> a1162a36
     }
 }
 
