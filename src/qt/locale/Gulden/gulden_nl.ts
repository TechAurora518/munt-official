--- conflicted
+++ resolved
@@ -2714,8 +2714,6 @@
         <translation>Debugvenster</translation>
     </message>
     <message>
-<<<<<<< HEAD
-=======
         <source>%1 MB</source>
         <translation>%1 Mb</translation>
     </message>
@@ -2724,7 +2722,6 @@
         <translation>Geheugengebruik</translation>
     </message>
     <message>
->>>>>>> f280cdce
         <source>User Agent</source>
         <translation>Useragent</translation>
     </message>
@@ -3648,8 +3645,6 @@
     </message>
 </context>
 <context>
-<<<<<<< HEAD
-=======
     <name>MiningAccountDialog</name>
     <message>
         <source>%1 MB</source>
@@ -3745,7 +3740,286 @@
     </message>
 </context>
 <context>
+    <name>OpenURIDialog</name>
+    <message>
+        <source>Open URI</source>
+        <translation>Open URI</translation>
+    </message>
+    <message>
+        <source>Open payment request from URI or file</source>
+        <translation>Open betalingsverzoek via URI of bestand</translation>
+    </message>
+    <message>
+        <source>URI:</source>
+        <translation>URI:</translation>
+    </message>
+    <message>
+        <source>Select payment request file</source>
+        <translation>Selecteer betalingsverzoekbestand</translation>
+    </message>
+    <message>
+        <source>Select payment request file to open</source>
+        <translation>Selecteer betalingsverzoekbestand om te openen</translation>
+    </message>
+</context>
+<context>
+    <name>OverviewPage</name>
+    <message>
+        <source>Form</source>
+        <translation>Formulier</translation>
+    </message>
+    <message>
+        <source>Balances</source>
+        <translation>Balans</translation>
+    </message>
+    <message>
+        <source>The displayed information may be out of date. Your wallet automatically synchronizes with the Gulden network after a connection is established, but this process has not completed yet.</source>
+        <translation>De weergegeven informatie kan verouderd zijn. Uw portemonnee synchroniseert automatisch met het Gulden-netwerk nadat een verbinding tot stand is gebracht, maar dit proces is nog niet voltooid.</translation>
+    </message>
+    <message>
+        <source>Unconfirmed transactions to watch-only addresses</source>
+        <translation>Onbevestigde transacties naar alleen-bekijkbare adressen</translation>
+    </message>
+    <message>
+        <source>Total of transactions that have yet to be confirmed, and do not yet count toward the spendable balance</source>
+        <translation>De som van de transacties die nog bevestigd moeten worden, en nog niet meetellen in uw beschikbare saldo</translation>
+    </message>
+    <message>
+        <source>Total:</source>
+        <translation>Totaal:</translation>
+    </message>
+    <message>
+        <source>Generated balance in watch-only addresses that has not yet matured</source>
+        <translation>Gegenereerd saldo in alleen-bekijkbare adressen dat nog niet tot wasdom is gekomen</translation>
+    </message>
+    <message>
+        <source>Generated balance that has not yet matured</source>
+        <translation>Gegenereerd saldo dat nog niet tot wasdom is gekomen</translation>
+    </message>
+    <message>
+        <source>Immature:</source>
+        <translation>Immatuur:</translation>
+    </message>
+    <message>
+        <source>Your current total balance</source>
+        <translation>Uw totale saldo</translation>
+    </message>
+    <message>
+        <source>Current total balance in watch-only addresses</source>
+        <translation>Huidige balans in alleen-bekijkbare adressen.</translation>
+    </message>
+    <message>
+        <source>Watch-only:</source>
+        <translation>Alleen-bekijkbaar:</translation>
+    </message>
+    <message>
+        <source>Available:</source>
+        <translation>Beschikbaar:</translation>
+    </message>
+    <message>
+        <source>Your current spendable balance</source>
+        <translation>Uw beschikbare saldo</translation>
+    </message>
+    <message>
+        <source>Your current balance in watch-only addresses</source>
+        <translation>Uw huidige balans in alleen-bekijkbare adressen</translation>
+    </message>
+    <message>
+        <source>Pending:</source>
+        <translation>In behandeling:</translation>
+    </message>
+    <message>
+        <source>Spendable:</source>
+        <translation>Besteedbaar:</translation>
+    </message>
+    <message>
+        <source>Recent transactions</source>
+        <translation>Recente transacties</translation>
+    </message>
+</context>
+<context>
+    <name>SyncOverlay</name>
+    <message>
+        <source>Form</source>
+        <translation>Formulier</translation>
+    </message>
+    <message>
+        <source>Hide</source>
+        <translation>Verbergen</translation>
+    </message>
+    <message>
+        <source>&lt;br/&gt;&lt;br/&gt;&lt;b&gt;Notice&lt;/b&gt;&lt;br/&gt;&lt;br/&gt;Your wallet is now synchronizing with the Gulden network for the first time.&lt;br/&gt;Once your wallet has finished synchronizing, your balance and recent transactions will be visible.</source>
+        <translation>&lt;br/&gt;&lt;br/&gt;&lt;b&gt;Opmerking&lt;/b&gt;&lt;br/&gt;&lt;br/&gt;Uw portemonnee synchroniseert nu voor het eerst met het Gulden netwerk.&lt;br/&gt;Pas als uw portemonnee klaar is met synchroniseren, zullen uw saldo en recente transacties zichtbaar zijn.</translation>
+    </message>
+    <message>
+        <source>&lt;br/&gt;&lt;br/&gt;&lt;b&gt;Notice&lt;/b&gt;&lt;br/&gt;&lt;br/&gt;Your wallet is now synchronizing with the Gulden network.&lt;br/&gt;Once your wallet has finished synchronizing, your balance and recent transactions will be visible.</source>
+        <translation>&lt;br/&gt;&lt;br/&gt;&lt;b&gt;Opmerking&lt;/b&gt;&lt;br/&gt;&lt;br/&gt;Uw wallet wordt nu gesynchroniseerd met het Gulden netwerk.&lt;br/&gt;Pas als uw wallet volledig is gesynchroniseerd zijn uw transacties en balans zichtbaar.</translation>
+    </message>
+</context>
+<context>
+    <name>WarningOverlay</name>
+    <message>
+        <source>Form</source>
+        <translation>Formulier</translation>
+    </message>
+    <message>
+        <source>Hide</source>
+        <translation>Verbergen</translation>
+    </message>
+</context>
+<context>
+    <name>PaymentServer</name>
+    <message>
+        <source>Payment request error</source>
+        <translation>Fout bij betalingsverzoek</translation>
+    </message>
+    <message>
+        <source>Cannot start gulden: click-to-pay handler</source>
+        <translation>Kan Gulden niet starten: click-to-pay handler</translation>
+    </message>
+    <message>
+        <source>URI handling</source>
+        <translation>URI-behandeling</translation>
+    </message>
+    <message>
+        <source>Payment request fetch URL is invalid: %1</source>
+        <translation>URL om betalingsverzoek te verkrijgen is ongeldig: %1</translation>
+    </message>
+    <message>
+        <source>Invalid payment address %1</source>
+        <translation>Ongeldig betalingsadres %1</translation>
+    </message>
+    <message>
+        <source>URI cannot be parsed! This can be caused by an invalid Gulden address or malformed URI parameters.</source>
+        <translation>URI kan niet worden verwerkt! Dit kan veroorzaakt worden door een ongeldig Gulden-adres of misvormde URI-parameters.</translation>
+    </message>
+    <message>
+        <source>Payment request file handling</source>
+        <translation>Betalingsverzoek bestandsafhandeling</translation>
+    </message>
+    <message>
+        <source>Payment request file cannot be read! This can be caused by an invalid payment request file.</source>
+        <translation>Betalingsverzoek-bestand kan niet gelezen of verwerkt worden! Dit kan veroorzaakt worden door een ongeldig betalingsverzoekbestand.</translation>
+    </message>
+    <message>
+        <source>Payment request rejected</source>
+        <translation>Betalingsverzoek geweigerd</translation>
+    </message>
+    <message>
+        <source>Payment request network doesn&apos;t match client network.</source>
+        <translation>Betalingsaanvraagnetwerk komt niet overeen met klantennetwerk.</translation>
+    </message>
+    <message>
+        <source>Payment request expired.</source>
+        <translation>Betalingsverzoek verlopen.</translation>
+    </message>
+    <message>
+        <source>Payment request is not initialized.</source>
+        <translation>Betalingsaanvraag is niet geïnitialiseerd.</translation>
+    </message>
+    <message>
+        <source>Unverified payment requests to custom payment scripts are unsupported.</source>
+        <translation>Niet-geverifieerde betalingsverzoeken naar aangepaste betaling scripts worden niet ondersteund.</translation>
+    </message>
+    <message>
+        <source>Invalid payment request.</source>
+        <translation>Ongeldig betalingsverzoek.</translation>
+    </message>
+    <message>
+        <source>Requested payment amount of %1 is too small (considered dust).</source>
+        <translation>Het gevraagde betalingsbedrag van %1 is te weinig (beschouwd als stof).</translation>
+    </message>
+    <message>
+        <source>Refund from %1</source>
+        <translation>Restitutie van %1</translation>
+    </message>
+    <message>
+        <source>Payment request %1 is too large (%2 bytes, allowed %3 bytes).</source>
+        <translation>Betalingsverzoek %1 is te groot (%2 bytes, maar %3 bytes toegestaan).</translation>
+    </message>
+    <message>
+        <source>Error communicating with %1: %2</source>
+        <translation>Fout tijdens communiceren met %1: %2</translation>
+    </message>
+    <message>
+        <source>Payment request cannot be parsed!</source>
+        <translation>Betalingsverzoek kan niet niet ingelezen worden!</translation>
+    </message>
+    <message>
+        <source>Bad response from server %1</source>
+        <translation>Ongeldige antwoord van server %1</translation>
+    </message>
+    <message>
+        <source>Network request error</source>
+        <translation>Fout tijdens netwerkaanvraag</translation>
+    </message>
+    <message>
+        <source>Payment acknowledged</source>
+        <translation>Betaling bevestigd</translation>
+    </message>
+</context>
+<context>
+    <name>PeerTableModel</name>
+    <message>
+        <source>NodeId</source>
+        <translation>Knooppunt-ID</translation>
+    </message>
+    <message>
+        <source>Node/Service</source>
+        <translation>Knooppunt/Service</translation>
+    </message>
+    <message>
+        <source>User Agent</source>
+        <translation>Useragent</translation>
+    </message>
+    <message>
+        <source>Ping</source>
+        <translation>Ping</translation>
+    </message>
+</context>
+<context>
+    <name>PlotMouseTracker</name>
+    <message>
+        <source>Initial expected earnings:</source>
+        <translation>Verwachte aanvangswinsten:</translation>
+    </message>
+    <message>
+        <source>Earnings to date:</source>
+        <translation>Inkomsten tot nu toe:</translation>
+    </message>
+    <message>
+        <source>Future earnings forecast:</source>
+        <translation>Toekomstverwachting voor de inkomsten:</translation>
+    </message>
+</context>
+<context>
+    <name>QObject::QObject</name>
+    <message>
+        <source>Error: Specified data directory &quot;%1&quot; does not exist.</source>
+        <translation>Fout: opgegeven gegevensmap &quot;%1&quot; bestaat niet.</translation>
+    </message>
+    <message>
+        <source>Error: Cannot parse configuration file: %1. Only use key=value syntax.</source>
+        <translation>Fout: Kan configuratiebestand niet verwerken: %1. Gebruik alleen key=value syntaxis.</translation>
+    </message>
+    <message>
+        <source>Error: %1</source>
+        <translation>Fout: %1</translation>
+    </message>
+</context>
+<context>
+    <name>SendConfirmationDialog</name>
+    <message>
+        <source>Yes</source>
+        <translation>Ja</translation>
+    </message>
+</context>
+<context>
     <name>ViewAddressDialog</name>
+    <message>
+        <source>address</source>
+        <translation>adres</translation>
+    </message>
     <message>
         <source>Address copied to clipboard</source>
         <translation>Adres gekopieerd naar klembord</translation>
@@ -3755,10 +4029,6 @@
         <translation>Adres naar klembord kopiëren</translation>
     </message>
     <message>
-        <source>address</source>
-        <translation>adres</translation>
-    </message>
-    <message>
         <source>Resulting URI too long, try to reduce the text for label / message.</source>
         <translation>Resulterend URI te lang, probeer de tekst voor het etiket / bericht te verkleinen.</translation>
     </message>
@@ -3772,309 +4042,6 @@
     </message>
 </context>
 <context>
->>>>>>> f280cdce
-    <name>OpenURIDialog</name>
-    <message>
-        <source>Open URI</source>
-        <translation>Open URI</translation>
-    </message>
-    <message>
-        <source>Open payment request from URI or file</source>
-        <translation>Open betalingsverzoek via URI of bestand</translation>
-    </message>
-    <message>
-        <source>URI:</source>
-        <translation>URI:</translation>
-    </message>
-    <message>
-        <source>Select payment request file</source>
-        <translation>Selecteer betalingsverzoekbestand</translation>
-    </message>
-    <message>
-        <source>Select payment request file to open</source>
-        <translation>Selecteer betalingsverzoekbestand om te openen</translation>
-    </message>
-</context>
-<context>
-    <name>OverviewPage</name>
-    <message>
-        <source>Form</source>
-        <translation>Formulier</translation>
-    </message>
-    <message>
-        <source>Balances</source>
-        <translation>Balans</translation>
-    </message>
-    <message>
-        <source>The displayed information may be out of date. Your wallet automatically synchronizes with the Gulden network after a connection is established, but this process has not completed yet.</source>
-        <translation>De weergegeven informatie kan verouderd zijn. Uw portemonnee synchroniseert automatisch met het Gulden-netwerk nadat een verbinding tot stand is gebracht, maar dit proces is nog niet voltooid.</translation>
-    </message>
-    <message>
-        <source>Unconfirmed transactions to watch-only addresses</source>
-        <translation>Onbevestigde transacties naar alleen-bekijkbare adressen</translation>
-    </message>
-    <message>
-        <source>Total of transactions that have yet to be confirmed, and do not yet count toward the spendable balance</source>
-        <translation>De som van de transacties die nog bevestigd moeten worden, en nog niet meetellen in uw beschikbare saldo</translation>
-    </message>
-    <message>
-        <source>Total:</source>
-        <translation>Totaal:</translation>
-    </message>
-    <message>
-        <source>Generated balance in watch-only addresses that has not yet matured</source>
-        <translation>Gegenereerd saldo in alleen-bekijkbare adressen dat nog niet tot wasdom is gekomen</translation>
-    </message>
-    <message>
-        <source>Generated balance that has not yet matured</source>
-        <translation>Gegenereerd saldo dat nog niet tot wasdom is gekomen</translation>
-    </message>
-    <message>
-        <source>Immature:</source>
-        <translation>Immatuur:</translation>
-    </message>
-    <message>
-        <source>Your current total balance</source>
-        <translation>Uw totale saldo</translation>
-    </message>
-    <message>
-        <source>Current total balance in watch-only addresses</source>
-        <translation>Huidige balans in alleen-bekijkbare adressen.</translation>
-    </message>
-    <message>
-        <source>Watch-only:</source>
-        <translation>Alleen-bekijkbaar:</translation>
-    </message>
-    <message>
-        <source>Available:</source>
-        <translation>Beschikbaar:</translation>
-    </message>
-    <message>
-        <source>Your current spendable balance</source>
-        <translation>Uw beschikbare saldo</translation>
-    </message>
-    <message>
-        <source>Your current balance in watch-only addresses</source>
-        <translation>Uw huidige balans in alleen-bekijkbare adressen</translation>
-    </message>
-    <message>
-        <source>Pending:</source>
-        <translation>In behandeling:</translation>
-    </message>
-    <message>
-        <source>Spendable:</source>
-        <translation>Besteedbaar:</translation>
-    </message>
-    <message>
-        <source>Recent transactions</source>
-        <translation>Recente transacties</translation>
-    </message>
-</context>
-<context>
-    <name>SyncOverlay</name>
-    <message>
-        <source>Form</source>
-        <translation>Formulier</translation>
-    </message>
-    <message>
-        <source>Hide</source>
-        <translation>Verbergen</translation>
-    </message>
-    <message>
-        <source>&lt;br/&gt;&lt;br/&gt;&lt;b&gt;Notice&lt;/b&gt;&lt;br/&gt;&lt;br/&gt;Your wallet is now synchronizing with the Gulden network for the first time.&lt;br/&gt;Once your wallet has finished synchronizing, your balance and recent transactions will be visible.</source>
-        <translation>&lt;br/&gt;&lt;br/&gt;&lt;b&gt;Opmerking&lt;/b&gt;&lt;br/&gt;&lt;br/&gt;Uw portemonnee synchroniseert nu voor het eerst met het Gulden netwerk.&lt;br/&gt;Pas als uw portemonnee klaar is met synchroniseren, zullen uw saldo en recente transacties zichtbaar zijn.</translation>
-    </message>
-    <message>
-        <source>&lt;br/&gt;&lt;br/&gt;&lt;b&gt;Notice&lt;/b&gt;&lt;br/&gt;&lt;br/&gt;Your wallet is now synchronizing with the Gulden network.&lt;br/&gt;Once your wallet has finished synchronizing, your balance and recent transactions will be visible.</source>
-        <translation>&lt;br/&gt;&lt;br/&gt;&lt;b&gt;Opmerking&lt;/b&gt;&lt;br/&gt;&lt;br/&gt;Uw wallet wordt nu gesynchroniseerd met het Gulden netwerk.&lt;br/&gt;Pas als uw wallet volledig is gesynchroniseerd zijn uw transacties en balans zichtbaar.</translation>
-    </message>
-</context>
-<context>
-    <name>WarningOverlay</name>
-    <message>
-        <source>Form</source>
-        <translation>Formulier</translation>
-    </message>
-    <message>
-        <source>Hide</source>
-        <translation>Verbergen</translation>
-    </message>
-</context>
-<context>
-    <name>PaymentServer</name>
-    <message>
-        <source>Payment request error</source>
-        <translation>Fout bij betalingsverzoek</translation>
-    </message>
-    <message>
-        <source>Cannot start gulden: click-to-pay handler</source>
-        <translation>Kan Gulden niet starten: click-to-pay handler</translation>
-    </message>
-    <message>
-        <source>URI handling</source>
-        <translation>URI-behandeling</translation>
-    </message>
-    <message>
-        <source>Payment request fetch URL is invalid: %1</source>
-        <translation>URL om betalingsverzoek te verkrijgen is ongeldig: %1</translation>
-    </message>
-    <message>
-        <source>Invalid payment address %1</source>
-        <translation>Ongeldig betalingsadres %1</translation>
-    </message>
-    <message>
-        <source>URI cannot be parsed! This can be caused by an invalid Gulden address or malformed URI parameters.</source>
-        <translation>URI kan niet worden verwerkt! Dit kan veroorzaakt worden door een ongeldig Gulden-adres of misvormde URI-parameters.</translation>
-    </message>
-    <message>
-        <source>Payment request file handling</source>
-        <translation>Betalingsverzoek bestandsafhandeling</translation>
-    </message>
-    <message>
-        <source>Payment request file cannot be read! This can be caused by an invalid payment request file.</source>
-        <translation>Betalingsverzoek-bestand kan niet gelezen of verwerkt worden! Dit kan veroorzaakt worden door een ongeldig betalingsverzoekbestand.</translation>
-    </message>
-    <message>
-        <source>Payment request rejected</source>
-        <translation>Betalingsverzoek geweigerd</translation>
-    </message>
-    <message>
-        <source>Payment request network doesn&apos;t match client network.</source>
-        <translation>Betalingsaanvraagnetwerk komt niet overeen met klantennetwerk.</translation>
-    </message>
-    <message>
-        <source>Payment request expired.</source>
-        <translation>Betalingsverzoek verlopen.</translation>
-    </message>
-    <message>
-        <source>Payment request is not initialized.</source>
-        <translation>Betalingsaanvraag is niet geïnitialiseerd.</translation>
-    </message>
-    <message>
-        <source>Unverified payment requests to custom payment scripts are unsupported.</source>
-        <translation>Niet-geverifieerde betalingsverzoeken naar aangepaste betaling scripts worden niet ondersteund.</translation>
-    </message>
-    <message>
-        <source>Invalid payment request.</source>
-        <translation>Ongeldig betalingsverzoek.</translation>
-    </message>
-    <message>
-        <source>Requested payment amount of %1 is too small (considered dust).</source>
-        <translation>Het gevraagde betalingsbedrag van %1 is te weinig (beschouwd als stof).</translation>
-    </message>
-    <message>
-        <source>Refund from %1</source>
-        <translation>Restitutie van %1</translation>
-    </message>
-    <message>
-        <source>Payment request %1 is too large (%2 bytes, allowed %3 bytes).</source>
-        <translation>Betalingsverzoek %1 is te groot (%2 bytes, maar %3 bytes toegestaan).</translation>
-    </message>
-    <message>
-        <source>Error communicating with %1: %2</source>
-        <translation>Fout tijdens communiceren met %1: %2</translation>
-    </message>
-    <message>
-        <source>Payment request cannot be parsed!</source>
-        <translation>Betalingsverzoek kan niet niet ingelezen worden!</translation>
-    </message>
-    <message>
-        <source>Bad response from server %1</source>
-        <translation>Ongeldige antwoord van server %1</translation>
-    </message>
-    <message>
-        <source>Network request error</source>
-        <translation>Fout tijdens netwerkaanvraag</translation>
-    </message>
-    <message>
-        <source>Payment acknowledged</source>
-        <translation>Betaling bevestigd</translation>
-    </message>
-</context>
-<context>
-    <name>PeerTableModel</name>
-    <message>
-        <source>NodeId</source>
-        <translation>Knooppunt-ID</translation>
-    </message>
-    <message>
-        <source>Node/Service</source>
-        <translation>Knooppunt/Service</translation>
-    </message>
-    <message>
-        <source>User Agent</source>
-        <translation>Useragent</translation>
-    </message>
-    <message>
-        <source>Ping</source>
-        <translation>Ping</translation>
-    </message>
-</context>
-<context>
-    <name>PlotMouseTracker</name>
-    <message>
-        <source>Initial expected earnings:</source>
-        <translation>Verwachte aanvangswinsten:</translation>
-    </message>
-    <message>
-        <source>Earnings to date:</source>
-        <translation>Inkomsten tot nu toe:</translation>
-    </message>
-    <message>
-        <source>Future earnings forecast:</source>
-        <translation>Toekomstverwachting voor de inkomsten:</translation>
-    </message>
-</context>
-<context>
-    <name>QObject::QObject</name>
-    <message>
-        <source>Error: Specified data directory &quot;%1&quot; does not exist.</source>
-        <translation>Fout: opgegeven gegevensmap &quot;%1&quot; bestaat niet.</translation>
-    </message>
-    <message>
-        <source>Error: Cannot parse configuration file: %1. Only use key=value syntax.</source>
-        <translation>Fout: Kan configuratiebestand niet verwerken: %1. Gebruik alleen key=value syntaxis.</translation>
-    </message>
-    <message>
-        <source>Error: %1</source>
-        <translation>Fout: %1</translation>
-    </message>
-</context>
-<context>
-    <name>SendConfirmationDialog</name>
-    <message>
-        <source>Yes</source>
-        <translation>Ja</translation>
-    </message>
-</context>
-<context>
-    <name>ViewAddressDialog</name>
-    <message>
-        <source>address</source>
-        <translation>adres</translation>
-    </message>
-    <message>
-        <source>Address copied to clipboard</source>
-        <translation>Adres gekopieerd naar klembord</translation>
-    </message>
-    <message>
-        <source>Copy address to clipboard</source>
-        <translation>Adres naar klembord kopiëren</translation>
-    </message>
-    <message>
-        <source>Resulting URI too long, try to reduce the text for label / message.</source>
-        <translation>Resulterend URI te lang, probeer de tekst voor het etiket / bericht te verkleinen.</translation>
-    </message>
-    <message>
-        <source>My witness address</source>
-        <translation>Mijn Witness adres</translation>
-    </message>
-    <message>
-        <source>No valid witness address has been generated for this account</source>
-        <translation>Er is geen geldig Witness adres voor deze account aangemaakt</translation>
-    </message>
-</context>
-<context>
     <name>ShutdownWindow</name>
     <message>
         <source>%1 is shutting down...</source>
