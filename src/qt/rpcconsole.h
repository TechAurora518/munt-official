// Copyright (c) 2011-2015 The Bitcoin Core developers
// Distributed under the MIT software license, see the accompanying
// file COPYING or http://www.opensource.org/licenses/mit-license.php.

#ifndef BITCOIN_QT_RPCCONSOLE_H
#define BITCOIN_QT_RPCCONSOLE_H

#include "guiutil.h"
#include "peertablemodel.h"

#include "net.h"

#include <QWidget>
#include <QCompleter>
#include <QThread>

class ClientModel;
class PlatformStyle;
class RPCTimerInterface;

namespace Ui {
    class RPCConsole;
}

QT_BEGIN_NAMESPACE
class QMenu;
class QItemSelection;
QT_END_NAMESPACE

/** Local Bitcoin RPC console. */
class RPCConsole: public QWidget
{
    Q_OBJECT

public:
    explicit RPCConsole(const PlatformStyle *platformStyle, QWidget *parent);
    ~RPCConsole();

    static bool RPCExecuteCommandLine(std::string &strResult, const std::string &strCommand);

    void setClientModel(ClientModel *model);

    enum MessageClass {
        MC_ERROR,
        MC_DEBUG,
        CMD_REQUEST,
        CMD_REPLY,
        CMD_ERROR
    };

    enum TabTypes {
        TAB_INFO = 0,
        TAB_CONSOLE = 1,
        TAB_GRAPH = 2,
        TAB_PEERS = 3
    };

protected:
    virtual bool eventFilter(QObject* obj, QEvent *event);
    void keyPressEvent(QKeyEvent *);

private Q_SLOTS:
    void on_lineEdit_returnPressed();
    void on_tabWidget_currentChanged(int index);
    /** toggle network activity */
    void on_toggleNetworkActiveButton_clicked();
    /** open the debug.log from the current datadir */
    void on_openDebugLogfileButton_clicked();
    /** change the time range of the network traffic graph */
    void on_sldGraphRange_valueChanged(int value);
    /** update traffic statistics */
    void updateTrafficStats(quint64 totalBytesIn, quint64 totalBytesOut);
    void resizeEvent(QResizeEvent *event);
    void showEvent(QShowEvent *event);
    void hideEvent(QHideEvent *event);
    /** Show custom context menu on Peers tab */
    void showPeersTableContextMenu(const QPoint& point);
    /** Show custom context menu on Bans tab */
    void showBanTableContextMenu(const QPoint& point);
    /** Hides ban table if no bans are present */
    void showOrHideBanTableIfRequired();
    /** clear the selected node */
    void clearSelectedNode();

public Q_SLOTS:
    void clear(bool clearHistory = true);
    void fontBigger();
    void fontSmaller();
    void setFontSize(int newSize);
    /** Append the message to the message widget */
    void message(int category, const QString &message, bool html = false);
    /** Set number of connections shown in the UI */
    void setNumConnections(int count);
    /** Set network state shown in the UI */
    void setNetworkActive(bool networkActive);
    /** Set number of blocks and last block date shown in the UI */
    void setNumBlocks(int count, const QDateTime& blockDate, double nVerificationProgress, bool headers);
    /** Set size (number of transactions and memory usage) of the mempool in the UI */
    void setMempoolSize(long numberOfTxs, size_t dynUsage);
    /** Go forward or back in history */
    void browseHistory(int offset);
    /** Scroll console view to end */
    void scrollToEnd();
    /** Handle selection of peer in peers list */
    void peerSelected(const QItemSelection &selected, const QItemSelection &deselected);
    /** Handle selection caching before update */
    void peerLayoutAboutToChange();
    /** Handle updated peer information */
    void peerLayoutChanged();
    /** Disconnect a selected node on the Peers tab */
    void disconnectSelectedNode();
    /** Ban a selected node on the Peers tab */
    void banSelectedNode(int bantime);
    /** Unban a selected node on the Bans tab */
    void unbanSelectedNode();
    /** set which tab has the focus (is visible) */
    void setTabFocus(enum TabTypes tabType);

Q_SIGNALS:
    // For RPC command executor
    void stopExecutor();
    void cmdRequest(const QString &command);

private:
    static QString FormatBytes(quint64 bytes);
    void startExecutor();
    void setTrafficGraphRange(int mins);
    /** show detailed information on ui about selected node */
    void updateNodeDetail(const CNodeCombinedStats *stats);

    enum ColumnWidths
    {
        ADDRESS_COLUMN_WIDTH = 200,
        SUBVERSION_COLUMN_WIDTH = 150,
        PING_COLUMN_WIDTH = 80,
        BANSUBNET_COLUMN_WIDTH = 200,
        BANTIME_COLUMN_WIDTH = 250

    };

    Ui::RPCConsole *ui;
    ClientModel *clientModel;
    QStringList history;
    int historyPtr;
    QList<NodeId> cachedNodeids;
    const PlatformStyle *platformStyle;
    RPCTimerInterface *rpcTimerInterface;
    QMenu *peersTableContextMenu;
    QMenu *banTableContextMenu;
    int consoleFontSize;
    QCompleter *autoCompleter;
<<<<<<< HEAD
=======
    QThread thread;
>>>>>>> 69bd78d9

    /** Update UI with latest network info from model. */
    void updateNetworkState();
};

#endif // BITCOIN_QT_RPCCONSOLE_H<|MERGE_RESOLUTION|>--- conflicted
+++ resolved
@@ -149,10 +149,7 @@
     QMenu *banTableContextMenu;
     int consoleFontSize;
     QCompleter *autoCompleter;
-<<<<<<< HEAD
-=======
     QThread thread;
->>>>>>> 69bd78d9
 
     /** Update UI with latest network info from model. */
     void updateNetworkState();
