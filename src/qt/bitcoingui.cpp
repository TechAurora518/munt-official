--- conflicted
+++ resolved
@@ -48,12 +48,9 @@
 #include <QUrl>
 #include <QMimeData>
 #include <QStyle>
-<<<<<<< HEAD
 #include <QSettings>
 #include <QDesktopWidget>
-=======
 #include <QListWidget>
->>>>>>> 8d9a19d9
 
 #include <iostream>
 
