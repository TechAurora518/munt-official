--- conflicted
+++ resolved
@@ -4,7 +4,7 @@
 //
 // File contains modifications by: The Gulden developers
 // All modifications:
-// Copyright (c) 2016 The Gulden developers
+// Copyright (c) 2016-2017 The Gulden developers
 // Authored by: Malcolm MacLeod (mmacleod@webmail.co.za)
 // Distributed under the GULDEN software license, see the accompanying
 // file COPYING
@@ -43,6 +43,7 @@
 #include "init.h"
 #include "ui_interface.h"
 #include "util.h"
+#include "chain.h"
 
 #include <iostream>
 
@@ -282,13 +283,9 @@
     // Subscribe to notifications from core
     subscribeToCoreSignals();
 
-<<<<<<< HEAD
+    connect(connectionsControl, SIGNAL(clicked(QPoint)), this, SLOT(toggleNetworkActive()));
 
     m_pGuldenImpl->doPostInit();
-=======
-    connect(connectionsControl, SIGNAL(clicked(QPoint)), this, SLOT(toggleNetworkActive()));
-
->>>>>>> 14e2b177
     modalOverlay = new ModalOverlay(this->centralWidget());
 #ifdef ENABLE_WALLET
     if(enableWallet) {
