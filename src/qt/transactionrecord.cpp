// Copyright (c) 2011-2015 The Bitcoin Core developers
// Distributed under the MIT software license, see the accompanying
// file COPYING or http://www.opensource.org/licenses/mit-license.php.
//
// File contains modifications by: The Gulden developers
// All modifications:
// Copyright (c) 2016 The Gulden developers
// Authored by: Malcolm MacLeod (mmacleod@webmail.co.za)
// Distributed under the GULDEN software license, see the accompanying
// file COPYING

#include "transactionrecord.h"

#include "base58.h"
#include "consensus/consensus.h"
#include "validation.h"
#include "timedata.h"
#include <Gulden/auto_checkpoints.h>
#include "wallet/wallet.h"
#include "account.h"
#include "script/ismine.h"

#include <stdint.h>

#include <boost/foreach.hpp>

/* Return positive answer if transaction should be shown in list.
 */
bool TransactionRecord::showTransaction(const CWalletTx &wtx)
{
    if (wtx.IsCoinBase())
    {
        // Ensures we show generated coins / mined transactions at depth 1
        if (!wtx.IsInMainChain())
        {
            return false;
        }
    }
    return true;
}

/*
 * Decompose CWallet transaction to model transaction records.
 */
QList<TransactionRecord> TransactionRecord::decomposeTransaction(const CWallet *wallet, const CWalletTx &wtx)
{
    QList<TransactionRecord> parts;
    int64_t nTime = wtx.GetTxTime();
    CAmount nCredit = wtx.GetCredit(ISMINE_ALL);
    CAmount nDebit = wtx.GetDebit(ISMINE_ALL);
    CAmount nNet = nCredit - nDebit;
    uint256 hash = wtx.GetHash();
    std::map<std::string, std::string> mapValue = wtx.mapValue;

    LOCK(wallet->cs_wallet);
    
    if (nNet > 0 || wtx.IsCoinBase())
    {
        //
        // Credit
        //
<<<<<<< HEAD
        for( const auto& accountPair : wallet->mapAccounts )
=======
        BOOST_FOREACH(const CTxOut& txout, wtx.tx->vout)
>>>>>>> 14e2b177
        {
            CAccount* account = accountPair.second;
            BOOST_FOREACH(const CTxOut& txout, wtx.vout)
            {
                
                isminetype mine = IsMine(*account, txout);
                if(mine)
                {
                    TransactionRecord sub(hash, nTime);
                    sub.actionAccountUUID = sub.receiveAccountUUID = account->getUUID();
                    sub.actionAccountParentUUID = sub.receiveAccountParentUUID = account->getParentUUID();
                    CTxDestination address;
                    sub.idx = parts.size(); // sequence number
                    sub.credit = txout.nValue;
                    // Payment could partially be coming from us - deduct that from amount.
                    std::string addressIn;
                    for (const CTxIn& txin : wtx.vin)
                    {
                        //fixme: rather just have a CAccount::GetDebit function?
                        isminetype mine = wallet->IsMine(*account, txin);
                        if (mine == ISMINE_SPENDABLE)
                        {
                            sub.credit -= wallet->GetDebit(txin, ISMINE_SPENDABLE);
                            //fixme: Add a 'payment to self' sub here as well.
                        }
                        
                        const CWalletTx* parent = wallet->GetWalletTx(txin.prevout.hash);   
                        if (parent != NULL)
                        {
                            CTxDestination senderAddress;
                            if (ExtractDestination(parent->vout[txin.prevout.n].scriptPubKey, senderAddress))
                            {
                                if (!addressIn.empty())
                                    addressIn += ", ";
                                addressIn += CBitcoinAddress(senderAddress).ToString();
                            }
                        }
                    }
                    if (!addressIn.empty())
                    {
                        sub.address = addressIn;
                    }
                    sub.involvesWatchAddress = mine & ISMINE_WATCH_ONLY;
                    if (ExtractDestination(txout.scriptPubKey, address) && IsMine(*account, address))
                    {
                        // Received by Bitcoin Address
                        sub.type = TransactionRecord::RecvWithAddress;
                        //sub.address = CBitcoinAddress(address).ToString();
                    }
                    else
                    {
                        // Received by IP connection (deprecated features), or a multisignature or other non-simple transaction
                        sub.type = TransactionRecord::RecvFromOther;
                        //sub.address = mapValue["from"];
                    }
                    if (wtx.IsCoinBase())
                    {
                        // Generated
                        sub.type = TransactionRecord::Generated;
                    }

                    parts.append(sub);
                }
            }
        }
    }
    else
    {
<<<<<<< HEAD
        for( const auto& accountPair : wallet->mapAccounts )
=======
        bool involvesWatchAddress = false;
        isminetype fAllFromMe = ISMINE_SPENDABLE;
        BOOST_FOREACH(const CTxIn& txin, wtx.tx->vin)
>>>>>>> 14e2b177
        {
            CAccount* account = accountPair.second;
            bool involvesWatchAddress = false;
            isminetype fAllFromMe = ISMINE_SPENDABLE;
            BOOST_FOREACH(const CTxIn& txin, wtx.vin)
            {
                isminetype mine = wallet->IsMine(*account, txin);
                if(mine & ISMINE_WATCH_ONLY) involvesWatchAddress = true;
                if(fAllFromMe > mine) fAllFromMe = mine;
            }

<<<<<<< HEAD
            isminetype fAllToMe = ISMINE_SPENDABLE;
            std::vector<CTxOut> vNotToMe;
            BOOST_FOREACH(const CTxOut& txout, wtx.vout)
            {
                isminetype mine = IsMine(*account, txout);
                if(mine & ISMINE_WATCH_ONLY) involvesWatchAddress = true;
                if (mine != ISMINE_SPENDABLE)
                    vNotToMe.push_back(txout);
                if(fAllToMe > mine) fAllToMe = mine;
            }
=======
        isminetype fAllToMe = ISMINE_SPENDABLE;
        BOOST_FOREACH(const CTxOut& txout, wtx.tx->vout)
        {
            isminetype mine = wallet->IsMine(txout);
            if(mine & ISMINE_WATCH_ONLY) involvesWatchAddress = true;
            if(fAllToMe > mine) fAllToMe = mine;
        }
>>>>>>> 14e2b177

            if (fAllFromMe && fAllToMe)
            {
                // Payment to self
                CAmount nChange = wtx.GetChange();

<<<<<<< HEAD
                TransactionRecord sub(TransactionRecord(hash, nTime, TransactionRecord::SendToSelf, "",
                                -(nDebit - nChange), nCredit - nChange));

                sub.actionAccountUUID = sub.receiveAccountUUID = sub.fromAccountUUID = account->getUUID();
                sub.actionAccountParentUUID = sub.receiveAccountParentUUID = sub.fromAccountParentUUID = account->getParentUUID();
                
                parts.append(sub);
                parts.last().involvesWatchAddress = involvesWatchAddress;   // maybe pass to TransactionRecord as constructor argument
            }
            else if (!fAllFromMe && !fAllToMe && vNotToMe.size() == 1 && wallet->IsMine(vNotToMe[0]))
            {
                //Handle the 'receieve' part of an internal send between two accounts
=======
            parts.append(TransactionRecord(hash, nTime, TransactionRecord::SendToSelf, "",
                            -(nDebit - nChange), nCredit - nChange));
            parts.last().involvesWatchAddress = involvesWatchAddress;   // maybe pass to TransactionRecord as constructor argument
        }
        else if (fAllFromMe)
        {
            //
            // Debit
            //
            CAmount nTxFee = nDebit - wtx.tx->GetValueOut();

            for (unsigned int nOut = 0; nOut < wtx.tx->vout.size(); nOut++)
            {
                const CTxOut& txout = wtx.tx->vout[nOut];
>>>>>>> 14e2b177
                TransactionRecord sub(hash, nTime);
                
                //We don't bother filling in the sender details here for now
                //The sender will get it's own transaction record and then we try 'automatically' match the two up and 'swap details' in a loop at the bottom of this function.
                
                //Fill in all the details for the receive part of the transaction.
                sub.actionAccountUUID = sub.receiveAccountUUID = account->getUUID();
                sub.actionAccountParentUUID = sub.receiveAccountParentUUID = account->getParentUUID();
                sub.idx = parts.size();
                sub.involvesWatchAddress = involvesWatchAddress;
                sub.credit = sub.debit = 0;
                bool anyAreMine = false;
                for (unsigned int nOut = 0; nOut < wtx.vout.size(); nOut++)
                {
                    const CTxOut& txout = wtx.vout[nOut];
                    if(!IsMine(*account, txout))
                    {
                        continue;
                    }
                    anyAreMine = true;

                    CAmount nValue = txout.nValue;
                    sub.credit += nValue;
                }
                if (anyAreMine)
                    parts.append(sub);
            }
            else if (fAllFromMe)
            {
                //
                // Debit
                //
                CAmount nTxFee = nDebit - wtx.GetValueOut();

                for (unsigned int nOut = 0; nOut < wtx.vout.size(); nOut++)
                {
                    const CTxOut& txout = wtx.vout[nOut];
                    TransactionRecord sub(hash, nTime);
                    sub.actionAccountUUID = sub.fromAccountUUID = account->getUUID();
                    sub.actionAccountParentUUID = sub.fromAccountParentUUID = account->getParentUUID();
                    sub.idx = parts.size();
                    sub.involvesWatchAddress = involvesWatchAddress;

                    if(IsMine(*account, txout))
                    {
                        // Ignore parts sent to self, as this is usually the change
                        // from a transaction sent back to our own address.
                        //fixme: GULDEN HIGH - Are there cases when this isn't true?!?!?!?
                        continue;
                    }

                    CTxDestination address;
                    if (ExtractDestination(txout.scriptPubKey, address))
                    {
                        // Sent to Bitcoin Address
                        sub.type = TransactionRecord::SendToAddress;
                        sub.address = CBitcoinAddress(address).ToString();
                    }
                    else
                    {
                        // Sent to IP, or other non-address transaction like OP_EVAL
                        sub.type = TransactionRecord::SendToOther;
                        sub.address = mapValue["to"];
                    }

                    CAmount nValue = txout.nValue;
                    /* Add fee to first output */
                    if (nTxFee > 0)
                    {
                        nValue += nTxFee;
                        sub.fee = nTxFee;
                        nTxFee = 0;
                    }
                    sub.debit = nValue;

                    parts.append(sub);
                }
            }
            else
            {
                //fixme: GULDEN HIGH - This can be displayed better...
                CAmount nNetMixed = 0;
                for (const CTxOut& txout : wtx.vout)
                {
                    isminetype mine = IsMine(*account, txout);
                    if (mine == ISMINE_SPENDABLE)
                    {
                        nNetMixed += txout.nValue;
                    }
                }
                for (const CTxIn& txin : wtx.vin)
                {
                    //fixme: rather just have a CAccount::GetDebit function?
                    isminetype mine = wallet->IsMine(*account, txin);
                    if (mine == ISMINE_SPENDABLE)
                    {
                        nNetMixed -= wallet->GetDebit(txin, ISMINE_SPENDABLE);
                        //fixme: Add a 'payment to self' sub here as well.
                    }
                }
                if (nNetMixed != 0)
                {
                    //
                    // Mixed debit transaction, can't break down payees
                    //
                    TransactionRecord sub(hash, nTime, TransactionRecord::Other, "", 0, 0);
                    if (nNetMixed > 0)
                    {
                        sub.credit = nNetMixed;
                        sub.actionAccountUUID = sub.receiveAccountUUID = account->getUUID();
                        sub.actionAccountParentUUID = sub.receiveAccountParentUUID = account->getParentUUID();
                    }
                    else
                    {
                        sub.debit = -nNetMixed;
                        sub.actionAccountUUID = sub.fromAccountUUID = account->getUUID();
                        sub.actionAccountParentUUID = sub.fromAccountParentUUID = account->getParentUUID();
                    }
                    
                    parts.append(sub);
                    parts.last().involvesWatchAddress = involvesWatchAddress;
                }
            }
        }
    }
    
    // A bit hairy/gross, but try to tie up sender/receiver for internal transfer between accounts.
    //fixme: Can this try harder?
    for (TransactionRecord& record : parts)
    {
        if (record.fromAccountUUID == "")
        {
            for (TransactionRecord& comp : parts)
            {
                if(&record != &comp)
                {
                    if(comp.fromAccountUUID != "" && comp.receiveAccountUUID == "")
                    {
                        if(record.time == comp.time)
                        {
                            if(record.credit == comp.debit - comp.fee)
                            {
                                record.type = comp.type = TransactionRecord::InternalTransfer;
                                record.fromAccountUUID = comp.fromAccountUUID;
                                record.fromAccountParentUUID = comp.fromAccountParentUUID;
                                comp.receiveAccountUUID = record.receiveAccountUUID;
                                comp.receiveAccountParentUUID = record.receiveAccountParentUUID;
                            }
                        }
                    }
                }
            }
        }
        else if(record.receiveAccountUUID == "")
        {
            for (TransactionRecord& comp : parts)
            {
                if(&record != &comp)
                {
                    if(comp.receiveAccountUUID != "" && comp.fromAccountUUID == "")
                    {
                        if(record.time == comp.time)
                        {
                            if(record.debit - record.fee == comp.credit)
                            {
                                record.type = comp.type = TransactionRecord::InternalTransfer;
                                record.receiveAccountUUID = comp.receiveAccountUUID;
                                record.receiveAccountParentUUID = comp.receiveAccountParentUUID;
                                comp.fromAccountUUID = record.fromAccountUUID;
                                comp.fromAccountParentUUID = record.fromAccountParentUUID;
                            }
                        }
                    }
                }
            }
        }
    }

    return parts;
}

void TransactionRecord::updateStatus(const CWalletTx &wtx)
{
    AssertLockHeld(cs_main);
    // Determine transaction status

    // Find the block the tx is in
    CBlockIndex* pindex = NULL;
    BlockMap::iterator mi = mapBlockIndex.find(wtx.hashBlock);
    if (mi != mapBlockIndex.end())
        pindex = (*mi).second;

    // Sort order, unrecorded transactions sort to the top
    status.sortKey = strprintf("%010d-%01d-%010u-%03d",
        (pindex ? pindex->nHeight : std::numeric_limits<int>::max()),
        (wtx.IsCoinBase() ? 1 : 0),
        wtx.nTimeReceived,
        idx);
    status.countsForBalance = wtx.IsTrusted() && !(wtx.GetBlocksToMaturity() > 0);
    status.depth = wtx.GetDepthInMainChain();
    status.cur_num_blocks = chainActive.Height();

    if (!CheckFinalTx(wtx))
    {
        if (wtx.tx->nLockTime < LOCKTIME_THRESHOLD)
        {
            status.status = TransactionStatus::OpenUntilBlock;
            status.open_for = wtx.tx->nLockTime - chainActive.Height();
        }
        else
        {
            status.status = TransactionStatus::OpenUntilDate;
            status.open_for = wtx.tx->nLockTime;
        }
    }
    // For generated transactions, determine maturity
    else if(type == TransactionRecord::Generated)
    {
        if (wtx.GetBlocksToMaturity() > 0)
        {
            status.status = TransactionStatus::Immature;

            if (wtx.IsInMainChain())
            {
                status.matures_in = wtx.GetBlocksToMaturity();

                // Check if the block was requested by anyone
                if (GetAdjustedTime() - wtx.nTimeReceived > 2 * 60 && wtx.GetRequestCount() == 0)
                    status.status = TransactionStatus::MaturesWarning;
            }
            else
            {
                status.status = TransactionStatus::NotAccepted;
            }
        }
        else
        {
            status.status = TransactionStatus::Confirmed;
        }
    }
    else
    {
        if (status.depth < 0)
        {
            status.status = TransactionStatus::Conflicted;
        }
        else if (GetAdjustedTime() - wtx.nTimeReceived > 2 * 60 && wtx.GetRequestCount() == 0)
        {
            status.status = TransactionStatus::Offline;
        }
        else if (status.depth == 0)
        {
            status.status = TransactionStatus::Unconfirmed;
            if (wtx.isAbandoned())
                status.status = TransactionStatus::Abandoned;
        }
        else if (status.depth < RecommendedNumConfirmations || !Checkpoints::IsSecuredBySyncCheckpoint(wtx.hashBlock))
        {
            status.status = TransactionStatus::Confirming;
        }
        else
        {
            status.status = TransactionStatus::Confirmed;
        }
    }

}

bool TransactionRecord::statusUpdateNeeded()
{
    AssertLockHeld(cs_main);
    return status.cur_num_blocks != chainActive.Height();
}

QString TransactionRecord::getTxID() const
{
    return QString::fromStdString(hash.ToString());
}

int TransactionRecord::getOutputIndex() const
{
    return idx;
}<|MERGE_RESOLUTION|>--- conflicted
+++ resolved
@@ -4,7 +4,7 @@
 //
 // File contains modifications by: The Gulden developers
 // All modifications:
-// Copyright (c) 2016 The Gulden developers
+// Copyright (c) 2016-2017 The Gulden developers
 // Authored by: Malcolm MacLeod (mmacleod@webmail.co.za)
 // Distributed under the GULDEN software license, see the accompanying
 // file COPYING
@@ -59,14 +59,10 @@
         //
         // Credit
         //
-<<<<<<< HEAD
         for( const auto& accountPair : wallet->mapAccounts )
-=======
-        BOOST_FOREACH(const CTxOut& txout, wtx.tx->vout)
->>>>>>> 14e2b177
         {
             CAccount* account = accountPair.second;
-            BOOST_FOREACH(const CTxOut& txout, wtx.vout)
+            BOOST_FOREACH(const CTxOut& txout, wtx.tx->vout)
             {
                 
                 isminetype mine = IsMine(*account, txout);
@@ -80,7 +76,7 @@
                     sub.credit = txout.nValue;
                     // Payment could partially be coming from us - deduct that from amount.
                     std::string addressIn;
-                    for (const CTxIn& txin : wtx.vin)
+                    for (const CTxIn& txin : wtx.tx->vin)
                     {
                         //fixme: rather just have a CAccount::GetDebit function?
                         isminetype mine = wallet->IsMine(*account, txin);
@@ -94,7 +90,7 @@
                         if (parent != NULL)
                         {
                             CTxDestination senderAddress;
-                            if (ExtractDestination(parent->vout[txin.prevout.n].scriptPubKey, senderAddress))
+                            if (ExtractDestination(parent->tx->vout[txin.prevout.n].scriptPubKey, senderAddress))
                             {
                                 if (!addressIn.empty())
                                     addressIn += ", ";
@@ -132,28 +128,21 @@
     }
     else
     {
-<<<<<<< HEAD
         for( const auto& accountPair : wallet->mapAccounts )
-=======
-        bool involvesWatchAddress = false;
-        isminetype fAllFromMe = ISMINE_SPENDABLE;
-        BOOST_FOREACH(const CTxIn& txin, wtx.tx->vin)
->>>>>>> 14e2b177
         {
             CAccount* account = accountPair.second;
             bool involvesWatchAddress = false;
             isminetype fAllFromMe = ISMINE_SPENDABLE;
-            BOOST_FOREACH(const CTxIn& txin, wtx.vin)
+            BOOST_FOREACH(const CTxIn& txin, wtx.tx->vin)
             {
                 isminetype mine = wallet->IsMine(*account, txin);
                 if(mine & ISMINE_WATCH_ONLY) involvesWatchAddress = true;
                 if(fAllFromMe > mine) fAllFromMe = mine;
             }
 
-<<<<<<< HEAD
             isminetype fAllToMe = ISMINE_SPENDABLE;
             std::vector<CTxOut> vNotToMe;
-            BOOST_FOREACH(const CTxOut& txout, wtx.vout)
+            BOOST_FOREACH(const CTxOut& txout, wtx.tx->vout)
             {
                 isminetype mine = IsMine(*account, txout);
                 if(mine & ISMINE_WATCH_ONLY) involvesWatchAddress = true;
@@ -161,22 +150,12 @@
                     vNotToMe.push_back(txout);
                 if(fAllToMe > mine) fAllToMe = mine;
             }
-=======
-        isminetype fAllToMe = ISMINE_SPENDABLE;
-        BOOST_FOREACH(const CTxOut& txout, wtx.tx->vout)
-        {
-            isminetype mine = wallet->IsMine(txout);
-            if(mine & ISMINE_WATCH_ONLY) involvesWatchAddress = true;
-            if(fAllToMe > mine) fAllToMe = mine;
-        }
->>>>>>> 14e2b177
 
             if (fAllFromMe && fAllToMe)
             {
                 // Payment to self
                 CAmount nChange = wtx.GetChange();
 
-<<<<<<< HEAD
                 TransactionRecord sub(TransactionRecord(hash, nTime, TransactionRecord::SendToSelf, "",
                                 -(nDebit - nChange), nCredit - nChange));
 
@@ -189,22 +168,6 @@
             else if (!fAllFromMe && !fAllToMe && vNotToMe.size() == 1 && wallet->IsMine(vNotToMe[0]))
             {
                 //Handle the 'receieve' part of an internal send between two accounts
-=======
-            parts.append(TransactionRecord(hash, nTime, TransactionRecord::SendToSelf, "",
-                            -(nDebit - nChange), nCredit - nChange));
-            parts.last().involvesWatchAddress = involvesWatchAddress;   // maybe pass to TransactionRecord as constructor argument
-        }
-        else if (fAllFromMe)
-        {
-            //
-            // Debit
-            //
-            CAmount nTxFee = nDebit - wtx.tx->GetValueOut();
-
-            for (unsigned int nOut = 0; nOut < wtx.tx->vout.size(); nOut++)
-            {
-                const CTxOut& txout = wtx.tx->vout[nOut];
->>>>>>> 14e2b177
                 TransactionRecord sub(hash, nTime);
                 
                 //We don't bother filling in the sender details here for now
@@ -217,9 +180,9 @@
                 sub.involvesWatchAddress = involvesWatchAddress;
                 sub.credit = sub.debit = 0;
                 bool anyAreMine = false;
-                for (unsigned int nOut = 0; nOut < wtx.vout.size(); nOut++)
-                {
-                    const CTxOut& txout = wtx.vout[nOut];
+                for (unsigned int nOut = 0; nOut < wtx.tx->vout.size(); nOut++)
+                {
+                    const CTxOut& txout = wtx.tx->vout[nOut];
                     if(!IsMine(*account, txout))
                     {
                         continue;
@@ -237,11 +200,11 @@
                 //
                 // Debit
                 //
-                CAmount nTxFee = nDebit - wtx.GetValueOut();
-
-                for (unsigned int nOut = 0; nOut < wtx.vout.size(); nOut++)
-                {
-                    const CTxOut& txout = wtx.vout[nOut];
+                CAmount nTxFee = nDebit - wtx.tx->GetValueOut();
+
+                for (unsigned int nOut = 0; nOut < wtx.tx->vout.size(); nOut++)
+                {
+                    const CTxOut& txout = wtx.tx->vout[nOut];
                     TransactionRecord sub(hash, nTime);
                     sub.actionAccountUUID = sub.fromAccountUUID = account->getUUID();
                     sub.actionAccountParentUUID = sub.fromAccountParentUUID = account->getParentUUID();
@@ -287,7 +250,7 @@
             {
                 //fixme: GULDEN HIGH - This can be displayed better...
                 CAmount nNetMixed = 0;
-                for (const CTxOut& txout : wtx.vout)
+                for (const CTxOut& txout : wtx.tx->vout)
                 {
                     isminetype mine = IsMine(*account, txout);
                     if (mine == ISMINE_SPENDABLE)
@@ -295,7 +258,7 @@
                         nNetMixed += txout.nValue;
                     }
                 }
-                for (const CTxIn& txin : wtx.vin)
+                for (const CTxIn& txin : wtx.tx->vin)
                 {
                     //fixme: rather just have a CAccount::GetDebit function?
                     isminetype mine = wallet->IsMine(*account, txin);
