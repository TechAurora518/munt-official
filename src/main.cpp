--- conflicted
+++ resolved
@@ -3540,16 +3540,6 @@
 {
     std::vector<unsigned char> commitment;
     int commitpos = GetWitnessCommitmentIndex(block);
-<<<<<<< HEAD
-    bool fHaveWitness = false;
-    for (size_t t = 1; t < block.vtx.size(); t++) {
-        if (!block.vtx[t]->wit.IsNull()) {
-            fHaveWitness = true;
-            break;
-        }
-    }
-=======
->>>>>>> 69bd78d9
     std::vector<unsigned char> ret(32, 0x00);
     if (consensusParams.vDeployments[Consensus::DEPLOYMENT_SEGWIT].nTimeout != 0) {
         if (commitpos == -1) {
@@ -5199,6 +5189,12 @@
 
     if (strCommand == NetMsgType::VERSION)
     {
+        // Feeler connections exist only to verify if address is online.
+        if (pfrom->fFeeler) {
+            assert(pfrom->fInbound == false);
+            pfrom->fDisconnect = true;
+        }
+
         // Each connection can only send one version message
         if (pfrom->nVersion != 0)
         {
