--- conflicted
+++ resolved
@@ -1061,9 +1061,8 @@
 {
     std::string strDataDir = GetDataDir().string();
 
-<<<<<<< HEAD
-=======
     // Make sure only a single Bitcoin process is using the data directory.
+    /* (GULDEN) - we do this elsewhere (MERGE) look into this again.
     boost::filesystem::path pathLockFile = GetDataDir() / ".lock";
     FILE* file = fopen(pathLockFile.string().c_str(), "a"); // empty lock file; created if it doesn't exist.
     if (file) fclose(file);
@@ -1078,7 +1077,7 @@
         }
     } catch(const boost::interprocess::interprocess_exception& e) {
         return InitError(strprintf(_("Cannot obtain a lock on data directory %s. %s is probably already running.") + " %s.", strDataDir, _(PACKAGE_NAME), e.what()));
-    }
+    }*/
     return true;
 }
 
@@ -1109,8 +1108,6 @@
         // Detailed error printed inside LockDataDirectory
         return false;
     }
-
->>>>>>> 43b2d0c5
 #ifndef WIN32
     CreatePidFile(GetPidFile(), getpid());
 #endif
