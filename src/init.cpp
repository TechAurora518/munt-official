// Copyright (c) 2009-2010 Satoshi Nakamoto
// Copyright (c) 2009-2015 The Bitcoin Core developers
// Distributed under the MIT software license, see the accompanying
// file COPYING or http://www.opensource.org/licenses/mit-license.php.
//
// File contains modifications by: The Gulden developers
// All modifications:
// Copyright (c) 2016 The Gulden developers
// Authored by: Malcolm MacLeod (mmacleod@webmail.co.za)
// Distributed under the GULDEN software license, see the accompanying
// file COPYING

#if defined(HAVE_CONFIG_H)
#include "config/bitcoin-config.h"
#endif

#include "init.h"

#include "addrman.h"
#include "amount.h"
#include "chain.h"
#include "chainparams.h"
#include "checkpoints.h"
#include <Gulden/auto_checkpoints.h>
#include "compat/sanity.h"
#include "consensus/validation.h"
#include "httpserver.h"
#include "httprpc.h"
#include "key.h"
#include "main.h"
#include "miner.h"
#include "netbase.h"
#include "net.h"
#include "policy/policy.h"
#include "rpc/server.h"
#include "rpc/register.h"
#include "script/standard.h"
#include "script/sigcache.h"
#include "scheduler.h"
#include "timedata.h"
#include "txdb.h"
#include "txmempool.h"
#include "torcontrol.h"
#include "ui_interface.h"
#include "util.h"
#include "utilmoneystr.h"
#include "validationinterface.h"
#ifdef ENABLE_WALLET
#include "wallet/wallet.h"
#include "wallet/walletdb.h"
#endif
#include <stdint.h>
#include <stdio.h>
#include <memory>

#ifndef WIN32
#include <signal.h>
#endif

#include <boost/algorithm/string/classification.hpp>
#include <boost/algorithm/string/predicate.hpp>
#include <boost/algorithm/string/replace.hpp>
#include <boost/algorithm/string/split.hpp>
#include <boost/bind.hpp>
#include <boost/filesystem.hpp>
#include <boost/function.hpp>
#include <boost/interprocess/sync/file_lock.hpp>
#include <boost/thread.hpp>
#include <openssl/crypto.h>

#if ENABLE_ZMQ
#include "zmq/zmqnotificationinterface.h"
#endif

using namespace std;

bool fFeeEstimatesInitialized = false;
static const bool DEFAULT_PROXYRANDOMIZE = true;
static const bool DEFAULT_REST_ENABLE = false;
static const bool DEFAULT_DISABLE_SAFEMODE = false;
static const bool DEFAULT_STOPAFTERBLOCKIMPORT = false;

std::unique_ptr<CConnman> g_connman;
std::unique_ptr<PeerLogicValidation> peerLogic;

#if ENABLE_ZMQ
static CZMQNotificationInterface* pzmqNotificationInterface = NULL;
#endif

#ifdef WIN32
// Win32 LevelDB doesn't use filedescriptors, and the ones used for
// accessing block files don't count towards the fd_set size limit
// anyway.
#define MIN_CORE_FILEDESCRIPTORS 0
#else
#define MIN_CORE_FILEDESCRIPTORS 150
#endif

/** Used to pass flags to the Bind() function */
enum BindFlags {
    BF_NONE         = 0,
    BF_EXPLICIT     = (1U << 0),
    BF_REPORT_ERROR = (1U << 1),
    BF_WHITELIST    = (1U << 2),
};

static const char* FEE_ESTIMATES_FILENAME="fee_estimates.dat";

//////////////////////////////////////////////////////////////////////////////
//
// Shutdown
//

//
// Thread management and startup/shutdown:
//
// The network-processing threads are all part of a thread group
// created by AppInit() or the Qt main() function.
//
// A clean exit happens when StartShutdown() or the SIGTERM
// signal handler sets fRequestShutdown, which triggers
// the DetectShutdownThread(), which interrupts the main thread group.
// DetectShutdownThread() then exits, which causes AppInit() to
// continue (it .joins the shutdown thread).
// Shutdown() is then
// called to clean up database connections, and stop other
// threads that should only be stopped after the main network-processing
// threads have exited.
//
// Note that if running -daemon the parent process returns from AppInit2
// before adding any threads to the threadGroup, so .join_all() returns
// immediately and the parent exits from main().
//
// Shutdown for Qt is very similar, only it uses a QTimer to detect
// fRequestShutdown getting set, and then does the normal Qt
// shutdown thing.
//

std::atomic<bool> fRequestShutdown(false);

void StartShutdown()
{
    fRequestShutdown = true;
}
bool ShutdownRequested()
{
    return fRequestShutdown;
}

/**
 * This is a minimally invasive approach to shutdown on LevelDB read errors from the
 * chainstate, while keeping user interface out of the common library, which is shared
 * between bitcoind, and bitcoin-qt and non-server tools.
*/
class CCoinsViewErrorCatcher : public CCoinsViewBacked
{
public:
    CCoinsViewErrorCatcher(CCoinsView* view) : CCoinsViewBacked(view) {}
    bool GetCoins(const uint256 &txid, CCoins &coins) const {
        try {
            return CCoinsViewBacked::GetCoins(txid, coins);
        } catch(const std::runtime_error& e) {
            uiInterface.ThreadSafeMessageBox(_("Error reading from database, shutting down."), "", CClientUIInterface::MSG_ERROR);
            LogPrintf("Error reading from database: %s\n", e.what());
            // Starting the shutdown sequence and returning false to the caller would be
            // interpreted as 'entry not found' (as opposed to unable to read data), and
            // could lead to invalid interpretation. Just exit immediately, as we can't
            // continue anyway, and all writes should be atomic.
            abort();
        }
    }
    // Writes do not need similar protection, as failure to write is handled by the caller.
};

static CCoinsViewDB *pcoinsdbview = NULL;
static CCoinsViewErrorCatcher *pcoinscatcher = NULL;
static std::unique_ptr<ECCVerifyHandle> globalVerifyHandle;

void Interrupt(boost::thread_group& threadGroup)
{
    InterruptHTTPServer();
    InterruptHTTPRPC();
    InterruptRPC();
    InterruptREST();
    InterruptTorControl();
    threadGroup.interrupt_all();
}

void Shutdown()
{
    fRequestShutdown = true;
    LogPrintf("%s: In progress...\n", __func__);
    static CCriticalSection cs_Shutdown;
    TRY_LOCK(cs_Shutdown, lockShutdown);
    if (!lockShutdown)
        return;

    /// Note: Shutdown() must be able to handle cases in which AppInit2() failed part of the way,
    /// for example if the data directory was found to be locked.
    /// Be sure that anything that writes files or flushes caches only does this if the respective
    /// module was initialized.
    RenameThread("Gulden-shutoff");
    mempool.AddTransactionsUpdated(1);

    StopHTTPRPC();
    StopREST();
    StopRPC();
    StopHTTPServer();
#ifdef ENABLE_WALLET
    if (pwalletMain)
        pwalletMain->Flush(false);
#endif
    GenerateBitcoins(false, 0, Params());
    MapPort(false);
    UnregisterValidationInterface(peerLogic.get());
    peerLogic.reset();
    g_connman.reset();

    StopTorControl();
    UnregisterNodeSignals(GetNodeSignals());
    DumpMempool();

    if (fFeeEstimatesInitialized)
    {
        boost::filesystem::path est_path = GetDataDir() / FEE_ESTIMATES_FILENAME;
        CAutoFile est_fileout(fopen(est_path.string().c_str(), "wb"), SER_DISK, CLIENT_VERSION);
        if (!est_fileout.IsNull())
            mempool.WriteFeeEstimates(est_fileout);
        else
            LogPrintf("%s: Failed to write fee estimates to %s\n", __func__, est_path.string());
        fFeeEstimatesInitialized = false;
    }

    {
        LOCK(cs_main);
        if (pcoinsTip != NULL) {
            FlushStateToDisk();
        }
        delete pcoinsTip;
        pcoinsTip = NULL;
        delete pcoinscatcher;
        pcoinscatcher = NULL;
        delete pcoinsdbview;
        pcoinsdbview = NULL;
        delete pblocktree;
        pblocktree = NULL;
    }
#ifdef ENABLE_WALLET
    if (pwalletMain)
        pwalletMain->Flush(true);
#endif

#if ENABLE_ZMQ
    if (pzmqNotificationInterface) {
        UnregisterValidationInterface(pzmqNotificationInterface);
        delete pzmqNotificationInterface;
        pzmqNotificationInterface = NULL;
    }
#endif

#ifndef WIN32
    try {
        boost::filesystem::remove(GetPidFile());
    } catch (const boost::filesystem::filesystem_error& e) {
        LogPrintf("%s: Unable to remove pidfile: %s\n", __func__, e.what());
    }
#endif
    UnregisterAllValidationInterfaces();
#ifdef ENABLE_WALLET
    delete pwalletMain;
    pwalletMain = NULL;
#endif
    globalVerifyHandle.reset();
    ECC_Stop();
    LogPrintf("%s: done\n", __func__);
}

/**
 * Signal handlers are very limited in what they are allowed to do, so:
 */
void HandleSIGTERM(int)
{
    fRequestShutdown = true;
}

void HandleSIGHUP(int)
{
    fReopenDebugLog = true;
}

bool static Bind(CConnman& connman, const CService &addr, unsigned int flags) {
    if (!(flags & BF_EXPLICIT) && IsLimited(addr))
        return false;
    std::string strError;
    if (!connman.BindListenPort(addr, strError, (flags & BF_WHITELIST) != 0)) {
        if (flags & BF_REPORT_ERROR)
            return InitError(strError);
        return false;
    }
    return true;
}
void OnRPCStarted()
{
    uiInterface.NotifyBlockTip.connect(&RPCNotifyBlockChange);
}

void OnRPCStopped()
{
    uiInterface.NotifyBlockTip.disconnect(&RPCNotifyBlockChange);
    RPCNotifyBlockChange(false, nullptr);
    cvBlockChange.notify_all();
    LogPrint("rpc", "RPC stopped.\n");
}

void OnRPCPreCommand(const CRPCCommand& cmd)
{
    // Observe safe mode
    string strWarning = GetWarnings("rpc");
    if (strWarning != "" && !GetBoolArg("-disablesafemode", DEFAULT_DISABLE_SAFEMODE) &&
        !cmd.okSafeMode)
        throw JSONRPCError(RPC_FORBIDDEN_BY_SAFE_MODE, string("Safe mode: ") + strWarning);
}

std::string HelpMessage(HelpMessageMode mode)
{
    const bool showDebug = GetBoolArg("-help-debug", false);

    // When adding new options to the categories, please keep and ensure alphabetical ordering.
    // Do not translate _(...) -help-debug options, Many technical terms, and only a very small audience, so is unnecessary stress to translators.
    string strUsage = HelpMessageGroup(_("Options:"));
    strUsage += HelpMessageOpt("-?", _("Print this help message and exit"));
    strUsage += HelpMessageOpt("-version", _("Print version and exit"));
    strUsage += HelpMessageOpt("-alerts", strprintf(_("Receive and display P2P network alerts (default: %u)"), DEFAULT_ALERTS));
    strUsage += HelpMessageOpt("-alertnotify=<cmd>", _("Execute command when a relevant alert is received or we see a really long fork (%s in cmd is replaced by message)"));
    strUsage += HelpMessageOpt("-blocknotify=<cmd>", _("Execute command when the best block changes (%s in cmd is replaced by block hash)"));
    if (showDebug)
        strUsage += HelpMessageOpt("-blocksonly", strprintf(_("Whether to operate in a blocks only mode (default: %u)"), DEFAULT_BLOCKSONLY));
    strUsage += HelpMessageOpt("-checkblocks=<n>", strprintf(_("How many blocks to check at startup (default: %u, 0 = all)"), DEFAULT_CHECKBLOCKS));
    strUsage += HelpMessageOpt("-checklevel=<n>", strprintf(_("How thorough the block verification of -checkblocks is (0-4, default: %u)"), DEFAULT_CHECKLEVEL));
    strUsage += HelpMessageOpt("-conf=<file>", strprintf(_("Specify configuration file (default: %s)"), BITCOIN_CONF_FILENAME));
    if (mode == HMM_BITCOIND)
    {
#if HAVE_DECL_DAEMON
        strUsage += HelpMessageOpt("-daemon", _("Run in the background as a daemon and accept commands"));
#endif
    }
    strUsage += HelpMessageOpt("-datadir=<dir>", _("Specify data directory"));
    strUsage += HelpMessageOpt("-dbcache=<n>", strprintf(_("Set database cache size in megabytes (%d to %d, default: %d)"), nMinDbCache, nMaxDbCache, nDefaultDbCache));
    if (showDebug)
        strUsage += HelpMessageOpt("-feefilter", strprintf("Tell other nodes to filter invs to us by our mempool min fee (default: %u)", DEFAULT_FEEFILTER));
    strUsage += HelpMessageOpt("-loadblock=<file>", _("Imports blocks from external blk000??.dat file on startup"));
    strUsage += HelpMessageOpt("-maxorphantx=<n>", strprintf(_("Keep at most <n> unconnectable transactions in memory (default: %u)"), DEFAULT_MAX_ORPHAN_TRANSACTIONS));
    strUsage += HelpMessageOpt("-maxmempool=<n>", strprintf(_("Keep the transaction memory pool below <n> megabytes (default: %u)"), DEFAULT_MAX_MEMPOOL_SIZE));
    strUsage += HelpMessageOpt("-mempoolexpiry=<n>", strprintf(_("Do not keep transactions in the mempool longer than <n> hours (default: %u)"), DEFAULT_MEMPOOL_EXPIRY));
    strUsage += HelpMessageOpt("-par=<n>", strprintf(_("Set the number of script verification threads (%u to %d, 0 = auto, <0 = leave that many cores free, default: %d)"),
        -GetNumCores(), MAX_SCRIPTCHECK_THREADS, DEFAULT_SCRIPTCHECK_THREADS));
#ifndef WIN32
    strUsage += HelpMessageOpt("-pid=<file>", strprintf(_("Specify pid file (default: %s)"), BITCOIN_PID_FILENAME));
#endif
    strUsage += HelpMessageOpt("-prune=<n>", strprintf(_("Reduce storage requirements by pruning (deleting) old blocks. This mode is incompatible with -txindex and -rescan. "
            "Warning: Reverting this setting requires re-downloading the entire blockchain. "
            "(default: 0 = disable pruning blocks, >%u = target size in MiB to use for block files)"), MIN_DISK_SPACE_FOR_BLOCK_FILES / 1024 / 1024));
    strUsage += HelpMessageOpt("-reindex-chainstate", _("Rebuild chain state from the currently indexed blocks"));
    strUsage += HelpMessageOpt("-reindex", _("Rebuild chain state and block index from the blk*.dat files on disk"));
#ifndef WIN32
    strUsage += HelpMessageOpt("-sysperms", _("Create new files with system default permissions, instead of umask 077 (only effective with disabled wallet functionality)"));
#endif
    strUsage += HelpMessageOpt("-txindex", strprintf(_("Maintain a full transaction index, used by the getrawtransaction rpc call (default: %u)"), DEFAULT_TXINDEX));

    strUsage += HelpMessageGroup(_("Connection options:"));
    strUsage += HelpMessageOpt("-addnode=<ip>", _("Add a node to connect to and attempt to keep the connection open"));
    strUsage += HelpMessageOpt("-banscore=<n>", strprintf(_("Threshold for disconnecting misbehaving peers (default: %u)"), DEFAULT_BANSCORE_THRESHOLD));
    strUsage += HelpMessageOpt("-bantime=<n>", strprintf(_("Number of seconds to keep misbehaving peers from reconnecting (default: %u)"), DEFAULT_MISBEHAVING_BANTIME));
    strUsage += HelpMessageOpt("-bind=<addr>", _("Bind to given address and always listen on it. Use [host]:port notation for IPv6"));
    strUsage += HelpMessageOpt("-connect=<ip>", _("Connect only to the specified node(s); -noconnect or -connect=0 alone to disable automatic connections"));
    strUsage += HelpMessageOpt("-discover", _("Discover own IP addresses (default: 1 when listening and no -externalip or -proxy)"));
    strUsage += HelpMessageOpt("-dns", _("Allow DNS lookups for -addnode, -seednode and -connect") + " " + strprintf(_("(default: %u)"), DEFAULT_NAME_LOOKUP));
    strUsage += HelpMessageOpt("-dnsseed", _("Query for peer addresses via DNS lookup, if low on addresses (default: 1 unless -connect/-noconnect)"));
    strUsage += HelpMessageOpt("-externalip=<ip>", _("Specify your own public address"));
    strUsage += HelpMessageOpt("-forcednsseed", strprintf(_("Always query for peer addresses via DNS lookup (default: %u)"), DEFAULT_FORCEDNSSEED));
    strUsage += HelpMessageOpt("-listen", _("Accept connections from outside (default: 1 if no -proxy or -connect/-noconnect)"));
    strUsage += HelpMessageOpt("-listenonion", strprintf(_("Automatically create Tor hidden service (default: %d)"), DEFAULT_LISTEN_ONION));
    strUsage += HelpMessageOpt("-maxconnections=<n>", strprintf(_("Maintain at most <n> connections to peers (default: %u)"), DEFAULT_MAX_PEER_CONNECTIONS));
    strUsage += HelpMessageOpt("-maxreceivebuffer=<n>", strprintf(_("Maximum per-connection receive buffer, <n>*1000 bytes (default: %u)"), DEFAULT_MAXRECEIVEBUFFER));
    strUsage += HelpMessageOpt("-maxsendbuffer=<n>", strprintf(_("Maximum per-connection send buffer, <n>*1000 bytes (default: %u)"), DEFAULT_MAXSENDBUFFER));
    strUsage += HelpMessageOpt("-maxtimeadjustment", strprintf(_("Maximum allowed median peer time offset adjustment. Local perspective of time may be influenced by peers forward or backward by this amount. (default: %u seconds)"), DEFAULT_MAX_TIME_ADJUSTMENT));
    strUsage += HelpMessageOpt("-onion=<ip:port>", strprintf(_("Use separate SOCKS5 proxy to reach peers via Tor hidden services (default: %s)"), "-proxy"));
    strUsage += HelpMessageOpt("-onlynet=<net>", _("Only connect to nodes in network <net> (ipv4, ipv6 or onion)"));
    strUsage += HelpMessageOpt("-permitbaremultisig", strprintf(_("Relay non-P2SH multisig (default: %u)"), DEFAULT_PERMIT_BAREMULTISIG));
    strUsage += HelpMessageOpt("-peerbloomfilters", strprintf(_("Support filtering of blocks and transaction with bloom filters (default: %u)"), DEFAULT_PEERBLOOMFILTERS));
    strUsage += HelpMessageOpt("-port=<port>", strprintf(_("Listen for connections on <port> (default: %u or testnet: %u)"), Params(CBaseChainParams::MAIN).GetDefaultPort(), Params(CBaseChainParams::TESTNET).GetDefaultPort()));
    strUsage += HelpMessageOpt("-proxy=<ip:port>", _("Connect through SOCKS5 proxy"));
    strUsage += HelpMessageOpt("-proxyrandomize", strprintf(_("Randomize credentials for every proxy connection. This enables Tor stream isolation (default: %u)"), DEFAULT_PROXYRANDOMIZE));
    strUsage += HelpMessageOpt("-seednode=<ip>", _("Connect to a node to retrieve peer addresses, and disconnect"));
    strUsage += HelpMessageOpt("-timeout=<n>", strprintf(_("Specify connection timeout in milliseconds (minimum: 1, default: %d)"), DEFAULT_CONNECT_TIMEOUT));
    strUsage += HelpMessageOpt("-torcontrol=<ip>:<port>", strprintf(_("Tor control port to use if onion listening enabled (default: %s)"), DEFAULT_TOR_CONTROL));
    strUsage += HelpMessageOpt("-torpassword=<pass>", _("Tor control port password (default: empty)"));
#ifdef USE_UPNP
#if USE_UPNP
    strUsage += HelpMessageOpt("-upnp", _("Use UPnP to map the listening port (default: 1 when listening and no -proxy)"));
#else
    strUsage += HelpMessageOpt("-upnp", strprintf(_("Use UPnP to map the listening port (default: %u)"), 0));
#endif
#endif
    strUsage += HelpMessageOpt("-whitebind=<addr>", _("Bind to given address and whitelist peers connecting to it. Use [host]:port notation for IPv6"));
    strUsage += HelpMessageOpt("-whitelist=<netmask>", _("Whitelist peers connecting from the given netmask or IP address. Can be specified multiple times.") +
        " " + _("Whitelisted peers cannot be DoS banned and their transactions are always relayed, even if they are already in the mempool, useful e.g. for a gateway"));
    strUsage += HelpMessageOpt("-whitelistrelay", strprintf(_("Accept relayed transactions received from whitelisted peers even when not relaying transactions (default: %d)"), DEFAULT_WHITELISTRELAY));
    strUsage += HelpMessageOpt("-whitelistforcerelay", strprintf(_("Force relay of transactions from whitelisted peers even if they violate local relay policy (default: %d)"), DEFAULT_WHITELISTFORCERELAY));
    strUsage += HelpMessageOpt("-maxuploadtarget=<n>", strprintf(_("Tries to keep outbound traffic under the given target (in MiB per 24h), 0 = no limit (default: %d)"), DEFAULT_MAX_UPLOAD_TARGET));

#ifdef ENABLE_WALLET
    strUsage += CWallet::GetWalletHelpString(showDebug);
#endif
    strUsage += HelpMessageOpt("-mininput=<amt>", _("When creating transactions, ignore inputs with value less than this (default: 0.0001)"));

#if ENABLE_ZMQ
    strUsage += HelpMessageGroup(_("ZeroMQ notification options:"));
    strUsage += HelpMessageOpt("-zmqpubhashblock=<address>", _("Enable publish hash block in <address>"));
    strUsage += HelpMessageOpt("-zmqpubhashtx=<address>", _("Enable publish hash transaction in <address>"));
    strUsage += HelpMessageOpt("-zmqpubrawblock=<address>", _("Enable publish raw block in <address>"));
    strUsage += HelpMessageOpt("-zmqpubrawtx=<address>", _("Enable publish raw transaction in <address>"));
#endif

    strUsage += HelpMessageGroup(_("Debugging/Testing options:"));
    strUsage += HelpMessageOpt("-uacomment=<cmt>", _("Append comment to the user agent string"));
    if (showDebug)
    {
        strUsage += HelpMessageOpt("-checkblockindex", strprintf("Do a full consistency check for mapBlockIndex, setBlockIndexCandidates, chainActive and mapBlocksUnlinked occasionally. Also sets -checkmempool (default: %u)", Params(CBaseChainParams::MAIN).DefaultConsistencyChecks()));
        strUsage += HelpMessageOpt("-checkmempool=<n>", strprintf("Run checks every <n> transactions (default: %u)", Params(CBaseChainParams::MAIN).DefaultConsistencyChecks()));
        strUsage += HelpMessageOpt("-checkpoints", strprintf("Disable expensive verification for known chain history (default: %u)", DEFAULT_CHECKPOINTS_ENABLED));
        strUsage += HelpMessageOpt("-disablesafemode", strprintf("Disable safemode, override a real safe mode event (default: %u)", DEFAULT_DISABLE_SAFEMODE));
        strUsage += HelpMessageOpt("-testsafemode", strprintf("Force safe mode (default: %u)", DEFAULT_TESTSAFEMODE));
        strUsage += HelpMessageOpt("-dropmessagestest=<n>", "Randomly drop 1 of every <n> network messages");
        strUsage += HelpMessageOpt("-fuzzmessagestest=<n>", "Randomly fuzz 1 of every <n> network messages");
        strUsage += HelpMessageOpt("-stopafterblockimport", strprintf("Stop running after importing blocks from disk (default: %u)", DEFAULT_STOPAFTERBLOCKIMPORT));
        strUsage += HelpMessageOpt("-limitancestorcount=<n>", strprintf("Do not accept transactions if number of in-mempool ancestors is <n> or more (default: %u)", DEFAULT_ANCESTOR_LIMIT));
        strUsage += HelpMessageOpt("-limitancestorsize=<n>", strprintf("Do not accept transactions whose size with all in-mempool ancestors exceeds <n> kilobytes (default: %u)", DEFAULT_ANCESTOR_SIZE_LIMIT));
        strUsage += HelpMessageOpt("-limitdescendantcount=<n>", strprintf("Do not accept transactions if any ancestor would have <n> or more in-mempool descendants (default: %u)", DEFAULT_DESCENDANT_LIMIT));
        strUsage += HelpMessageOpt("-limitdescendantsize=<n>", strprintf("Do not accept transactions if any ancestor would have more than <n> kilobytes of in-mempool descendants (default: %u).", DEFAULT_DESCENDANT_SIZE_LIMIT));
        strUsage += HelpMessageOpt("-bip9params=deployment:start:end", "Use given start/end times for specified BIP9 deployment (regtest-only)");
    }
    string debugCategories = "addrman, alert, bench, cmpctblock, coindb, db, http, libevent, lock, mempool, mempoolrej, net, proxy, prune, rand, reindex, rpc, selectcoins, tor, zmq"; // Don't translate these and qt below
    if (mode == HMM_BITCOIN_QT)
        debugCategories += ", qt";
    strUsage += HelpMessageOpt("-debug=<category>", strprintf(_("Output debugging information (default: %u, supplying <category> is optional)"), 0) + ". " +
        _("If <category> is not supplied or if <category> = 1, output all debugging information.") + _("<category> can be:") + " " + debugCategories + ".");
    if (showDebug)
        strUsage += HelpMessageOpt("-nodebug", "Turn off debugging messages, same as -debug=0");
    strUsage += HelpMessageOpt("-gen", strprintf(_("Generate coins (default: %u)"), DEFAULT_GENERATE));
    strUsage += HelpMessageOpt("-genproclimit=<n>", strprintf(_("Set the number of threads for coin generation if enabled (-1 = all cores, default: %d)"), DEFAULT_GENERATE_THREADS));
    strUsage += HelpMessageOpt("-help-debug", _("Show all debugging options (usage: --help -help-debug)"));
    strUsage += HelpMessageOpt("-logips", strprintf(_("Include IP addresses in debug output (default: %u)"), DEFAULT_LOGIPS));
    strUsage += HelpMessageOpt("-logtimestamps", strprintf(_("Prepend debug output with timestamp (default: %u)"), DEFAULT_LOGTIMESTAMPS));
    if (showDebug)
    {
        strUsage += HelpMessageOpt("-logtimemicros", strprintf("Add microsecond precision to debug timestamps (default: %u)", DEFAULT_LOGTIMEMICROS));
        strUsage += HelpMessageOpt("-mocktime=<n>", "Replace actual time with <n> seconds since epoch (default: 0)");
        strUsage += HelpMessageOpt("-limitfreerelay=<n>", strprintf("Continuously rate-limit free transactions to <n>*1000 bytes per minute (default: %u)", DEFAULT_LIMITFREERELAY));
        strUsage += HelpMessageOpt("-relaypriority", strprintf("Require high priority for relaying free or low-fee transactions (default: %u)", DEFAULT_RELAYPRIORITY));
        strUsage += HelpMessageOpt("-maxsigcachesize=<n>", strprintf("Limit size of signature cache to <n> MiB (default: %u)", DEFAULT_MAX_SIG_CACHE_SIZE));
        strUsage += HelpMessageOpt("-maxtipage=<n>", strprintf("Maximum tip age in seconds to consider node in initial block download (default: %u)", DEFAULT_MAX_TIP_AGE));
    }
    strUsage += HelpMessageOpt("-minrelaytxfee=<amt>", strprintf(_("Fees (in %s/kB) smaller than this are considered zero fee for relaying, mining and transaction creation (default: %s)"),
        CURRENCY_UNIT, FormatMoney(DEFAULT_MIN_RELAY_TX_FEE)));
    strUsage += HelpMessageOpt("-maxtxfee=<amt>", strprintf(_("Maximum total fees (in %s) to use in a single wallet transaction or raw transaction; setting this too low may abort large transactions (default: %s)"),
        CURRENCY_UNIT, FormatMoney(DEFAULT_TRANSACTION_MAXFEE)));
    strUsage += HelpMessageOpt("-printtoconsole", _("Send trace/debug info to console instead of debug.log file"));
    if (showDebug)
    {
        strUsage += HelpMessageOpt("-printpriority", strprintf("Log transaction priority and fee per kB when mining blocks (default: %u)", DEFAULT_PRINTPRIORITY));
    }
    strUsage += HelpMessageOpt("-shrinkdebugfile", _("Shrink debug.log file on client startup (default: 1 when no -debug)"));

    AppendParamsHelpMessages(strUsage, showDebug);

    strUsage += HelpMessageGroup(_("Node relay options:"));
    if (showDebug)
        strUsage += HelpMessageOpt("-acceptnonstdtxn", strprintf("Relay and mine \"non-standard\" transactions (%sdefault: %u)", "testnet/regtest only; ", !Params(CBaseChainParams::TESTNET).RequireStandard()));
    strUsage += HelpMessageOpt("-bytespersigop", strprintf(_("Equivalent bytes per sigop in transactions for relay and mining (default: %u)"), DEFAULT_BYTES_PER_SIGOP));
    strUsage += HelpMessageOpt("-datacarrier", strprintf(_("Relay and mine data carrier transactions (default: %u)"), DEFAULT_ACCEPT_DATACARRIER));
    strUsage += HelpMessageOpt("-datacarriersize", strprintf(_("Maximum size of data in data carrier transactions we relay and mine (default: %u)"), MAX_OP_RETURN_RELAY));
    strUsage += HelpMessageOpt("-mempoolreplacement", strprintf(_("Enable transaction replacement in the memory pool (default: %u)"), DEFAULT_ENABLE_REPLACEMENT));

    strUsage += HelpMessageGroup(_("Block creation options:"));
    strUsage += HelpMessageOpt("-blockmaxweight=<n>", strprintf(_("Set maximum BIP141 block weight (default: %d)"), DEFAULT_BLOCK_MAX_WEIGHT));
    strUsage += HelpMessageOpt("-blockmaxsize=<n>", strprintf(_("Set maximum block size in bytes (default: %d)"), DEFAULT_BLOCK_MAX_SIZE));
    strUsage += HelpMessageOpt("-blockprioritysize=<n>", strprintf(_("Set maximum size of high-priority/low-fee transactions in bytes (default: %d)"), DEFAULT_BLOCK_PRIORITY_SIZE));
    strUsage += HelpMessageOpt("-coinbasesignature=<signature>", _("Set a signature to add to the coinbase of any mined blocks."));
    if (showDebug)
        strUsage += HelpMessageOpt("-blockversion=<n>", "Override block version to test forking scenarios");

    strUsage += HelpMessageGroup(_("RPC server options:"));
    strUsage += HelpMessageOpt("-server", _("Accept command line and JSON-RPC commands"));
    strUsage += HelpMessageOpt("-rest", strprintf(_("Accept public REST requests (default: %u)"), DEFAULT_REST_ENABLE));
    strUsage += HelpMessageOpt("-rpcbind=<addr>", _("Bind to given address to listen for JSON-RPC connections. Use [host]:port notation for IPv6. This option can be specified multiple times (default: bind to all interfaces)"));
    strUsage += HelpMessageOpt("-rpccookiefile=<loc>", _("Location of the auth cookie (default: data dir)"));
    strUsage += HelpMessageOpt("-rpcuser=<user>", _("Username for JSON-RPC connections"));
    strUsage += HelpMessageOpt("-rpcpassword=<pw>", _("Password for JSON-RPC connections"));
    strUsage += HelpMessageOpt("-rpcauth=<userpw>", _("Username and hashed password for JSON-RPC connections. The field <userpw> comes in the format: <USERNAME>:<SALT>$<HASH>. A canonical python script is included in share/rpcuser. This option can be specified multiple times"));
    strUsage += HelpMessageOpt("-rpcport=<port>", strprintf(_("Listen for JSON-RPC connections on <port> (default: %u or testnet: %u)"), BaseParams(CBaseChainParams::MAIN).RPCPort(), BaseParams(CBaseChainParams::TESTNET).RPCPort()));
    strUsage += HelpMessageOpt("-rpcallowip=<ip>", _("Allow JSON-RPC connections from specified source. Valid for <ip> are a single IP (e.g. 1.2.3.4), a network/netmask (e.g. 1.2.3.4/255.255.255.0) or a network/CIDR (e.g. 1.2.3.4/24). This option can be specified multiple times"));
    strUsage += HelpMessageOpt("-rpcthreads=<n>", strprintf(_("Set the number of threads to service RPC calls (default: %d)"), DEFAULT_HTTP_THREADS));
    strUsage += HelpMessageOpt("-rpconlylistsecuredtransactions=<bool>", strprintf(_("When enabled RPC listtransactions command only returns transactions that have been secured by a checkpoint and therefore are safe from double spend (default: %u)"), true));
    
    if (showDebug) {
        strUsage += HelpMessageOpt("-rpcworkqueue=<n>", strprintf("Set the depth of the work queue to service RPC calls (default: %d)", DEFAULT_HTTP_WORKQUEUE));
        strUsage += HelpMessageOpt("-rpcservertimeout=<n>", strprintf("Timeout during HTTP requests (default: %d)", DEFAULT_HTTP_SERVER_TIMEOUT));
    }

    return strUsage;
}

std::string LicenseInfo()
{
    const std::string URL_WEBSITE = "Gulden.com";

    return CopyrightHolders(strprintf(_("Copyright (C) %i-%i"), 2009, COPYRIGHT_YEAR) + " ") + "\n" +
           "\n" +
           strprintf(_("Please contribute if you find %s useful. "
                       "Visit <%s> for further information about the software."),
               PACKAGE_NAME, URL_WEBSITE) +
           "\n" +
           "\n" +
           _("This is experimental software.") + "\n" +
           
           strprintf(_("This product includes software developed by the OpenSSL Project for use in the OpenSSL Toolkit %s and cryptographic software written by Eric Young and UPnP software written by Thomas Bernard."), "<https://www.openssl.org>") +
           "\n";
}

static void BlockNotifyCallback(bool initialSync, const CBlockIndex *pBlockIndex)
{
    if (initialSync || !pBlockIndex)
        return;

    std::string strCmd = GetArg("-blocknotify", "");

    boost::replace_all(strCmd, "%s", pBlockIndex->GetBlockHash().GetHex());
    boost::thread t(runCommand, strCmd); // thread runs free
}

static bool fHaveGenesis = false;
static boost::mutex cs_GenesisWait;
static CConditionVariable condvar_GenesisWait;

static void BlockNotifyGenesisWait(bool, const CBlockIndex *pBlockIndex)
{
    if (pBlockIndex != NULL) {
        {
            boost::unique_lock<boost::mutex> lock_GenesisWait(cs_GenesisWait);
            fHaveGenesis = true;
        }
        condvar_GenesisWait.notify_all();
    }
}

struct CImportingNow
{
    CImportingNow() {
        assert(fImporting == false);
        fImporting = true;
    }

    ~CImportingNow() {
        assert(fImporting == true);
        fImporting = false;
    }
};


// If we're using -prune with -reindex, then delete block files that will be ignored by the
// reindex.  Since reindexing works by starting at block file 0 and looping until a blockfile
// is missing, do the same here to delete any later block files after a gap.  Also delete all
// rev files since they'll be rewritten by the reindex anyway.  This ensures that vinfoBlockFile
// is in sync with what's actually on disk by the time we start downloading, so that pruning
// works correctly.
void CleanupBlockRevFiles()
{
    using namespace boost::filesystem;
    map<string, path> mapBlockFiles;

    // Glob all blk?????.dat and rev?????.dat files from the blocks directory.
    // Remove the rev files immediately and insert the blk file paths into an
    // ordered map keyed by block file index.
    LogPrintf("Removing unusable blk?????.dat and rev?????.dat files for -reindex with -prune\n");
    path blocksdir = GetDataDir() / "blocks";
    for (directory_iterator it(blocksdir); it != directory_iterator(); it++) {
        if (is_regular_file(*it) &&
            it->path().filename().string().length() == 12 &&
            it->path().filename().string().substr(8,4) == ".dat")
        {
            if (it->path().filename().string().substr(0,3) == "blk")
                mapBlockFiles[it->path().filename().string().substr(3,5)] = it->path();
            else if (it->path().filename().string().substr(0,3) == "rev")
                remove(it->path());
        }
    }

    // Remove all block files that aren't part of a contiguous set starting at
    // zero by walking the ordered map (keys are block file indices) by
    // keeping a separate counter.  Once we hit a gap (or if 0 doesn't exist)
    // start removing block files.
    int nContigCounter = 0;
    BOOST_FOREACH(const PAIRTYPE(string, path)& item, mapBlockFiles) {
        if (atoi(item.first) == nContigCounter) {
            nContigCounter++;
            continue;
        }
        remove(item.second);
    }
}

void ThreadImport(std::vector<boost::filesystem::path> vImportFiles)
{
    const CChainParams& chainparams = Params();
<<<<<<< HEAD
    RenameThread("Gulden-loadblk");
=======
    RenameThread("bitcoin-loadblk");
>>>>>>> 69bd78d9

    {
    CImportingNow imp;

    // -reindex
    if (fReindex) {
        int nFile = 0;
        while (true) {
            CDiskBlockPos pos(nFile, 0);
            if (!boost::filesystem::exists(GetBlockPosFilename(pos, "blk")))
                break; // No block files left to reindex
            FILE *file = OpenBlockFile(pos, true);
            if (!file)
                break; // This error is logged in OpenBlockFile
            LogPrintf("Reindexing block file blk%05u.dat...\n", (unsigned int)nFile);
            LoadExternalBlockFile(chainparams, file, &pos);
            nFile++;
        }
        pblocktree->WriteReindexing(false);
        fReindex = false;
        LogPrintf("Reindexing finished\n");
        // To avoid ending up in a situation without genesis block, re-try initializing (no-op if reindexing worked):
        InitBlockIndex(chainparams);
    }

    // hardcoded $DATADIR/bootstrap.dat
    boost::filesystem::path pathBootstrap = GetDataDir() / "bootstrap.dat";
    if (boost::filesystem::exists(pathBootstrap)) {
        FILE *file = fopen(pathBootstrap.string().c_str(), "rb");
        if (file) {
            boost::filesystem::path pathBootstrapOld = GetDataDir() / "bootstrap.dat.old";
            LogPrintf("Importing bootstrap.dat...\n");
            LoadExternalBlockFile(chainparams, file);
            RenameOver(pathBootstrap, pathBootstrapOld);
        } else {
            LogPrintf("Warning: Could not open bootstrap file %s\n", pathBootstrap.string());
        }
    }

    // -loadblock=
    BOOST_FOREACH(const boost::filesystem::path& path, vImportFiles) {
        FILE *file = fopen(path.string().c_str(), "rb");
        if (file) {
            LogPrintf("Importing blocks file %s...\n", path.string());
            LoadExternalBlockFile(chainparams, file);
        } else {
            LogPrintf("Warning: Could not open blocks file %s\n", path.string());
        }
    }

    // scan for better chains in the block chain database, that are not yet connected in the active best chain
    CValidationState state;
    if (!ActivateBestChain(state, chainparams)) {
        LogPrintf("Failed to connect best block");
        StartShutdown();
    }

    if (GetBoolArg("-stopafterblockimport", DEFAULT_STOPAFTERBLOCKIMPORT)) {
        LogPrintf("Stopping after block import\n");
        StartShutdown();
    }
    } // End scope of CImportingNow
    LoadMempool();
}

/** Sanity checks
 *  Ensure that Bitcoin is running in a usable environment with all
 *  necessary library support.
 */
bool InitSanityCheck(void)
{
    if(!ECC_InitSanityCheck()) {
        InitError("Elliptic curve cryptography sanity check failure. Aborting.");
        return false;
    }
    if (!glibc_sanity_test() || !glibcxx_sanity_test())
        return false;

    return true;
}

bool AppInitServers(boost::thread_group& threadGroup)
{
    RPCServer::OnStarted(&OnRPCStarted);
    RPCServer::OnStopped(&OnRPCStopped);
    RPCServer::OnPreCommand(&OnRPCPreCommand);
    if (!InitHTTPServer())
        return false;
    if (!StartRPC())
        return false;
    if (!StartHTTPRPC())
        return false;
    if (GetBoolArg("-rest", DEFAULT_REST_ENABLE) && !StartREST())
        return false;
    if (!StartHTTPServer())
        return false;
    return true;
}

// Parameter interaction based on rules
void InitParameterInteraction()
{
    // when specifying an explicit binding address, you want to listen on it
    // even when -connect or -proxy is specified
    if (mapArgs.count("-bind")) {
        if (SoftSetBoolArg("-listen", true))
            LogPrintf("%s: parameter interaction: -bind set -> setting -listen=1\n", __func__);
    }
    if (mapArgs.count("-whitebind")) {
        if (SoftSetBoolArg("-listen", true))
            LogPrintf("%s: parameter interaction: -whitebind set -> setting -listen=1\n", __func__);
    }

    if (mapArgs.count("-connect") && mapMultiArgs["-connect"].size() > 0) {
        // when only connecting to trusted nodes, do not seed via DNS, or listen by default
        if (SoftSetBoolArg("-dnsseed", false))
            LogPrintf("%s: parameter interaction: -connect set -> setting -dnsseed=0\n", __func__);
        if (SoftSetBoolArg("-listen", false))
            LogPrintf("%s: parameter interaction: -connect set -> setting -listen=0\n", __func__);
    }

    if (mapArgs.count("-proxy")) {
        // to protect privacy, do not listen by default if a default proxy server is specified
        if (SoftSetBoolArg("-listen", false))
            LogPrintf("%s: parameter interaction: -proxy set -> setting -listen=0\n", __func__);
        // to protect privacy, do not use UPNP when a proxy is set. The user may still specify -listen=1
        // to listen locally, so don't rely on this happening through -listen below.
        if (SoftSetBoolArg("-upnp", false))
            LogPrintf("%s: parameter interaction: -proxy set -> setting -upnp=0\n", __func__);
        // to protect privacy, do not discover addresses by default
        if (SoftSetBoolArg("-discover", false))
            LogPrintf("%s: parameter interaction: -proxy set -> setting -discover=0\n", __func__);
    }

    if (!GetBoolArg("-listen", DEFAULT_LISTEN)) {
        // do not map ports or try to retrieve public IP when not listening (pointless)
        if (SoftSetBoolArg("-upnp", false))
            LogPrintf("%s: parameter interaction: -listen=0 -> setting -upnp=0\n", __func__);
        if (SoftSetBoolArg("-discover", false))
            LogPrintf("%s: parameter interaction: -listen=0 -> setting -discover=0\n", __func__);
        if (SoftSetBoolArg("-listenonion", false))
            LogPrintf("%s: parameter interaction: -listen=0 -> setting -listenonion=0\n", __func__);
    }

    if (mapArgs.count("-externalip")) {
        // if an explicit public IP is specified, do not try to find others
        if (SoftSetBoolArg("-discover", false))
            LogPrintf("%s: parameter interaction: -externalip set -> setting -discover=0\n", __func__);
    }

    // disable whitelistrelay in blocksonly mode
    if (GetBoolArg("-blocksonly", DEFAULT_BLOCKSONLY)) {
        if (SoftSetBoolArg("-whitelistrelay", false))
            LogPrintf("%s: parameter interaction: -blocksonly=1 -> setting -whitelistrelay=0\n", __func__);
    }

    // Forcing relay from whitelisted hosts implies we will accept relays from them in the first place.
    if (GetBoolArg("-whitelistforcerelay", DEFAULT_WHITELISTFORCERELAY)) {
        if (SoftSetBoolArg("-whitelistrelay", true))
            LogPrintf("%s: parameter interaction: -whitelistforcerelay=1 -> setting -whitelistrelay=1\n", __func__);
    }
}

static std::string ResolveErrMsg(const char * const optname, const std::string& strBind)
{
    return strprintf(_("Cannot resolve -%s address: '%s'"), optname, strBind);
}

void InitLogging()
{
    fPrintToConsole = GetBoolArg("-printtoconsole", false);
    fLogTimestamps = GetBoolArg("-logtimestamps", DEFAULT_LOGTIMESTAMPS);
    fLogTimeMicros = GetBoolArg("-logtimemicros", DEFAULT_LOGTIMEMICROS);
    fLogIPs = GetBoolArg("-logips", DEFAULT_LOGIPS);

    LogPrintf("\n\n\n\n\n\n\n\n\n\n\n\n\n\n\n\n\n\n\n\n");
    LogPrintf("Bitcoin version %s\n", FormatFullVersion());
}

namespace { // Variables internal to initialization process only

ServiceFlags nRelevantServices = NODE_NETWORK;
int nMaxConnections;
int nUserMaxConnections;
int nFD;
ServiceFlags nLocalServices = NODE_NETWORK;

}

bool AppInitBasicSetup()
{
    // ********************************************************* Step 1: setup
#ifdef _MSC_VER
    // Turn off Microsoft heap dump noise
    _CrtSetReportMode(_CRT_WARN, _CRTDBG_MODE_FILE);
    _CrtSetReportFile(_CRT_WARN, CreateFileA("NUL", GENERIC_WRITE, 0, NULL, OPEN_EXISTING, 0, 0));
#endif
#if _MSC_VER >= 1400
    // Disable confusing "helpful" text message on abort, Ctrl-C
    _set_abort_behavior(0, _WRITE_ABORT_MSG | _CALL_REPORTFAULT);
#endif
#ifdef WIN32
    // Enable Data Execution Prevention (DEP)
    // Minimum supported OS versions: WinXP SP3, WinVista >= SP1, Win Server 2008
    // A failure is non-critical and needs no further attention!
#ifndef PROCESS_DEP_ENABLE
    // We define this here, because GCCs winbase.h limits this to _WIN32_WINNT >= 0x0601 (Windows 7),
    // which is not correct. Can be removed, when GCCs winbase.h is fixed!
#define PROCESS_DEP_ENABLE 0x00000001
#endif
    typedef BOOL (WINAPI *PSETPROCDEPPOL)(DWORD);
    PSETPROCDEPPOL setProcDEPPol = (PSETPROCDEPPOL)GetProcAddress(GetModuleHandleA("Kernel32.dll"), "SetProcessDEPPolicy");
    if (setProcDEPPol != NULL) setProcDEPPol(PROCESS_DEP_ENABLE);
#endif

    if (!SetupNetworking())
        return InitError("Initializing networking failed");

#ifndef WIN32
    if (!GetBoolArg("-sysperms", false)) {
        umask(077);
    }

    // Clean shutdown on SIGTERM
    struct sigaction sa;
    sa.sa_handler = HandleSIGTERM;
    sigemptyset(&sa.sa_mask);
    sa.sa_flags = 0;
    sigaction(SIGTERM, &sa, NULL);
    sigaction(SIGINT, &sa, NULL);

    // Reopen debug.log on SIGHUP
    struct sigaction sa_hup;
    sa_hup.sa_handler = HandleSIGHUP;
    sigemptyset(&sa_hup.sa_mask);
    sa_hup.sa_flags = 0;
    sigaction(SIGHUP, &sa_hup, NULL);

    // Ignore SIGPIPE, otherwise it will bring the daemon down if the client closes unexpectedly
    signal(SIGPIPE, SIG_IGN);
#endif
    return true;
}

bool AppInitParameterInteraction()
{
    const CChainParams& chainparams = Params();
    // ********************************************************* Step 2: parameter interactions

    // also see: InitParameterInteraction()

    // if using block pruning, then disallow txindex
    if (GetArg("-prune", 0)) {
        if (GetBoolArg("-txindex", DEFAULT_TXINDEX))
            return InitError(_("Prune mode is incompatible with -txindex."));
    }

    // Make sure enough file descriptors are available
    int nBind = std::max(
                (mapMultiArgs.count("-bind") ? mapMultiArgs.at("-bind").size() : 0) +
                (mapMultiArgs.count("-whitebind") ? mapMultiArgs.at("-whitebind").size() : 0), size_t(1));
    nUserMaxConnections = GetArg("-maxconnections", DEFAULT_MAX_PEER_CONNECTIONS);
    nMaxConnections = std::max(nUserMaxConnections, 0);

    // Trim requested connection counts, to fit into system limitations
    nMaxConnections = std::max(std::min(nMaxConnections, (int)(FD_SETSIZE - nBind - MIN_CORE_FILEDESCRIPTORS)), 0);
    nFD = RaiseFileDescriptorLimit(nMaxConnections + MIN_CORE_FILEDESCRIPTORS);
    if (nFD < MIN_CORE_FILEDESCRIPTORS)
        return InitError(_("Not enough file descriptors available."));
    nMaxConnections = std::min(nFD - MIN_CORE_FILEDESCRIPTORS, nMaxConnections);

    if (nMaxConnections < nUserMaxConnections)
        InitWarning(strprintf(_("Reducing -maxconnections from %d to %d, because of system limitations."), nUserMaxConnections, nMaxConnections));

    // ********************************************************* Step 3: parameter-to-internal-flags

    fDebug = !mapMultiArgs["-debug"].empty();
    // Special-case: if -debug=0/-nodebug is set, turn off debugging messages
    const vector<string>& categories = mapMultiArgs["-debug"];
    if (GetBoolArg("-nodebug", false) || find(categories.begin(), categories.end(), string("0")) != categories.end())
        fDebug = false;

    // Check for -debugnet
    if (GetBoolArg("-debugnet", false))
        InitWarning(_("Unsupported argument -debugnet ignored, use -debug=net."));
    // Check for -socks - as this is a privacy risk to continue, exit here
    if (mapArgs.count("-socks"))
        return InitError(_("Unsupported argument -socks found. Setting SOCKS version isn't possible anymore, only SOCKS5 proxies are supported."));
    // Check for -tor - as this is a privacy risk to continue, exit here
    if (GetBoolArg("-tor", false))
        return InitError(_("Unsupported argument -tor found, use -onion."));

    if (GetBoolArg("-benchmark", false))
        InitWarning(_("Unsupported argument -benchmark ignored, use -debug=bench."));

    if (GetBoolArg("-whitelistalwaysrelay", false))
        InitWarning(_("Unsupported argument -whitelistalwaysrelay ignored, use -whitelistrelay and/or -whitelistforcerelay."));

    if (mapArgs.count("-blockminsize"))
        InitWarning("Unsupported argument -blockminsize ignored.");

    // Checkmempool and checkblockindex default to true in regtest mode
    int ratio = std::min<int>(std::max<int>(GetArg("-checkmempool", chainparams.DefaultConsistencyChecks() ? 1 : 0), 0), 1000000);
    if (ratio != 0) {
        mempool.setSanityCheck(1.0 / ratio);
    }
    fCheckBlockIndex = GetBoolArg("-checkblockindex", chainparams.DefaultConsistencyChecks());
    fCheckpointsEnabled = GetBoolArg("-checkpoints", DEFAULT_CHECKPOINTS_ENABLED);

    // mempool limits
    int64_t nMempoolSizeMax = GetArg("-maxmempool", DEFAULT_MAX_MEMPOOL_SIZE) * 1000000;
    int64_t nMempoolSizeMin = GetArg("-limitdescendantsize", DEFAULT_DESCENDANT_SIZE_LIMIT) * 1000 * 40;
    if (nMempoolSizeMax < 0 || nMempoolSizeMax < nMempoolSizeMin)
        return InitError(strprintf(_("-maxmempool must be at least %d MB"), std::ceil(nMempoolSizeMin / 1000000.0)));

    // -par=0 means autodetect, but nScriptCheckThreads==0 means no concurrency
    nScriptCheckThreads = GetArg("-par", DEFAULT_SCRIPTCHECK_THREADS);
    if (nScriptCheckThreads <= 0)
        nScriptCheckThreads += GetNumCores();
    if (nScriptCheckThreads <= 1)
        nScriptCheckThreads = 0;
    else if (nScriptCheckThreads > MAX_SCRIPTCHECK_THREADS)
        nScriptCheckThreads = MAX_SCRIPTCHECK_THREADS;

    // block pruning; get the amount of disk space (in MiB) to allot for block & undo files
    int64_t nSignedPruneTarget = GetArg("-prune", 0) * 1024 * 1024;
    if (nSignedPruneTarget < 0) {
        return InitError(_("Prune cannot be configured with a negative value."));
    }
    nPruneTarget = (uint64_t) nSignedPruneTarget;
    if (nPruneTarget) {
        if (nPruneTarget < MIN_DISK_SPACE_FOR_BLOCK_FILES) {
            return InitError(strprintf(_("Prune configured below the minimum of %d MiB.  Please use a higher number."), MIN_DISK_SPACE_FOR_BLOCK_FILES / 1024 / 1024));
        }
        LogPrintf("Prune configured to target %uMiB on disk for block and undo files.\n", nPruneTarget / 1024 / 1024);
        fPruneMode = true;
    }

    RegisterAllCoreRPCCommands(tableRPC);
#ifdef ENABLE_WALLET
    RegisterWalletRPCCommands(tableRPC);
#endif

    nConnectTimeout = GetArg("-timeout", DEFAULT_CONNECT_TIMEOUT);
    if (nConnectTimeout <= 0)
        nConnectTimeout = DEFAULT_CONNECT_TIMEOUT;

    // Fee-per-kilobyte amount considered the same as "free"
    // If you are mining, be careful setting this:
    // if you set it to zero then
    // a transaction spammer can cheaply fill blocks using
    // 1-satoshi-fee transactions. It should be set above the real
    // cost to you of processing a transaction.
    if (mapArgs.count("-minrelaytxfee"))
    {
        CAmount n = 0;
        if (!ParseMoney(mapArgs["-minrelaytxfee"], n) || 0 == n)
            return InitError(AmountErrMsg("minrelaytxfee", mapArgs["-minrelaytxfee"]));
        // High fee check is done afterward in CWallet::ParameterInteraction()
        ::minRelayTxFee = CFeeRate(n);
    }

    fRequireStandard = !GetBoolArg("-acceptnonstdtxn", !chainparams.RequireStandard());
    if (chainparams.RequireStandard() && !fRequireStandard)
        return InitError(strprintf("acceptnonstdtxn is not currently supported for %s chain", chainparams.NetworkIDString()));
    nBytesPerSigOp = GetArg("-bytespersigop", nBytesPerSigOp);

#ifdef ENABLE_WALLET
    if (!CWallet::ParameterInteraction())
        return false;
#endif
    //Gulden - generate private/public key pair for alert or checkpoint system
    if (mapArgs.count("-genkeypair"))
    {
        CKey key;
        key.MakeNewKey(false);

        CPrivKey vchPrivKey = key.GetPrivKey();
        printf("PrivateKey %s\n", HexStr<CPrivKey::iterator>(vchPrivKey.begin(), vchPrivKey.end()).c_str());
	CPubKey vchPubKey = key.GetPubKey();
	vchPubKey.Decompress();
        printf("PublicKey %s\n", HexStr(vchPubKey.begin(), vchPubKey.end()).c_str());
    }


    fIsBareMultisigStd = GetBoolArg("-permitbaremultisig", DEFAULT_PERMIT_BAREMULTISIG);
    fAcceptDatacarrier = GetBoolArg("-datacarrier", DEFAULT_ACCEPT_DATACARRIER);
    nMaxDatacarrierBytes = GetArg("-datacarriersize", nMaxDatacarrierBytes);

    fAlerts = GetBoolArg("-alerts", DEFAULT_ALERTS);

    // Option to startup with mocktime set (used for regression testing):
    SetMockTime(GetArg("-mocktime", 0)); // SetMockTime(0) is a no-op

    if (GetBoolArg("-peerbloomfilters", DEFAULT_PEERBLOOMFILTERS))
        nLocalServices = ServiceFlags(nLocalServices | NODE_BLOOM);

    nMaxTipAge = GetArg("-maxtipage", DEFAULT_MAX_TIP_AGE);

    fEnableReplacement = GetBoolArg("-mempoolreplacement", DEFAULT_ENABLE_REPLACEMENT);
    if ((!fEnableReplacement) && mapArgs.count("-mempoolreplacement")) {
        // Minimal effort at forwards compatibility
        std::string strReplacementModeList = GetArg("-mempoolreplacement", "");  // default is impossible
        std::vector<std::string> vstrReplacementModes;
        boost::split(vstrReplacementModes, strReplacementModeList, boost::is_any_of(","));
        fEnableReplacement = (std::find(vstrReplacementModes.begin(), vstrReplacementModes.end(), "fee") != vstrReplacementModes.end());
    }

    if (!mapMultiArgs["-bip9params"].empty()) {
        // Allow overriding BIP9 parameters for testing
        if (!chainparams.MineBlocksOnDemand()) {
            return InitError("BIP9 parameters may only be overridden on regtest.");
        }
        const vector<string>& deployments = mapMultiArgs["-bip9params"];
        for (auto i : deployments) {
            std::vector<std::string> vDeploymentParams;
            boost::split(vDeploymentParams, i, boost::is_any_of(":"));
            if (vDeploymentParams.size() != 3) {
                return InitError("BIP9 parameters malformed, expecting deployment:start:end");
            }
            int64_t nStartTime, nTimeout;
            if (!ParseInt64(vDeploymentParams[1], &nStartTime)) {
                return InitError(strprintf("Invalid nStartTime (%s)", vDeploymentParams[1]));
            }
            if (!ParseInt64(vDeploymentParams[2], &nTimeout)) {
                return InitError(strprintf("Invalid nTimeout (%s)", vDeploymentParams[2]));
            }
            bool found = false;
            for (int j=0; j<(int)Consensus::MAX_VERSION_BITS_DEPLOYMENTS; ++j)
            {
                if (vDeploymentParams[0].compare(VersionBitsDeploymentInfo[j].name) == 0) {
                    UpdateRegtestBIP9Parameters(Consensus::DeploymentPos(j), nStartTime, nTimeout);
                    found = true;
                    LogPrintf("Setting BIP9 activation parameters for %s to start=%ld, timeout=%ld\n", vDeploymentParams[0], nStartTime, nTimeout);
                    break;
                }
            }
            if (!found) {
                return InitError(strprintf("Invalid deployment (%s)", vDeploymentParams[0]));
            }
        }
    }
    return true;
}

static bool LockDataDirectory(bool probeOnly)
{
    std::string strDataDir = GetDataDir().string();

    // Make sure only a single Bitcoin process is using the data directory.
    /* (GULDEN) - we do this elsewhere (MERGE) look into this again.
    boost::filesystem::path pathLockFile = GetDataDir() / ".lock";
    FILE* file = fopen(pathLockFile.string().c_str(), "a"); // empty lock file; created if it doesn't exist.
    if (file) fclose(file);

    try {
        static boost::interprocess::file_lock lock(pathLockFile.string().c_str());
        if (!lock.try_lock()) {
            return InitError(strprintf(_("Cannot obtain a lock on data directory %s. %s is probably already running."), strDataDir, _(PACKAGE_NAME)));
        }
        if (probeOnly) {
            lock.unlock();
        }
    } catch(const boost::interprocess::interprocess_exception& e) {
        return InitError(strprintf(_("Cannot obtain a lock on data directory %s. %s is probably already running.") + " %s.", strDataDir, _(PACKAGE_NAME), e.what()));
    }*/
    return true;
}

bool AppInitSanityChecks()
{
    // ********************************************************* Step 4: sanity checks

    // Initialize elliptic curve code
    ECC_Start();
    globalVerifyHandle.reset(new ECCVerifyHandle());

    // Sanity check
    if (!InitSanityCheck())
        return InitError(strprintf(_("Initialization sanity check failed. %s is shutting down."), _(PACKAGE_NAME)));

    // Probe the data directory lock to give an early error message, if possible
    return LockDataDirectory(true);
}

bool AppInitMain(boost::thread_group& threadGroup, CScheduler& scheduler)
{
    const CChainParams& chainparams = Params();
    // ********************************************************* Step 4a: application initialization
    // After daemonization get the data directory lock again and hold on to it until exit
    // This creates a slight window for a race condition to happen, however this condition is harmless: it
    // will at most make us exit without printing a message to console.
    if (!LockDataDirectory(false)) {
        // Detailed error printed inside LockDataDirectory
        return false;
    }
#ifndef WIN32
    CreatePidFile(GetPidFile(), getpid());
#endif
    if (GetBoolArg("-shrinkdebugfile", !fDebug))
        ShrinkDebugFile();

    if (fPrintToDebugLog)
        OpenDebugLog();

    if (!fLogTimestamps)
        LogPrintf("Startup time: %s\n", DateTimeStrFormat("%Y-%m-%d %H:%M:%S", GetTime()));
    LogPrintf("Default data directory %s\n", GetDefaultDataDir().string());
    LogPrintf("Using data directory %s\n", GetDataDir().string());
    LogPrintf("Using config file %s\n", GetConfigFile(GetArg("-conf", BITCOIN_CONF_FILENAME)).string());
    LogPrintf("Using at most %i connections (%i file descriptors available)\n", nMaxConnections, nFD);

    LogPrintf("Using %u threads for script verification\n", nScriptCheckThreads);
    if (nScriptCheckThreads) {
        for (int i=0; i<nScriptCheckThreads-1; i++)
            threadGroup.create_thread(&ThreadScriptCheck);
    }
    
    //Gulden - private key for checkpoint system.
    if (mapArgs.count("-checkpointkey"))
    {
        std::string sKey=mapArgs["-checkpointkey"];
        if (!Checkpoints::SetCheckpointPrivKey(sKey))
            return InitError(_("Unable to sign checkpoint, wrong checkpointkey?\n"));
        else
            LogPrintf("Checkpoint server enabled\n");
    }

#ifdef ENABLE_WALLET
    // InitRPCMining is needed here so getblocktemplate in the GUI debug console works properly.
    InitRPCMining();
#endif
    // Start the lightweight task scheduler thread
    CScheduler::Function serviceLoop = boost::bind(&CScheduler::serviceQueue, &scheduler);
    threadGroup.create_thread(boost::bind(&TraceThread<CScheduler::Function>, "scheduler", serviceLoop));

    /* Start the RPC server already.  It will be started in "warmup" mode
     * and not really process calls already (but it will signify connections
     * that the server is there and will be ready later).  Warmup mode will
     * be disabled when initialisation is finished.
     */
    if (GetBoolArg("-server", false))
    {
        uiInterface.InitMessage.connect(SetRPCWarmupStatus);
        if (!AppInitServers(threadGroup))
            return InitError(_("Unable to start HTTP server. See debug log for details."));
    }

    int64_t nStart;

#if defined(USE_SSE2)
    scrypt_detect_sse2();
#endif

    // ********************************************************* Step 5: verify wallet database integrity
#ifdef ENABLE_WALLET
    if (!CWallet::Verify())
        return false;
#endif
    
    StartShadowPoolManagerThread(threadGroup);
    // ********************************************************* Step 6: network initialization
    // Note that we absolutely cannot open any actual connections
    // until the very end ("start node") as the UTXO/block state
    // is not yet setup and may end up being set up twice if we
    // need to reindex later.

    assert(!g_connman);
    g_connman = std::unique_ptr<CConnman>(new CConnman(GetRand(std::numeric_limits<uint64_t>::max()), GetRand(std::numeric_limits<uint64_t>::max())));
    CConnman& connman = *g_connman;

    peerLogic.reset(new PeerLogicValidation(&connman));
    RegisterValidationInterface(peerLogic.get());
    RegisterNodeSignals(GetNodeSignals());

    // sanitize comments per BIP-0014, format user agent and check total size
    std::vector<string> uacomments;
    BOOST_FOREACH(string cmt, mapMultiArgs["-uacomment"])
    {
        if (cmt != SanitizeString(cmt, SAFE_CHARS_UA_COMMENT))
            return InitError(strprintf(_("User Agent comment (%s) contains unsafe characters."), cmt));
        uacomments.push_back(SanitizeString(cmt, SAFE_CHARS_UA_COMMENT));
    }
    strSubVersion = FormatSubVersion(CLIENT_NAME, CLIENT_VERSION, uacomments);
    if (strSubVersion.size() > MAX_SUBVERSION_LENGTH) {
        return InitError(strprintf(_("Total length of network version string (%i) exceeds maximum length (%i). Reduce the number or size of uacomments."),
            strSubVersion.size(), MAX_SUBVERSION_LENGTH));
    }

    if (mapArgs.count("-onlynet")) {
        std::set<enum Network> nets;
        BOOST_FOREACH(const std::string& snet, mapMultiArgs["-onlynet"]) {
            enum Network net = ParseNetwork(snet);
            if (net == NET_UNROUTABLE)
                return InitError(strprintf(_("Unknown network specified in -onlynet: '%s'"), snet));
            nets.insert(net);
        }
        for (int n = 0; n < NET_MAX; n++) {
            enum Network net = (enum Network)n;
            if (!nets.count(net))
                SetLimited(net);
        }
    }

    if (mapArgs.count("-whitelist")) {
        BOOST_FOREACH(const std::string& net, mapMultiArgs["-whitelist"]) {
            CSubNet subnet;
            LookupSubNet(net.c_str(), subnet);
            if (!subnet.IsValid())
                return InitError(strprintf(_("Invalid netmask specified in -whitelist: '%s'"), net));
            connman.AddWhitelistedRange(subnet);
        }
    }

    bool proxyRandomize = GetBoolArg("-proxyrandomize", DEFAULT_PROXYRANDOMIZE);
    // -proxy sets a proxy for all outgoing network traffic
    // -noproxy (or -proxy=0) as well as the empty string can be used to not set a proxy, this is the default
    std::string proxyArg = GetArg("-proxy", "");
    SetLimited(NET_TOR);
    if (proxyArg != "" && proxyArg != "0") {
        CService resolved(LookupNumeric(proxyArg.c_str(), 9050));
        proxyType addrProxy = proxyType(resolved, proxyRandomize);
        if (!addrProxy.IsValid())
            return InitError(strprintf(_("Invalid -proxy address: '%s'"), proxyArg));

        SetProxy(NET_IPV4, addrProxy);
        SetProxy(NET_IPV6, addrProxy);
        SetProxy(NET_TOR, addrProxy);
        SetNameProxy(addrProxy);
        SetLimited(NET_TOR, false); // by default, -proxy sets onion as reachable, unless -noonion later
    }

    // -onion can be used to set only a proxy for .onion, or override normal proxy for .onion addresses
    // -noonion (or -onion=0) disables connecting to .onion entirely
    // An empty string is used to not override the onion proxy (in which case it defaults to -proxy set above, or none)
    std::string onionArg = GetArg("-onion", "");
    if (onionArg != "") {
        if (onionArg == "0") { // Handle -noonion/-onion=0
            SetLimited(NET_TOR); // set onions as unreachable
        } else {
            CService resolved(LookupNumeric(onionArg.c_str(), 9050));
            proxyType addrOnion = proxyType(resolved, proxyRandomize);
            if (!addrOnion.IsValid())
                return InitError(strprintf(_("Invalid -onion address: '%s'"), onionArg));
            SetProxy(NET_TOR, addrOnion);
            SetLimited(NET_TOR, false);
        }
    }

    // see Step 2: parameter interactions for more information about these
    fListen = GetBoolArg("-listen", DEFAULT_LISTEN);
    fDiscover = GetBoolArg("-discover", true);
    fNameLookup = GetBoolArg("-dns", DEFAULT_NAME_LOOKUP);
    fRelayTxes = !GetBoolArg("-blocksonly", DEFAULT_BLOCKSONLY);

    if (fListen) {
        bool fBound = false;
        if (mapArgs.count("-bind") || mapArgs.count("-whitebind")) {
            BOOST_FOREACH(const std::string& strBind, mapMultiArgs["-bind"]) {
                CService addrBind;
                if (!Lookup(strBind.c_str(), addrBind, GetListenPort(), false))
                    return InitError(ResolveErrMsg("bind", strBind));
                fBound |= Bind(connman, addrBind, (BF_EXPLICIT | BF_REPORT_ERROR));
            }
            BOOST_FOREACH(const std::string& strBind, mapMultiArgs["-whitebind"]) {
                CService addrBind;
                if (!Lookup(strBind.c_str(), addrBind, 0, false))
                    return InitError(ResolveErrMsg("whitebind", strBind));
                if (addrBind.GetPort() == 0)
                    return InitError(strprintf(_("Need to specify a port with -whitebind: '%s'"), strBind));
                fBound |= Bind(connman, addrBind, (BF_EXPLICIT | BF_REPORT_ERROR | BF_WHITELIST));
            }
        }
        else {
            struct in_addr inaddr_any;
            inaddr_any.s_addr = INADDR_ANY;
            fBound |= Bind(connman, CService(in6addr_any, GetListenPort()), BF_NONE);
            fBound |= Bind(connman, CService(inaddr_any, GetListenPort()), !fBound ? BF_REPORT_ERROR : BF_NONE);
        }
        if (!fBound)
            return InitError(_("Failed to listen on any port. Use -listen=0 if you want this."));
    }

    if (mapArgs.count("-externalip")) {
        BOOST_FOREACH(const std::string& strAddr, mapMultiArgs["-externalip"]) {
            CService addrLocal;
            if (Lookup(strAddr.c_str(), addrLocal, GetListenPort(), fNameLookup) && addrLocal.IsValid())
                AddLocal(addrLocal, LOCAL_MANUAL);
            else
                return InitError(ResolveErrMsg("externalip", strAddr));
        }
    }

    BOOST_FOREACH(const std::string& strDest, mapMultiArgs["-seednode"])
        connman.AddOneShot(strDest);

#if ENABLE_ZMQ
    pzmqNotificationInterface = CZMQNotificationInterface::CreateWithArguments(mapArgs);

    if (pzmqNotificationInterface) {
        RegisterValidationInterface(pzmqNotificationInterface);
    }
#endif
    uint64_t nMaxOutboundLimit = 0; //unlimited unless -maxuploadtarget is set
    uint64_t nMaxOutboundTimeframe = MAX_UPLOAD_TIMEFRAME;

    if (mapArgs.count("-maxuploadtarget")) {
        nMaxOutboundLimit = GetArg("-maxuploadtarget", DEFAULT_MAX_UPLOAD_TARGET)*1024*1024;
    }

    // ********************************************************* Step 7: load block chain

    fReindex = GetBoolArg("-reindex", false);
    bool fReindexChainState = GetBoolArg("-reindex-chainstate", false);

    // Upgrading to 0.8; hard-link the old blknnnn.dat files into /blocks/
    boost::filesystem::path blocksDir = GetDataDir() / "blocks";
    if (!boost::filesystem::exists(blocksDir))
    {
        boost::filesystem::create_directories(blocksDir);
        bool linked = false;
        for (unsigned int i = 1; i < 10000; i++) {
            boost::filesystem::path source = GetDataDir() / strprintf("blk%04u.dat", i);
            if (!boost::filesystem::exists(source)) break;
            boost::filesystem::path dest = blocksDir / strprintf("blk%05u.dat", i-1);
            try {
                boost::filesystem::create_hard_link(source, dest);
                LogPrintf("Hardlinked %s -> %s\n", source.string(), dest.string());
                linked = true;
            } catch (const boost::filesystem::filesystem_error& e) {
                // Note: hardlink creation failing is not a disaster, it just means
                // blocks will get re-downloaded from peers.
                LogPrintf("Error hardlinking blk%04u.dat: %s\n", i, e.what());
                break;
            }
        }
        if (linked)
        {
            fReindex = true;
        }
    }

    // cache size calculations
    int64_t nTotalCache = (GetArg("-dbcache", nDefaultDbCache) << 20);
    nTotalCache = std::max(nTotalCache, nMinDbCache << 20); // total cache cannot be less than nMinDbCache
    nTotalCache = std::min(nTotalCache, nMaxDbCache << 20); // total cache cannot be greater than nMaxDbcache
    int64_t nBlockTreeDBCache = nTotalCache / 8;
    nBlockTreeDBCache = std::min(nBlockTreeDBCache, (GetBoolArg("-txindex", DEFAULT_TXINDEX) ? nMaxBlockDBAndTxIndexCache : nMaxBlockDBCache) << 20);
    nTotalCache -= nBlockTreeDBCache;
    int64_t nCoinDBCache = std::min(nTotalCache / 2, (nTotalCache / 4) + (1 << 23)); // use 25%-50% of the remainder for disk cache
    nCoinDBCache = std::min(nCoinDBCache, nMaxCoinsDBCache << 20); // cap total coins db cache
    nTotalCache -= nCoinDBCache;
    nCoinCacheUsage = nTotalCache; // the rest goes to in-memory cache
    LogPrintf("Cache configuration:\n");
    LogPrintf("* Using %.1fMiB for block index database\n", nBlockTreeDBCache * (1.0 / 1024 / 1024));
    LogPrintf("* Using %.1fMiB for chain state database\n", nCoinDBCache * (1.0 / 1024 / 1024));
    LogPrintf("* Using %.1fMiB for in-memory UTXO set\n", nCoinCacheUsage * (1.0 / 1024 / 1024));

    bool fLoaded = false;
    while (!fLoaded) {
        bool fReset = fReindex;
        std::string strLoadError;

        uiInterface.InitMessage(_("Loading block index..."));

        nStart = GetTimeMillis();
        do {
            try {
                UnloadBlockIndex();
                delete pcoinsTip;
                delete pcoinsdbview;
                delete pcoinscatcher;
                delete pblocktree;

                pblocktree = new CBlockTreeDB(nBlockTreeDBCache, false, fReindex);
                pcoinsdbview = new CCoinsViewDB(nCoinDBCache, false, fReindex || fReindexChainState);
                pcoinscatcher = new CCoinsViewErrorCatcher(pcoinsdbview);
                pcoinsTip = new CCoinsViewCache(pcoinscatcher);

                if (fReindex) {
                    pblocktree->WriteReindexing(true);
                    //If we're reindexing in prune mode, wipe away unusable block files and all undo data files
                    if (fPruneMode)
                        CleanupBlockRevFiles();
                }

                if (!LoadBlockIndex(chainparams)) {
                    strLoadError = _("Error loading block database");
                    break;
                }

                // If the loaded chain has a wrong genesis, bail out immediately
                // (we're likely using a testnet datadir, or the other way around).
                if (!mapBlockIndex.empty() && mapBlockIndex.count(chainparams.GetConsensus().hashGenesisBlock) == 0)
                    return InitError(_("Incorrect or no genesis block found. Wrong datadir for network?"));

                // Initialize the block index (no-op if non-empty database was already loaded)
                if (!InitBlockIndex(chainparams)) {
                    strLoadError = _("Error initializing block database");
                    break;
                }

                // Check for changed -txindex state
                if (fTxIndex != GetBoolArg("-txindex", DEFAULT_TXINDEX)) {
                    strLoadError = _("You need to rebuild the database using -reindex-chainstate to change -txindex");
                    break;
                }

                // Check for changed -prune state.  What we are concerned about is a user who has pruned blocks
                // in the past, but is now trying to run unpruned.
                if (fHavePruned && !fPruneMode) {
                    strLoadError = _("You need to rebuild the database using -reindex to go back to unpruned mode.  This will redownload the entire blockchain");
                    break;
                }

                if (!fReindex && chainActive.Tip() != NULL) {
                    uiInterface.InitMessage(_("Rewinding blocks..."));
                    if (!RewindBlockIndex(chainparams)) {
                        strLoadError = _("Unable to rewind the database to a pre-fork state. You will need to redownload the blockchain");
                        break;
                    }
                }

                uiInterface.InitMessage(_("Verifying blocks..."));
                if (fHavePruned && GetArg("-checkblocks", DEFAULT_CHECKBLOCKS) > MIN_BLOCKS_TO_KEEP) {
                    LogPrintf("Prune: pruned datadir may not have more than %d blocks; only checking available blocks",
                        MIN_BLOCKS_TO_KEEP);
                }

                {
                    LOCK(cs_main);
                    CBlockIndex* tip = chainActive.Tip();
                    RPCNotifyBlockChange(true, tip);
                    if (tip && tip->nTime > GetAdjustedTime() + 2 * 60 * 60) {
                        strLoadError = _("The block database contains a block which appears to be from the future. "
                                "This may be due to your computer's date and time being set incorrectly. "
                                "Only rebuild the block database if you are sure that your computer's date and time are correct");
                        break;
                    }
                }

                if (!CVerifyDB().VerifyDB(chainparams, pcoinsdbview, GetArg("-checklevel", DEFAULT_CHECKLEVEL),
                              GetArg("-checkblocks", DEFAULT_CHECKBLOCKS))) {
                    strLoadError = _("Corrupted block database detected");
                    break;
                }
            } catch (const std::exception& e) {
                if (fDebug) LogPrintf("%s\n", e.what());
                strLoadError = _("Error opening block database");
                break;
            }

            fLoaded = true;
        } while(false);

        if (!fLoaded) {
            // first suggest a reindex
            if (!fReset) {
                bool fRet = uiInterface.ThreadSafeQuestion(
                    strLoadError + ".\n\n" + _("Do you want to rebuild the block database now?"),
                    strLoadError + ".\nPlease restart with -reindex or -reindex-chainstate to recover.",
                    "", CClientUIInterface::MSG_ERROR | CClientUIInterface::BTN_ABORT);
                if (fRet) {
                    fReindex = true;
                    fRequestShutdown = false;
                } else {
                    LogPrintf("Aborted block database rebuild. Exiting.\n");
                    return false;
                }
            } else {
                return InitError(strLoadError);
            }
        }
    }

    // As LoadBlockIndex can take several minutes, it's possible the user
    // requested to kill the GUI during the last operation. If so, exit.
    // As the program has not fully started yet, Shutdown() is possibly overkill.
    if (fRequestShutdown)
    {
        LogPrintf("Shutdown requested. Exiting.\n");
        return false;
    }
    LogPrintf(" block index %15dms\n", GetTimeMillis() - nStart);

    boost::filesystem::path est_path = GetDataDir() / FEE_ESTIMATES_FILENAME;
    CAutoFile est_filein(fopen(est_path.string().c_str(), "rb"), SER_DISK, CLIENT_VERSION);
    // Allowed to fail as this file IS missing on first startup.
    if (!est_filein.IsNull())
        mempool.ReadFeeEstimates(est_filein);
    fFeeEstimatesInitialized = true;

    // ********************************************************* Step 8: load wallet
#ifdef ENABLE_WALLET
    if (!CWallet::InitLoadWallet())
        return false;
#else
    LogPrintf("No wallet support compiled in!\n");
#endif

    // ********************************************************* Step 9: data directory maintenance

    // if pruning, unset the service bit and perform the initial blockstore prune
    // after any wallet rescanning has taken place.
    if (fPruneMode) {
        LogPrintf("Unsetting NODE_NETWORK on prune mode\n");
        nLocalServices = ServiceFlags(nLocalServices & ~NODE_NETWORK);
        if (!fReindex) {
            uiInterface.InitMessage(_("Pruning blockstore..."));
            PruneAndFlush();
        }
    }

    if (chainparams.GetConsensus().vDeployments[Consensus::DEPLOYMENT_SEGWIT].nTimeout != 0) {
        // Only advertize witness capabilities if they have a reasonable start time.
        // This allows us to have the code merged without a defined softfork, by setting its
        // end time to 0.
        // Note that setting NODE_WITNESS is never required: the only downside from not
        // doing so is that after activation, no upgraded nodes will fetch from you.
        nLocalServices = ServiceFlags(nLocalServices | NODE_WITNESS);
        // Only care about others providing witness capabilities if there is a softfork
        // defined.
        nRelevantServices = ServiceFlags(nRelevantServices | NODE_WITNESS);
    }

    // ********************************************************* Step 10: import blocks

    if (!CheckDiskSpace())
        return false;

    // Either install a handler to notify us when genesis activates, or set fHaveGenesis directly.
    // No locking, as this happens before any background thread is started.
    if (chainActive.Tip() == NULL) {
        uiInterface.NotifyBlockTip.connect(BlockNotifyGenesisWait);
    } else {
        fHaveGenesis = true;
    }

    if (mapArgs.count("-blocknotify"))
        uiInterface.NotifyBlockTip.connect(BlockNotifyCallback);

    std::vector<boost::filesystem::path> vImportFiles;
    if (mapArgs.count("-loadblock"))
    {
        BOOST_FOREACH(const std::string& strFile, mapMultiArgs["-loadblock"])
            vImportFiles.push_back(strFile);
    }

    threadGroup.create_thread(boost::bind(&ThreadImport, vImportFiles));

    // Wait for genesis block to be processed
    {
        boost::unique_lock<boost::mutex> lock(cs_GenesisWait);
        while (!fHaveGenesis) {
            condvar_GenesisWait.wait(lock);
        }
        uiInterface.NotifyBlockTip.disconnect(BlockNotifyGenesisWait);
    }

    // ********************************************************* Step 11: start node

    //// debug print
    LogPrintf("mapBlockIndex.size() = %u\n",   mapBlockIndex.size());
    LogPrintf("nBestHeight = %d\n",                   chainActive.Height());
    //LogPrintf("setKeyPoolExternal.size() = %u\n",      pwalletMain ? pwalletMain->setKeyPoolExternal.size() : 0);
    if (GetBoolArg("-listenonion", DEFAULT_LISTEN_ONION))
        StartTorControl(threadGroup, scheduler);

    Discover(threadGroup);

    // Map ports with UPnP
    MapPort(GetBoolArg("-upnp", DEFAULT_UPNP));

    std::string strNodeError;
    CConnman::Options connOptions;
    connOptions.nLocalServices = nLocalServices;
    connOptions.nRelevantServices = nRelevantServices;
    connOptions.nMaxConnections = nMaxConnections;
    connOptions.nMaxOutbound = std::min(MAX_OUTBOUND_CONNECTIONS, connOptions.nMaxConnections);
    connOptions.nMaxFeeler = 1;
    connOptions.nBestHeight = chainActive.Height();
    connOptions.uiInterface = &uiInterface;
    connOptions.nSendBufferMaxSize = 1000*GetArg("-maxsendbuffer", DEFAULT_MAXSENDBUFFER);
    connOptions.nReceiveFloodSize = 1000*GetArg("-maxreceivebuffer", DEFAULT_MAXRECEIVEBUFFER);

    connOptions.nMaxOutboundTimeframe = nMaxOutboundTimeframe;
    connOptions.nMaxOutboundLimit = nMaxOutboundLimit;

    if(!connman.Start(threadGroup, scheduler, strNodeError, connOptions))
        return InitError(strNodeError);


    // Generate coins in the background
    GenerateBitcoins(GetBoolArg("-gen", DEFAULT_GENERATE), GetArg("-genproclimit", DEFAULT_GENERATE_THREADS), chainparams);
    // ********************************************************* Step 12: finished

    SetRPCWarmupFinished();
    uiInterface.InitMessage(_("Done loading"));

#ifdef ENABLE_WALLET
    if (pwalletMain)
        pwalletMain->postInitProcess(threadGroup);
#endif

    return !fRequestShutdown;
}<|MERGE_RESOLUTION|>--- conflicted
+++ resolved
@@ -613,11 +613,7 @@
 void ThreadImport(std::vector<boost::filesystem::path> vImportFiles)
 {
     const CChainParams& chainparams = Params();
-<<<<<<< HEAD
     RenameThread("Gulden-loadblk");
-=======
-    RenameThread("bitcoin-loadblk");
->>>>>>> 69bd78d9
 
     {
     CImportingNow imp;
