--- conflicted
+++ resolved
@@ -147,11 +147,7 @@
     { "echojson", 9, "arg9" },
     { "setgenerate", 0, "generate" },
     { "setgenerate", 1, "gen_proc_limit" },
-<<<<<<< HEAD
-    { "setgenerate", 2, "gen_memory_limit" },
     { "deleteseed", 1, "should_purge_accounts" },
-=======
->>>>>>> 14525d17
     { "importseed", 2, "is_read_only" },
     { "importwitnesskeys", 2, "create_account" },
     { "splitwitnessaccount", 2, "amounts" },
