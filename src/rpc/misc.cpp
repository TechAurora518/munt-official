// Copyright (c) 2010 Satoshi Nakamoto
// Copyright (c) 2009-2016 The Bitcoin Core developers
// Distributed under the MIT software license, see the accompanying
// file COPYING or http://www.opensource.org/licenses/mit-license.php.
//
// File contains modifications by: The Gulden developers
// All modifications:
// Copyright (c) 2016-2017 The Gulden developers
// Authored by: Malcolm MacLeod (mmacleod@webmail.co.za)
// Distributed under the GULDEN software license, see the accompanying
// file COPYING

#include "base58.h"
#include "chain.h"
#include "clientversion.h"
#include "init.h"
#include "validation.h"
#include "httpserver.h"
#include "net.h"
#include "netbase.h"
#include "rpc/blockchain.h"
#include "rpc/server.h"
#include "timedata.h"
#include "util.h"
#include "utilstrencodings.h"
#ifdef ENABLE_WALLET
#include "wallet/rpcwallet.h"
#include "wallet/wallet.h"
#include "wallet/walletdb.h"
#endif
#include "account.h"
#include "warnings.h"

#include <stdint.h>
#ifdef HAVE_MALLOC_INFO
#include <malloc.h>
#endif

<<<<<<< HEAD
#include <boost/assign/list_of.hpp>

#include <Gulden/translate.h>
=======
>>>>>>> 286f4bb4
#include <univalue.h>

/**
 * @note Do not add or change anything in the information returned by this
 * method. `getinfo` exists for backwards-compatibility only. It combines
 * information from wildly different sources in the program, which is a mess,
 * and is thus planned to be deprecated eventually.
 *
 * Based on the source of the information, new information should be added to:
 * - `getblockchaininfo`,
 * - `getnetworkinfo` or
 * - `getwalletinfo`
 *
 * Or alternatively, create a specific query method for the information.
 **/
UniValue getinfo(const JSONRPCRequest& request)
{
    if (request.fHelp || request.params.size() != 0)
        throw std::runtime_error(
            "getinfo\n"
            "\nDEPRECATED. Returns an object containing various state info.\n"
            "\nResult:\n"
            "{\n"
            "  \"version\": xxxxx,           (numeric) the server version\n"
            "  \"protocolversion\": xxxxx,   (numeric) the protocol version\n"
            "  \"walletversion\": xxxxx,     (numeric) the wallet version\n"
            "  \"balance\": xxxxxxx,         (numeric) the total bitcoin balance of the wallet\n"
            "  \"blocks\": xxxxxx,           (numeric) the current number of blocks processed in the server\n"
            "  \"timeoffset\": xxxxx,        (numeric) the time offset\n"
            "  \"connections\": xxxxx,       (numeric) the number of connections\n"
            "  \"proxy\": \"host:port\",     (string, optional) the proxy used by the server\n"
            "  \"difficulty\": xxxxxx,       (numeric) the current difficulty\n"
            "  \"testnet\": true|false,      (boolean) if the server is using testnet or not\n"
            "  \"keypoololdest\": xxxxxx,    (numeric) the timestamp (seconds since Unix epoch) of the oldest pre-generated key in the key pool\n"
            "  \"keypoolsize\": xxxx,        (numeric) how many new keys are pre-generated\n"
            "  \"unlocked_until\": ttt,      (numeric) the timestamp in seconds since epoch (midnight Jan 1 1970 GMT) that the wallet is unlocked for transfers, or 0 if the wallet is locked\n"
            "  \"paytxfee\": x.xxxx,         (numeric) the transaction fee set in " + CURRENCY_UNIT + "/kB\n"
            "  \"relayfee\": x.xxxx,         (numeric) minimum relay fee for transactions in " + CURRENCY_UNIT + "/kB\n"
            "  \"errors\": \"...\"           (string) any error messages\n"
            "}\n"
            "\nExamples:\n"
            + HelpExampleCli("getinfo", "")
            + HelpExampleRpc("getinfo", "")
        );

#ifdef ENABLE_WALLET
    CWallet * const pwallet = GetWalletForJSONRPCRequest(request);

    LOCK2(cs_main, pwallet ? &pwallet->cs_wallet : NULL);
#else
    LOCK(cs_main);
#endif

    proxyType proxy;
    GetProxy(NET_IPV4, proxy);

    UniValue obj(UniValue::VOBJ);
    obj.push_back(Pair("version", CLIENT_VERSION));
    obj.push_back(Pair("protocolversion", PROTOCOL_VERSION));
#ifdef ENABLE_WALLET
    if (pwallet) {
        obj.push_back(Pair("walletversion", pwallet->GetVersion()));
        obj.push_back(Pair("balance",       ValueFromAmount(pwallet->GetBalance())));
    }
#endif
    obj.push_back(Pair("blocks",        (int)chainActive.Height()));
    obj.push_back(Pair("timeoffset",    GetTimeOffset()));
    if(g_connman)
        obj.push_back(Pair("connections",   (int)g_connman->GetNodeCount(CConnman::CONNECTIONS_ALL)));
    obj.push_back(Pair("proxy",         (proxy.IsValid() ? proxy.proxy.ToStringIPPort() : std::string())));
    obj.push_back(Pair("difficulty",    (double)GetDifficulty()));
    obj.push_back(Pair("testnet",       Params().NetworkIDString() == CBaseChainParams::TESTNET));
#ifdef ENABLE_WALLET
    if (pwallet) {
        obj.push_back(Pair("keypoololdest", pwallet->GetOldestKeyPoolTime()));
        //fixme: (GULDEN) (BIP44)
        {
            LOCK(pwallet->activeAccount->cs_keypool);
            obj.push_back(Pair("keypoolsize",   (int)pwallet->activeAccount->GetKeyPoolSize()));
        }
        obj.push_back(Pair("keypoolsize",   (int)pwallet->activeAccount->GetKeyPoolSize()));
    }
    if (pwallet && pwallet->IsCrypted()) {
        obj.push_back(Pair("unlocked_until", pwallet->nRelockTime));
    }
    obj.push_back(Pair("mininput",      ValueFromAmount(nMinimumInputValue)));
    obj.push_back(Pair("paytxfee",      ValueFromAmount(payTxFee.GetFeePerK())));
#endif
    obj.push_back(Pair("relayfee",      ValueFromAmount(::minRelayTxFee.GetFeePerK())));
    obj.push_back(Pair("errors",        GetWarnings("statusbar")));
    return obj;
}

#ifdef ENABLE_WALLET
class DescribeAddressVisitor : public boost::static_visitor<UniValue>
{
public:
    CWallet * const pwallet;

    DescribeAddressVisitor(CWallet *_pwallet) : pwallet(_pwallet) {}

    UniValue operator()(const CNoDestination &dest) const { return UniValue(UniValue::VOBJ); }

    UniValue operator()(const CKeyID &keyID) const {
        UniValue obj(UniValue::VOBJ);
        CPubKey vchPubKey;
        obj.push_back(Pair("isscript", false));
        if (pwallet && pwallet->GetPubKey(keyID, vchPubKey)) {
            obj.push_back(Pair("pubkey", HexStr(vchPubKey)));
            obj.push_back(Pair("iscompressed", vchPubKey.IsCompressed()));
        }
        return obj;
    }

    UniValue operator()(const CScriptID &scriptID) const {
        UniValue obj(UniValue::VOBJ);
        CScript subscript;
        obj.push_back(Pair("isscript", true));
        if (pwallet && pwallet->GetCScript(scriptID, subscript)) {
            std::vector<CTxDestination> addresses;
            txnouttype whichType;
            int nRequired;
            ExtractDestinations(subscript, whichType, addresses, nRequired);
            obj.push_back(Pair("script", GetTxnOutputType(whichType)));
            obj.push_back(Pair("hex", HexStr(subscript.begin(), subscript.end())));
            UniValue a(UniValue::VARR);
            BOOST_FOREACH(const CTxDestination& addr, addresses)
                a.push_back(CBitcoinAddress(addr).ToString());
            obj.push_back(Pair("addresses", a));
            if (whichType == TX_MULTISIG)
                obj.push_back(Pair("sigsrequired", nRequired));
        }
        return obj;
    }
};
#endif

UniValue validateaddress(const JSONRPCRequest& request)
{
    if (request.fHelp || request.params.size() != 1)
        throw std::runtime_error(
            "validateaddress \"address\"\n"
            "\nReturn information about the given bitcoin address.\n"
            "\nArguments:\n"
            "1. \"address\"     (string, required) The bitcoin address to validate\n"
            "\nResult:\n"
            "{\n"
            "  \"isvalid\" : true|false,       (boolean) If the address is valid or not. If not, this is the only property returned.\n"
            "  \"address\" : \"address\", (string) The bitcoin address validated\n"
            "  \"scriptPubKey\" : \"hex\",       (string) The hex encoded scriptPubKey generated by the address\n"
            "  \"ismine\" : true|false,        (boolean) If the address is yours or not\n"
            "  \"iswatchonly\" : true|false,   (boolean) If the address is watchonly\n"
            "  \"isscript\" : true|false,      (boolean) If the key is a script\n"
            "  \"pubkey\" : \"publickeyhex\",    (string) The hex value of the raw public key\n"
            "  \"iscompressed\" : true|false,  (boolean) If the address is compressed\n"
            "  \"account\" : \"account\"         (string) The account associated with the address, \n"
            "  \"accountlabel\" : \"accountlabel\" (string) Label of the account associated with the address, \n"
            "}\n"
            "\nExamples:\n"
            + HelpExampleCli("validateaddress", "\"GPSSGeFHDnKNxiEyFrD1wcEaHr9hrQDDWc\"")
            + HelpExampleRpc("validateaddress", "\"GPSSGeFHDnKNxiEyFrD1wcEaHr9hrQDDWc\"")
        );

#ifdef ENABLE_WALLET
    CWallet * const pwallet = GetWalletForJSONRPCRequest(request);

    LOCK2(cs_main, pwallet ? &pwallet->cs_wallet : NULL);
#else
    LOCK(cs_main);
#endif

    CBitcoinAddress address(request.params[0].get_str());
    bool isValid = address.IsValid();

    UniValue ret(UniValue::VOBJ);
    ret.push_back(Pair("isvalid", isValid));
    if (isValid)
    {
        CTxDestination dest = address.Get();
        std::string currentAddress = address.ToString();
        ret.push_back(Pair("address", currentAddress));

        CScript scriptPubKey = GetScriptForDestination(dest);
        ret.push_back(Pair("scriptPubKey", HexStr(scriptPubKey.begin(), scriptPubKey.end())));

#ifdef ENABLE_WALLET
        isminetype mine = pwallet ? IsMine(*pwallet, dest) : ISMINE_NO;
        ret.push_back(Pair("ismine", (mine & ISMINE_SPENDABLE) ? true : false));
        ret.push_back(Pair("iswatchonly", (mine & ISMINE_WATCH_ONLY) ? true: false));
        UniValue detail = boost::apply_visitor(DescribeAddressVisitor(pwallet), dest);
        ret.pushKVs(detail);
        for (const auto& accountIter : pwallet->mapAccounts)
        {
            if (IsMine(*accountIter.second, dest) > ISMINE_WATCH_ONLY )
            {
                ret.push_back(Pair("account", accountIter.second->getUUID()));
                ret.push_back(Pair("accountlabel", accountIter.second->getLabel()));
            }
        }
#endif
    }
    return ret;
}

// Needed even with !ENABLE_WALLET, to pass (ignored) pointers around
class CWallet;

/**
 * Used by addmultisigaddress / createmultisig:
 */
CScript _createmultisig_redeemScript(CWallet * const pwallet, const UniValue& params)
{
    int nRequired = params[0].get_int();
    const UniValue& keys = params[1].get_array();

    // Gather public keys
    if (nRequired < 1)
        throw std::runtime_error("a multisignature address must require at least one key to redeem");
    if ((int)keys.size() < nRequired)
        throw std::runtime_error(
            strprintf("not enough keys supplied "
                      "(got %u keys, but need at least %d to redeem)", keys.size(), nRequired));
    if (keys.size() > 16)
        throw std::runtime_error("Number of addresses involved in the multisignature address creation > 16\nReduce the number");
    std::vector<CPubKey> pubkeys;
    pubkeys.resize(keys.size());
    for (unsigned int i = 0; i < keys.size(); i++)
    {
        const std::string& ks = keys[i].get_str();
#ifdef ENABLE_WALLET
        // Case 1: Bitcoin address and we have full public key:
        CBitcoinAddress address(ks);
        if (pwallet && address.IsValid()) {
            CKeyID keyID;
            if (!address.GetKeyID(keyID))
                throw std::runtime_error(
                    strprintf("%s does not refer to a key",ks));
            CPubKey vchPubKey;
            if (!pwallet->GetPubKey(keyID, vchPubKey)) {
                throw std::runtime_error(
                    strprintf("no full public key for address %s",ks));
            }
            if (!vchPubKey.IsFullyValid())
                throw std::runtime_error(" Invalid public key: "+ks);
            pubkeys[i] = vchPubKey;
        }

        // Case 2: hex public key
        else
#endif
        if (IsHex(ks))
        {
            CPubKey vchPubKey(ParseHex(ks));
            if (!vchPubKey.IsFullyValid())
                throw std::runtime_error(" Invalid public key: "+ks);
            pubkeys[i] = vchPubKey;
        }
        else
        {
            throw std::runtime_error(" Invalid public key: "+ks);
        }
    }
    CScript result = GetScriptForMultisig(nRequired, pubkeys);

    if (result.size() > MAX_SCRIPT_ELEMENT_SIZE)
        throw std::runtime_error(
                strprintf("redeemScript exceeds size limit: %d > %d", result.size(), MAX_SCRIPT_ELEMENT_SIZE));

    return result;
}

UniValue createmultisig(const JSONRPCRequest& request)
{
#ifdef ENABLE_WALLET
    CWallet * const pwallet = GetWalletForJSONRPCRequest(request);
#else
    CWallet * const pwallet = NULL;
#endif

    if (request.fHelp || request.params.size() < 2 || request.params.size() > 2)
    {
        std::string msg = "createmultisig nrequired [\"key\",...]\n"
            "\nCreates a multi-signature address with n signature of m keys required.\n"
            "It returns a json object with the address and redeemScript.\n"

            "\nArguments:\n"
            "1. nrequired      (numeric, required) The number of required signatures out of the n keys or addresses.\n"
            "2. \"keys\"       (string, required) A json array of keys which are bitcoin addresses or hex-encoded public keys\n"
            "     [\n"
            "       \"key\"    (string) bitcoin address or hex-encoded public key\n"
            "       ,...\n"
            "     ]\n"

            "\nResult:\n"
            "{\n"
            "  \"address\":\"multisigaddress\",  (string) The value of the new multisig address.\n"
            "  \"redeemScript\":\"script\"       (string) The string value of the hex-encoded redemption script.\n"
            "}\n"

            "\nExamples:\n"
            "\nCreate a multisig address from 2 addresses\n"
            + HelpExampleCli("createmultisig", "2 \"[\\\"G6sSauSf5pF2UkUwvKGq4qjNRzBZYqgEL5\\\",\\\"G71sgjn4YtPu27adkKGrdDwzRTxnRkBfKV\\\"]\"") +
            "\nAs a json rpc call\n"
            + HelpExampleRpc("createmultisig", "2, \"[\\\"G6sSauSf5pF2UkUwvKGq4qjNRzBZYqgEL5\\\",\\\"G71sgjn4YtPu27adkKGrdDwzRTxnRkBfKV\\\"]\"")
        ;
        throw std::runtime_error(msg);
    }
    
    //fixme: (FUT) (1.6.1)
    throw JSONRPCError(RPC_INVALID_PARAMETER, "Sorry for the inconvenience, watch only addresses are temporarily disabled but will come back in a future release.");

    // Construct using pay-to-script-hash:
    CScript inner = _createmultisig_redeemScript(pwallet, request.params);
    CScriptID innerID(inner);
    CBitcoinAddress address(innerID);

    UniValue result(UniValue::VOBJ);
    result.push_back(Pair("address", address.ToString()));
    result.push_back(Pair("redeemScript", HexStr(inner.begin(), inner.end())));

    return result;
}

UniValue verifymessage(const JSONRPCRequest& request)
{
    if (request.fHelp || request.params.size() != 3)
        throw std::runtime_error(
            "verifymessage \"address\" \"signature\" \"message\"\n"
            "\nVerify a signed message\n"
            "\nArguments:\n"
            "1. \"address\"         (string, required) The bitcoin address to use for the signature.\n"
            "2. \"signature\"       (string, required) The signature provided by the signer in base 64 encoding (see signmessage).\n"
            "3. \"message\"         (string, required) The message that was signed.\n"
            "\nResult:\n"
            "true|false   (boolean) If the signature is verified or not.\n"
            "\nExamples:\n"
            "\nUnlock the wallet for 30 seconds\n"
            + HelpExampleCli("walletpassphrase", "\"mypassphrase\" 30") +
            "\nCreate the signature\n"
            + HelpExampleCli("signmessage", "\"GD1ZrZNe3JUo7ZycKEYQQiQAWd9y54F4XZ\" \"my message\"") +
            "\nVerify the signature\n"
            + HelpExampleCli("verifymessage", "\"GD1ZrZNe3JUo7ZycKEYQQiQAWd9y54F4XZ\" \"signature\" \"my message\"") +
            "\nAs json rpc\n"
            + HelpExampleRpc("verifymessage", "\"GD1ZrZNe3JUo7ZycKEYQQiQAWd9y54F4XZ\", \"signature\", \"my message\"")
        );

    LOCK(cs_main);

    std::string strAddress  = request.params[0].get_str();
    std::string strSign     = request.params[1].get_str();
    std::string strMessage  = request.params[2].get_str();

    CBitcoinAddress addr(strAddress);
    if (!addr.IsValid())
        throw JSONRPCError(RPC_TYPE_ERROR, "Invalid address");

    CKeyID keyID;
    if (!addr.GetKeyID(keyID))
        throw JSONRPCError(RPC_TYPE_ERROR, "Address does not refer to key");

    bool fInvalid = false;
    std::vector<unsigned char> vchSig = DecodeBase64(strSign.c_str(), &fInvalid);

    if (fInvalid)
        throw JSONRPCError(RPC_INVALID_ADDRESS_OR_KEY, "Malformed base64 encoding");

    CHashWriter ss(SER_GETHASH, 0);
    ss << strMessageMagic;
    ss << strMessage;

    CPubKey pubkey;
    if (!pubkey.RecoverCompact(ss.GetHash(), vchSig))
        return false;

    return (pubkey.GetID() == keyID);
}

UniValue signmessagewithprivkey(const JSONRPCRequest& request)
{
    if (request.fHelp || request.params.size() != 2)
        throw std::runtime_error(
            "signmessagewithprivkey \"privkey\" \"message\"\n"
            "\nSign a message with the private key of an address\n"
            "\nArguments:\n"
            "1. \"privkey\"         (string, required) The private key to sign the message with.\n"
            "2. \"message\"         (string, required) The message to create a signature of.\n"
            "\nResult:\n"
            "\"signature\"          (string) The signature of the message encoded in base 64\n"
            "\nExamples:\n"
            "\nCreate the signature\n"
            + HelpExampleCli("signmessagewithprivkey", "\"privkey\" \"my message\"") +
            "\nVerify the signature\n"
            + HelpExampleCli("verifymessage", "\"1D1ZrZNe3JUo7ZycKEYQQiQAWd9y54F4XZ\" \"signature\" \"my message\"") +
            "\nAs json rpc\n"
            + HelpExampleRpc("signmessagewithprivkey", "\"privkey\", \"my message\"")
        );

    std::string strPrivkey = request.params[0].get_str();
    std::string strMessage = request.params[1].get_str();

    CBitcoinSecret vchSecret;
    bool fGood = vchSecret.SetString(strPrivkey);
    if (!fGood)
        throw JSONRPCError(RPC_INVALID_ADDRESS_OR_KEY, "Invalid private key");
    CKey key = vchSecret.GetKey();
    if (!key.IsValid())
        throw JSONRPCError(RPC_INVALID_ADDRESS_OR_KEY, "Private key outside allowed range");

    CHashWriter ss(SER_GETHASH, 0);
    ss << strMessageMagic;
    ss << strMessage;

    std::vector<unsigned char> vchSig;
    if (!key.SignCompact(ss.GetHash(), vchSig))
        throw JSONRPCError(RPC_INVALID_ADDRESS_OR_KEY, "Sign failed");

    return EncodeBase64(&vchSig[0], vchSig.size());
}

UniValue setmocktime(const JSONRPCRequest& request)
{
    if (request.fHelp || request.params.size() != 1)
        throw std::runtime_error(
            "setmocktime timestamp\n"
            "\nSet the local time to given timestamp (-regtest only)\n"
            "\nArguments:\n"
            "1. timestamp  (integer, required) Unix seconds-since-epoch timestamp\n"
            "   Pass 0 to go back to using the system time."
        );

    if (!Params().MineBlocksOnDemand())
        throw std::runtime_error("setmocktime for regression testing (-regtest mode) only");

    // For now, don't change mocktime if we're in the middle of validation, as
    // this could have an effect on mempool time-based eviction, as well as
    // IsCurrentForFeeEstimation() and IsInitialBlockDownload().
    // TODO: figure out the right way to synchronize around mocktime, and
    // ensure all call sites of GetTime() are accessing this safely.
    LOCK(cs_main);

    RPCTypeCheck(request.params, {UniValue::VNUM});
    SetMockTime(request.params[0].get_int64());

    return NullUniValue;
}

static UniValue RPCLockedMemoryInfo()
{
    LockedPool::Stats stats = LockedPoolManager::Instance().stats();
    UniValue obj(UniValue::VOBJ);
    obj.push_back(Pair("used", uint64_t(stats.used)));
    obj.push_back(Pair("free", uint64_t(stats.free)));
    obj.push_back(Pair("total", uint64_t(stats.total)));
    obj.push_back(Pair("locked", uint64_t(stats.locked)));
    obj.push_back(Pair("chunks_used", uint64_t(stats.chunks_used)));
    obj.push_back(Pair("chunks_free", uint64_t(stats.chunks_free)));
    return obj;
}

#ifdef HAVE_MALLOC_INFO
static std::string RPCMallocInfo()
{
    char *ptr = nullptr;
    size_t size = 0;
    FILE *f = open_memstream(&ptr, &size);
    if (f) {
        malloc_info(0, f);
        fclose(f);
        if (ptr) {
            std::string rv(ptr, size);
            free(ptr);
            return rv;
        }
    }
    return "";
}
#endif

UniValue getmemoryinfo(const JSONRPCRequest& request)
{
    /* Please, avoid using the word "pool" here in the RPC interface or help,
     * as users will undoubtedly confuse it with the other "memory pool"
     */
    if (request.fHelp || request.params.size() > 1)
        throw std::runtime_error(
            "getmemoryinfo (\"mode\")\n"
            "Returns an object containing information about memory usage.\n"
            "Arguments:\n"
            "1. \"mode\" determines what kind of information is returned. This argument is optional, the default mode is \"stats\".\n"
            "  - \"stats\" returns general statistics about memory usage in the daemon.\n"
            "  - \"mallocinfo\" returns an XML string describing low-level heap state (only available if compiled with glibc 2.10+).\n"
            "\nResult (mode \"stats\"):\n"
            "{\n"
            "  \"locked\": {               (json object) Information about locked memory manager\n"
            "    \"used\": xxxxx,          (numeric) Number of bytes used\n"
            "    \"free\": xxxxx,          (numeric) Number of bytes available in current arenas\n"
            "    \"total\": xxxxxxx,       (numeric) Total number of bytes managed\n"
            "    \"locked\": xxxxxx,       (numeric) Amount of bytes that succeeded locking. If this number is smaller than total, locking pages failed at some point and key data could be swapped to disk.\n"
            "    \"chunks_used\": xxxxx,   (numeric) Number allocated chunks\n"
            "    \"chunks_free\": xxxxx,   (numeric) Number unused chunks\n"
            "  }\n"
            "}\n"
            "\nResult (mode \"mallocinfo\"):\n"
            "\"<malloc version=\"1\">...\"\n"
            "\nExamples:\n"
            + HelpExampleCli("getmemoryinfo", "")
            + HelpExampleRpc("getmemoryinfo", "")
        );

    std::string mode = (request.params.size() < 1 || request.params[0].isNull()) ? "stats" : request.params[0].get_str();
    if (mode == "stats") {
        UniValue obj(UniValue::VOBJ);
        obj.push_back(Pair("locked", RPCLockedMemoryInfo()));
        return obj;
    } else if (mode == "mallocinfo") {
#ifdef HAVE_MALLOC_INFO
        return RPCMallocInfo();
#else
        throw JSONRPCError(RPC_INVALID_PARAMETER, "mallocinfo is only available when compiled with glibc 2.10+");
#endif
    } else {
        throw JSONRPCError(RPC_INVALID_PARAMETER, "unknown mode " + mode);
    }
}

uint32_t getCategoryMask(UniValue cats) {
    cats = cats.get_array();
    uint32_t mask = 0;
    for (unsigned int i = 0; i < cats.size(); ++i) {
        uint32_t flag = 0;
        std::string cat = cats[i].get_str();
        if (!GetLogCategory(&flag, &cat)) {
            throw JSONRPCError(RPC_INVALID_PARAMETER, "unknown logging category " + cat);
        }
        mask |= flag;
    }
    return mask;
}

UniValue logging(const JSONRPCRequest& request)
{
    if (request.fHelp || request.params.size() > 2) {
        throw std::runtime_error(
            "logging [include,...] <exclude>\n"
            "Gets and sets the logging configuration.\n"
            "When called without an argument, returns the list of categories that are currently being debug logged.\n"
            "When called with arguments, adds or removes categories from debug logging.\n"
            "The valid logging categories are: " + ListLogCategories() + "\n"
            "libevent logging is configured on startup and cannot be modified by this RPC during runtime."
            "Arguments:\n"
            "1. \"include\" (array of strings) add debug logging for these categories.\n"
            "2. \"exclude\" (array of strings) remove debug logging for these categories.\n"
            "\nResult: <categories>  (string): a list of the logging categories that are active.\n"
            "\nExamples:\n"
            + HelpExampleCli("logging", "\"[\\\"all\\\"]\" \"[\\\"http\\\"]\"")
            + HelpExampleRpc("logging", "[\"all\"], \"[libevent]\"")
        );
    }

    uint32_t originalLogCategories = logCategories;
    if (request.params.size() > 0 && request.params[0].isArray()) {
        logCategories |= getCategoryMask(request.params[0]);
    }

    if (request.params.size() > 1 && request.params[1].isArray()) {
        logCategories &= ~getCategoryMask(request.params[1]);
    }

    // Update libevent logging if BCLog::LIBEVENT has changed.
    // If the library version doesn't allow it, UpdateHTTPServerLogging() returns false,
    // in which case we should clear the BCLog::LIBEVENT flag.
    // Throw an error if the user has explicitly asked to change only the libevent
    // flag and it failed.
    uint32_t changedLogCategories = originalLogCategories ^ logCategories;
    if (changedLogCategories & BCLog::LIBEVENT) {
        if (!UpdateHTTPServerLogging(logCategories & BCLog::LIBEVENT)) {
            logCategories &= ~BCLog::LIBEVENT;
            if (changedLogCategories == BCLog::LIBEVENT) {
            throw JSONRPCError(RPC_INVALID_PARAMETER, "libevent logging cannot be updated when using libevent before v2.1.1.");
            }
        }
    }

    UniValue result(UniValue::VOBJ);
    std::vector<CLogCategoryActive> vLogCatActive = ListActiveLogCategories();
    for (const auto& logCatActive : vLogCatActive) {
        result.pushKV(logCatActive.category, logCatActive.active);
    }

    return result;
}

UniValue echo(const JSONRPCRequest& request)
{
    if (request.fHelp)
        throw std::runtime_error(
            "echo|echojson \"message\" ...\n"
            "\nSimply echo back the input arguments. This command is for testing.\n"
            "\nThe difference between echo and echojson is that echojson has argument conversion enabled in the client-side table in"
            "bitcoin-cli and the GUI. There is no server-side difference."
        );

    return request.params;
}

static const CRPCCommand commands[] =
{ //  category              name                      actor (function)         okSafeMode
  //  --------------------- ------------------------  -----------------------  ----------
    { "control",            "getinfo",                &getinfo,                true,  {} }, /* uses wallet if enabled */
    { "control",            "getmemoryinfo",          &getmemoryinfo,          true,  {"mode"} },
    { "util",               "validateaddress",        &validateaddress,        true,  {"address"} }, /* uses wallet if enabled */
    { "util",               "createmultisig",         &createmultisig,         true,  {"nrequired","keys"} },
    { "util",               "verifymessage",          &verifymessage,          true,  {"address","signature","message"} },
    { "util",               "signmessagewithprivkey", &signmessagewithprivkey, true,  {"privkey","message"} },

    /* Not shown in help */
    { "hidden",             "setmocktime",            &setmocktime,            true,  {"timestamp"}},
    { "hidden",             "echo",                   &echo,                   true,  {"arg0","arg1","arg2","arg3","arg4","arg5","arg6","arg7","arg8","arg9"}},
    { "hidden",             "echojson",               &echo,                   true,  {"arg0","arg1","arg2","arg3","arg4","arg5","arg6","arg7","arg8","arg9"}},
    { "hidden",             "logging",                &logging,                true,  {"include", "exclude"}},
};

void RegisterMiscRPCCommands(CRPCTable &t)
{
    for (unsigned int vcidx = 0; vcidx < ARRAYLEN(commands); vcidx++)
        t.appendCommand(commands[vcidx].name, &commands[vcidx]);
}<|MERGE_RESOLUTION|>--- conflicted
+++ resolved
@@ -36,12 +36,7 @@
 #include <malloc.h>
 #endif
 
-<<<<<<< HEAD
-#include <boost/assign/list_of.hpp>
-
 #include <Gulden/translate.h>
-=======
->>>>>>> 286f4bb4
 #include <univalue.h>
 
 /**
