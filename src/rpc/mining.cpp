// Copyright (c) 2010 Satoshi Nakamoto
// Copyright (c) 2009-2016 The Bitcoin Core developers
// Distributed under the MIT software license, see the accompanying
// file COPYING or http://www.opensource.org/licenses/mit-license.php.
//
// File contains modifications by: The Gulden developers
// All modifications:
// Copyright (c) 2016-2017 The Gulden developers
// Authored by: Malcolm MacLeod (mmacleod@webmail.co.za)
// Distributed under the GULDEN software license, see the accompanying
// file COPYING

#include "base58.h"
#include "amount.h"
#include "chain.h"
#include "chainparams.h"
#include "consensus/consensus.h"
#include "consensus/params.h"
#include "consensus/validation.h"
#include "core_io.h"
#include "init.h"
#include "validation.h"
#include "miner.h"
#include "net.h"
#include "pow.h"
#include "rpc/server.h"
#include "txmempool.h"
#include "util.h"
#include "utilstrencodings.h"
#include "validationinterface.h"
#include "arith_uint256.h"
#include "warnings.h"

#include <memory>
#include <stdint.h>

#include <boost/assign/list_of.hpp>
#include <boost/shared_ptr.hpp>

#include <univalue.h>
#ifdef ENABLE_WALLET
#include "wallet/wallet.h"
#endif
#include <Gulden/Common/diff.h>
#include <Gulden/rpcgulden.h>
#include <Gulden/translate.h>

using namespace std;

/**
 * Return average network hashes per second based on the last 'lookup' blocks,
 * or from the last difficulty change if 'lookup' is nonpositive.
 * If 'height' is nonnegative, compute the estimate at the time when a given block was found.
 */
UniValue GetNetworkHashPS(int lookup, int height) {
    CBlockIndex *pb = chainActive.Tip();

    if (height >= 0 && height < chainActive.Height())
        pb = chainActive[height];

    if (pb == NULL || !pb->nHeight)
        return 0;

    // If lookup is -1, then use blocks since last difficulty change.
    if (lookup <= 0)
        lookup = pb->nHeight % Params().GetConsensus().DifficultyAdjustmentInterval() + 1;

    // If lookup is larger than chain, then set it to chain length.
    if (lookup > pb->nHeight)
        lookup = pb->nHeight;

    CBlockIndex *pb0 = pb;
    int64_t minTime = pb0->GetBlockTime();
    int64_t maxTime = minTime;
    for (int i = 0; i < lookup; i++) {
        pb0 = pb0->pprev;
        int64_t time = pb0->GetBlockTime();
        minTime = std::min(time, minTime);
        maxTime = std::max(time, maxTime);
    }

    // In case there's a situation where minTime == maxTime, we don't want a divide by zero exception.
    if (minTime == maxTime)
        return 0;

    arith_uint256 workDiff = pb->nChainWork - pb0->nChainWork;
    int64_t timeDiff = maxTime - minTime;

    return workDiff.getdouble() / timeDiff;
}

UniValue getnetworkhashps(const JSONRPCRequest& request)
{
    if (request.fHelp || request.params.size() > 2)
        throw runtime_error(
            "getnetworkhashps ( nblocks height )\n"
            "\nReturns the estimated network hashes per second based on the last n blocks.\n"
            "Pass in [blocks] to override # of blocks, -1 specifies since last difficulty change.\n"
            "Pass in [height] to estimate the network speed at the time when a certain block was found.\n"
            "\nArguments:\n"
            "1. nblocks     (numeric, optional, default=120) The number of blocks, or -1 for blocks since last difficulty change.\n"
            "2. height      (numeric, optional, default=-1) To estimate at the time of the given height.\n"
            "\nResult:\n"
            "x             (numeric) Hashes per second estimated\n"
            "\nExamples:\n"
            + HelpExampleCli("getnetworkhashps", "")
            + HelpExampleRpc("getnetworkhashps", "")
       );

    LOCK(cs_main);
    return GetNetworkHashPS(request.params.size() > 0 ? request.params[0].get_int() : 120, request.params.size() > 1 ? request.params[1].get_int() : -1);
}

UniValue generateBlocks(boost::shared_ptr<CReserveScript> coinbaseScript, int nGenerate, uint64_t nMaxTries, bool keepScript)
{
    static const int nInnerLoopCount = 0x10000;
    int nHeightStart = 0;
    int nHeightEnd = 0;
    int nHeight = 0;

    {   // Don't keep cs_main locked
        LOCK(cs_main);
        nHeightStart = chainActive.Height();
        nHeight = nHeightStart;
        nHeightEnd = nHeightStart+nGenerate;
    }
    unsigned int nExtraNonce = 0;
    UniValue blockHashes(UniValue::VARR);
    while (nHeight < nHeightEnd)
    {
        std::unique_ptr<CBlockTemplate> pblocktemplate(BlockAssembler(Params()).CreateNewBlock(coinbaseScript->reserveScript));
        if (!pblocktemplate.get())
            throw JSONRPCError(RPC_INTERNAL_ERROR, "Couldn't create new block");
        CBlock *pblock = &pblocktemplate->block;
        {
            LOCK(cs_main);
            IncrementExtraNonce(pblock, chainActive.Tip(), nExtraNonce);
        }
        while (nMaxTries > 0 && pblock->nNonce < nInnerLoopCount && !CheckProofOfWork(pblock->GetHash(), pblock->nBits, Params().GetConsensus())) {
            ++pblock->nNonce;
            --nMaxTries;
        }
        if (nMaxTries == 0) {
            break;
        }
        if (pblock->nNonce == nInnerLoopCount) {
            continue;
        }
        std::shared_ptr<const CBlock> shared_pblock = std::make_shared<const CBlock>(*pblock);
        if (!ProcessNewBlock(Params(), shared_pblock, true, NULL))
            throw JSONRPCError(RPC_INTERNAL_ERROR, "ProcessNewBlock, block not accepted");
        ++nHeight;
        blockHashes.push_back(pblock->GetHash().GetHex());

        //mark script as important because it was used at least for one coinbase output if the script came from the wallet
        if (keepScript)
        {
            coinbaseScript->KeepScript();
        }
    }
    return blockHashes;
}

// Key used by getblocktemplate miners.
// Allocated in InitRPCMining, free'd in ShutdownRPCMining
#ifdef ENABLE_WALLET
static CReserveKey* pMiningKey = NULL;
#endif

void InitRPCMining()
{
    #ifdef ENABLE_WALLET
    if (!pwalletMain)
        return;

    // getblocktemplate mining rewards paid here:
    //fixme: GULDEN HD 
    pMiningKey = new CReserveKey(pwalletMain, pwalletMain->activeAccount, KEYCHAIN_EXTERNAL);
    #else
	return;
    #endif
}

void ShutdownRPCMining()
{
    #ifdef ENABLE_WALLET
    if (!pMiningKey)
        return;

    delete pMiningKey; pMiningKey = NULL;
    #endif
}

UniValue getgenerate(const JSONRPCRequest& request)
{
    if (request.fHelp || request.params.size() != 0)
        throw runtime_error(
            "getgenerate\n"
            "\nReturn if the server is set to generate coins or not. The default is false.\n"
            "It is set with the command line argument -gen (or " + std::string(BITCOIN_CONF_FILENAME) + " setting gen)\n"
            "It can also be set with the setgenerate call.\n"
            "\nResult\n"
            "true|false      (boolean) If the server is set to generate coins or not\n"
            "\nExamples:\n"
            + HelpExampleCli("getgenerate", "")
            + HelpExampleRpc("getgenerate", "")
        );

    LOCK(cs_main);
    return GetBoolArg("-gen", DEFAULT_GENERATE);
}

UniValue generate(const JSONRPCRequest& request)
{
    if (request.fHelp || request.params.size() < 1 || request.params.size() > 2)
        throw runtime_error(
            "generate nblocks ( maxtries )\n"
            "\nMine up to nblocks blocks immediately (before the RPC call returns)\n"
            "\nArguments:\n"
            "1. nblocks      (numeric, required) How many blocks are generated immediately.\n"
            "2. maxtries     (numeric, optional) How many iterations to try (default = 1000000).\n"
            "\nResult:\n"
            "[ blockhashes ]     (array) hashes of blocks generated\n"
            "\nExamples:\n"
            "\nGenerate 11 blocks\n"
            + HelpExampleCli("generate", "11")
        );

    int nGenerate = request.params[0].get_int();
    uint64_t nMaxTries = 1000000;
    if (request.params.size() > 1) {
        nMaxTries = request.params[1].get_int();
    }

    boost::shared_ptr<CReserveScript> coinbaseScript;
    GetMainSignals().ScriptForMining(coinbaseScript);

    // If the keypool is exhausted, no script is returned at all.  Catch this.
    if (!coinbaseScript)
        throw JSONRPCError(RPC_WALLET_KEYPOOL_RAN_OUT, "Error: Keypool ran out, please call keypoolrefill first");

    //throw an error if no script was provided
    if (coinbaseScript->reserveScript.empty())
        throw JSONRPCError(RPC_INTERNAL_ERROR, "No coinbase script available (mining requires a wallet)");

    return generateBlocks(coinbaseScript, nGenerate, nMaxTries, true);
}

UniValue setgenerate(const JSONRPCRequest& request)
{
    if (request.fHelp || request.params.size() < 1 || request.params.size() > 2)
        throw runtime_error(
            "setgenerate generate ( genproclimit )\n"
            "\nSet 'generate' true or false to turn generation on or off.\n"
            "Generation is limited to 'genproclimit' processors, -1 is unlimited.\n"
            "See the getgenerate call for the current setting.\n"
            "\nArguments:\n"
            "1. generate         (boolean, required) Set to true to turn on generation, off to turn off.\n"
            "2. genproclimit     (numeric, optional) Set the processor limit for when generation is on. Can be -1 for unlimited.\n"
            "\nExamples:\n"
            "\nSet the generation on with a limit of one processor\n"
            + HelpExampleCli("setgenerate", "true 1") +
            "\nCheck the setting\n"
            + HelpExampleCli("getgenerate", "") +
            "\nTurn off generation\n"
            + HelpExampleCli("setgenerate", "false") +
            "\nUsing json rpc\n"
            + HelpExampleRpc("setgenerate", "true, 1")
        );

    if (Params().MineBlocksOnDemand())
        throw JSONRPCError(RPC_METHOD_NOT_FOUND, "Use the generate method instead of setgenerate on this network");

    bool fGenerate = true;
    if (request.params.size() > 0)
        fGenerate = request.params[0].get_bool();

    int nGenProcLimit = GetArg("-genproclimit", DEFAULT_GENERATE_THREADS);
    if (request.params.size() > 1)
    {
        nGenProcLimit = request.params[1].get_int();
        if (nGenProcLimit == 0)
            fGenerate = false;
    }

    SoftSetArg("-gen", fGenerate ? "1" : "0");
    SoftSetArg("-genproclimit", itostr(nGenProcLimit));
    GenerateBitcoins(fGenerate, nGenProcLimit, Params());

    return NullUniValue;
}

UniValue generatetoaddress(const JSONRPCRequest& request)
{
    if (request.fHelp || request.params.size() < 2 || request.params.size() > 3)
        throw runtime_error(
            "generatetoaddress nblocks address (maxtries)\n"
            "\nMine blocks immediately to a specified address (before the RPC call returns)\n"
            "\nArguments:\n"
            "1. nblocks      (numeric, required) How many blocks are generated immediately.\n"
            "2. address      (string, required) The address to send the newly generated bitcoin to.\n"
            "3. maxtries     (numeric, optional) How many iterations to try (default = 1000000).\n"
            "\nResult:\n"
            "[ blockhashes ]     (array) hashes of blocks generated\n"
            "\nExamples:\n"
            "\nGenerate 11 blocks to myaddress\n"
            + HelpExampleCli("generatetoaddress", "11 \"myaddress\"")
        );

    int nGenerate = request.params[0].get_int();
    uint64_t nMaxTries = 1000000;
    if (request.params.size() > 2) {
        nMaxTries = request.params[2].get_int();
    }

    CBitcoinAddress address(request.params[1].get_str());
    if (!address.IsValid())
        throw JSONRPCError(RPC_INVALID_ADDRESS_OR_KEY, "Error: Invalid address");
    
    boost::shared_ptr<CReserveScript> coinbaseScript(new CReserveScript());
    coinbaseScript->reserveScript = GetScriptForDestination(address.Get());

    return generateBlocks(coinbaseScript, nGenerate, nMaxTries, false);
}

UniValue getmininginfo(const JSONRPCRequest& request)
{
    if (request.fHelp || request.params.size() != 0)
        throw runtime_error(
            "getmininginfo\n"
            "\nReturns a json object containing mining-related information."
            "\nResult:\n"
            "{\n"
            "  \"blocks\": nnn,             (numeric) The current block\n"
            "  \"currentblocksize\": nnn,   (numeric) The last block size\n"
            "  \"currentblockweight\": nnn, (numeric) The last block weight\n"
            "  \"currentblocktx\": nnn,     (numeric) The last block transaction\n"
            "  \"difficulty\": xxx.xxxxx    (numeric) The current difficulty\n"
            "  \"errors\": \"...\"            (string) Current errors\n"
            "  \"networkhashps\": nnn,      (numeric) The network hashes per second\n"
            "  \"generate\": true|false     (boolean) If the generation is on or off (see getgenerate or setgenerate calls)\n"
            "  \"genproclimit\": n          (numeric) The processor limit for generation. -1 if no generation. (see getgenerate or setgenerate calls)\n"
            "  \"pooledtx\": n              (numeric) The size of the mempool\n"
            "  \"chain\": \"xxxx\",           (string) current network name as defined in BIP70 (main, test, regtest)\n"
            "}\n"
            "\nExamples:\n"
            + HelpExampleCli("getmininginfo", "")
            + HelpExampleRpc("getmininginfo", "")
        );


    LOCK(cs_main);

    UniValue obj(UniValue::VOBJ);
    obj.push_back(Pair("blocks",           (int)chainActive.Height()));
    obj.push_back(Pair("currentblocksize", (uint64_t)nLastBlockSize));
    obj.push_back(Pair("currentblockweight", (uint64_t)nLastBlockWeight));
    obj.push_back(Pair("currentblocktx",   (uint64_t)nLastBlockTx));
    obj.push_back(Pair("difficulty",       (double)GetDifficulty()));
    obj.push_back(Pair("errors",           GetWarnings("statusbar")));
    obj.push_back(Pair("genproclimit",     (int)GetArg("-genproclimit", DEFAULT_GENERATE_THREADS)));
    obj.push_back(Pair("networkhashps",    getnetworkhashps(request)));
    obj.push_back(Pair("pooledtx",         (uint64_t)mempool.size()));
    obj.push_back(Pair("chain",            Params().NetworkIDString()));
    obj.push_back(Pair("generate",         getgenerate(request)));
    return obj;
}


// NOTE: Unlike wallet RPC (which use BTC values), mining RPCs follow GBT (BIP 22) in using satoshi amounts
UniValue prioritisetransaction(const JSONRPCRequest& request)
{
    if (request.fHelp || request.params.size() != 3)
        throw runtime_error(
            "prioritisetransaction <txid> <priority delta> <fee delta>\n"
            "Accepts the transaction into mined blocks at a higher (or lower) priority\n"
            "\nArguments:\n"
            "1. \"txid\"       (string, required) The transaction id.\n"
            "2. priority_delta (numeric, required) The priority to add or subtract.\n"
            "                  The transaction selection algorithm considers the tx as it would have a higher priority.\n"
            "                  (priority of a transaction is calculated: coinage * value_in_satoshis / txsize) \n"
            "3. fee_delta      (numeric, required) The fee value (in satoshis) to add (or subtract, if negative).\n"
            "                  The fee is not actually paid, only the algorithm for selecting transactions into a block\n"
            "                  considers the transaction as it would have paid a higher (or lower) fee.\n"
            "\nResult:\n"
            "true              (boolean) Returns true\n"
            "\nExamples:\n"
            + HelpExampleCli("prioritisetransaction", "\"txid\" 0.0 10000")
            + HelpExampleRpc("prioritisetransaction", "\"txid\", 0.0, 10000")
        );

    LOCK(cs_main);

    uint256 hash = ParseHashStr(request.params[0].get_str(), "txid");
    CAmount nAmount = request.params[2].get_int64();

    mempool.PrioritiseTransaction(hash, request.params[0].get_str(), request.params[1].get_real(), nAmount);
    return true;
}


// NOTE: Assumes a conclusive result; if result is inconclusive, it must be handled by caller
static UniValue BIP22ValidationResult(const CValidationState& state)
{
    if (state.IsValid())
        return NullUniValue;

    std::string strRejectReason = state.GetRejectReason();
    if (state.IsError())
        throw JSONRPCError(RPC_VERIFY_ERROR, strRejectReason);
    if (state.IsInvalid())
    {
        if (strRejectReason.empty())
            return "rejected";
        return strRejectReason;
    }
    // Should be impossible
    return "valid?";
}

std::string gbt_vb_name(const Consensus::DeploymentPos pos) {
    const struct BIP9DeploymentInfo& vbinfo = VersionBitsDeploymentInfo[pos];
    std::string s = vbinfo.name;
    if (!vbinfo.gbt_force) {
        s.insert(s.begin(), '!');
    }
    return s;
}

UniValue getblocktemplate(const JSONRPCRequest& request)
{
    if (request.fHelp || request.params.size() > 1)
        throw runtime_error(
            "getblocktemplate ( TemplateRequest )\n"
            "\nIf the request parameters include a 'mode' key, that is used to explicitly select between the default 'template' request or a 'proposal'.\n"
            "It returns data needed to construct a block to work on.\n"
            "For full specification, see BIPs 22, 23, 9, and 145:\n"
            "    https://github.com/bitcoin/bips/blob/master/bip-0022.mediawiki\n"
            "    https://github.com/bitcoin/bips/blob/master/bip-0023.mediawiki\n"
            "    https://github.com/bitcoin/bips/blob/master/bip-0009.mediawiki#getblocktemplate_changes\n"
            "    https://github.com/bitcoin/bips/blob/master/bip-0145.mediawiki\n"

            "\nArguments:\n"
            "1. template_request         (json object, optional) A json object in the following spec\n"
            "     {\n"
            "       \"mode\":\"template\"    (string, optional) This must be set to \"template\", \"proposal\" (see BIP 23), or omitted\n"
            "       \"capabilities\":[     (array, optional) A list of strings\n"
            "           \"support\"          (string) client side supported feature, 'longpoll', 'coinbasetxn', 'coinbasevalue', 'proposal', 'serverlist', 'workid'\n"
            "           ,...\n"
            "       ],\n"
            "       \"rules\":[            (array, optional) A list of strings\n"
            "           \"support\"          (string) client side supported softfork deployment\n"
            "           ,...\n"
            "       ]\n"
            "     }\n"
            "\n"

            "\nResult:\n"
            "{\n"
            "  \"version\" : n,                    (numeric) The preferred block version\n"
            "  \"rules\" : [ \"rulename\", ... ],    (array of strings) specific block rules that are to be enforced\n"
            "  \"vbavailable\" : {                 (json object) set of pending, supported versionbit (BIP 9) softfork deployments\n"
            "      \"rulename\" : bitnumber          (numeric) identifies the bit number as indicating acceptance and readiness for the named softfork rule\n"
            "      ,...\n"
            "  },\n"
            "  \"vbrequired\" : n,                 (numeric) bit mask of versionbits the server requires set in submissions\n"
            "  \"previousblockhash\" : \"xxxx\",     (string) The hash of current highest block\n"
            "  \"transactions\" : [                (array) contents of non-coinbase transactions that should be included in the next block\n"
            "      {\n"
            "         \"data\" : \"xxxx\",             (string) transaction data encoded in hexadecimal (byte-for-byte)\n"
            "         \"txid\" : \"xxxx\",             (string) transaction id encoded in little-endian hexadecimal\n"
            "         \"hash\" : \"xxxx\",             (string) hash encoded in little-endian hexadecimal (including witness data)\n"
            "         \"depends\" : [                (array) array of numbers \n"
            "             n                          (numeric) transactions before this one (by 1-based index in 'transactions' list) that must be present in the final block if this one is\n"
            "             ,...\n"
            "         ],\n"
            "         \"fee\": n,                    (numeric) difference in value between transaction inputs and outputs (in Satoshis); for coinbase transactions, this is a negative Number of the total collected block fees (ie, not including the block subsidy); if key is not present, fee is unknown and clients MUST NOT assume there isn't one\n"
            "         \"sigops\" : n,                (numeric) total SigOps cost, as counted for purposes of block limits; if key is not present, sigop cost is unknown and clients MUST NOT assume it is zero\n"
            "         \"weight\" : n,                (numeric) total transaction weight, as counted for purposes of block limits\n"
            "         \"required\" : true|false      (boolean) if provided and true, this transaction must be in the final block\n"
            "      }\n"
            "      ,...\n"
            "  ],\n"
            "  \"coinbaseaux\" : {                 (json object) data that should be included in the coinbase's scriptSig content\n"
            "      \"flags\" : \"xx\"                  (string) key name is to be ignored, and value included in scriptSig\n"
            "  },\n"
            "  \"coinbasevalue\" : n,              (numeric) maximum allowable input to coinbase transaction, including the generation award and transaction fees (in Satoshis)\n"
            "  \"coinbasetxn\" : { ... },          (json object) information for coinbase transaction\n"
            "  \"target\" : \"xxxx\",                (string) The hash target\n"
            "  \"mintime\" : xxx,                  (numeric) The minimum timestamp appropriate for next block time in seconds since epoch (Jan 1 1970 GMT)\n"
            "  \"mutable\" : [                     (array of string) list of ways the block template may be changed \n"
            "     \"value\"                          (string) A way the block template may be changed, e.g. 'time', 'transactions', 'prevblock'\n"
            "     ,...\n"
            "  ],\n"
            "  \"noncerange\" : \"00000000ffffffff\",(string) A range of valid nonces\n"
            "  \"sigoplimit\" : n,                 (numeric) limit of sigops in blocks\n"
            "  \"sizelimit\" : n,                  (numeric) limit of block size\n"
            "  \"weightlimit\" : n,                (numeric) limit of block weight\n"
            "  \"curtime\" : ttt,                  (numeric) current timestamp in seconds since epoch (Jan 1 1970 GMT)\n"
            "  \"bits\" : \"xxxxxxxx\",              (string) compressed target of next block\n"
            "  \"height\" : n                      (numeric) The height of the next block\n"
            "}\n"

            "\nExamples:\n"
            + HelpExampleCli("getblocktemplate", "")
            + HelpExampleRpc("getblocktemplate", "")
         );

    LOCK(cs_main);

    std::string strMode = "template";
    UniValue lpval = NullUniValue;
    std::set<std::string> setClientRules;
    int64_t nMaxVersionPreVB = -1;
    if (request.params.size() > 0)
    {
        const UniValue& oparam = request.params[0].get_obj();
        const UniValue& modeval = find_value(oparam, "mode");
        if (modeval.isStr())
            strMode = modeval.get_str();
        else if (modeval.isNull())
        {
            /* Do nothing */
        }
        else
            throw JSONRPCError(RPC_INVALID_PARAMETER, "Invalid mode");
        lpval = find_value(oparam, "longpollid");

        if (strMode == "proposal")
        {
            const UniValue& dataval = find_value(oparam, "data");
            if (!dataval.isStr())
                throw JSONRPCError(RPC_TYPE_ERROR, "Missing data String key for proposal");

            CBlock block;
            if (!DecodeHexBlk(block, dataval.get_str()))
                throw JSONRPCError(RPC_DESERIALIZATION_ERROR, "Block decode failed");

            uint256 hash = block.GetHash();
            BlockMap::iterator mi = mapBlockIndex.find(hash);
            if (mi != mapBlockIndex.end()) {
                CBlockIndex *pindex = mi->second;
                if (pindex->IsValid(BLOCK_VALID_SCRIPTS))
                    return "duplicate";
                if (pindex->nStatus & BLOCK_FAILED_MASK)
                    return "duplicate-invalid";
                return "duplicate-inconclusive";
            }

            CBlockIndex* const pindexPrev = chainActive.Tip();
            // TestBlockValidity only supports blocks built on the current Tip
            if (block.hashPrevBlock != pindexPrev->GetBlockHash())
                return "inconclusive-not-best-prevblk";
            CValidationState state;
            TestBlockValidity(state, Params(), block, pindexPrev, false, true);
            return BIP22ValidationResult(state);
        }

        const UniValue& aClientRules = find_value(oparam, "rules");
        if (aClientRules.isArray()) {
            for (unsigned int i = 0; i < aClientRules.size(); ++i) {
                const UniValue& v = aClientRules[i];
                setClientRules.insert(v.get_str());
            }
        } else {
            // NOTE: It is important that this NOT be read if versionbits is supported
            const UniValue& uvMaxVersion = find_value(oparam, "maxversion");
            if (uvMaxVersion.isNum()) {
                nMaxVersionPreVB = uvMaxVersion.get_int64();
            }
        }
    }

    if (strMode != "template")
        throw JSONRPCError(RPC_INVALID_PARAMETER, "Invalid mode");

    if(!g_connman)
        throw JSONRPCError(RPC_CLIENT_P2P_DISABLED, "Error: Peer-to-peer functionality missing or disabled");

    if (g_connman->GetNodeCount(CConnman::CONNECTIONS_ALL) == 0)
        throw JSONRPCError(RPC_CLIENT_NOT_CONNECTED, "Bitcoin is not connected!");

    if (IsInitialBlockDownload())
        throw JSONRPCError(RPC_CLIENT_IN_INITIAL_DOWNLOAD, "Bitcoin is downloading blocks...");

    static unsigned int nTransactionsUpdatedLast;

    bool forceBlockUpdate = false;
    static int64_t nStart;
    if (!lpval.isNull())
    {
        // Wait to respond until either the best block changes, OR a minute has passed and there are more transactions
        uint256 hashWatchedChain;
        boost::system_time checktxtime;
        unsigned int nTransactionsUpdatedLastLP;
        CBlockHeader blockUpdatedLastLP;

        if (lpval.isStr())
        {
            // Format: <hashBestChain><nTransactionsUpdatedLast>
            std::string lpstr = lpval.get_str();

            hashWatchedChain.SetHex(lpstr.substr(0, 64));
            nTransactionsUpdatedLastLP = atoi64(lpstr.substr(64));
        }
        else
        {
            // NOTE: Spec does not specify behaviour for non-string longpollid, but this makes testing easier
            hashWatchedChain = chainActive.Tip()->GetBlockHash();
            nTransactionsUpdatedLastLP = nTransactionsUpdatedLast;
        }
        UpdateTime(&blockUpdatedLastLP, Params().GetConsensus(), chainActive.Tip());
        blockUpdatedLastLP.nBits = GetNextWorkRequired(chainActive.Tip(), &blockUpdatedLastLP, Params().GetConsensus());

        
        forceBlockUpdate = false;
        // Release the wallet and main lock while waiting
        LEAVE_CRITICAL_SECTION(cs_main);
        {
            checktxtime = boost::get_system_time() + boost::posix_time::minutes(1);

            boost::unique_lock<boost::mutex> lock(csBestBlock);
            while (chainActive.Tip()->GetBlockHash() == hashWatchedChain && IsRPCRunning())
            {
                if (!cvBlockChange.timed_wait(lock, checktxtime))
                {
                    // Timeout: Check transactions for update
                    if (mempool.GetTransactionsUpdated() != nTransactionsUpdatedLastLP)
                    {
                        forceBlockUpdate = true;
                        break;
                    }
                    UpdateTime(&blockUpdatedLastLP, Params().GetConsensus(), chainActive.Tip());
                    if (GetNextWorkRequired(chainActive.Tip(), &blockUpdatedLastLP, Params().GetConsensus()) != blockUpdatedLastLP.nBits)
                    {
                        forceBlockUpdate = true;
                        break;
                    }
                    checktxtime += boost::posix_time::seconds(10);
                }
            }
        }
        ENTER_CRITICAL_SECTION(cs_main);

        if (!IsRPCRunning())
            throw JSONRPCError(RPC_CLIENT_NOT_CONNECTED, "Shutting down");
        // TODO: Maybe recheck connections/IBD and (if something wrong) send an expires-immediately template to stop miners?
    }
    else
    {
        if (GetTime() - nStart > 20)
        {
            forceBlockUpdate = true;
        }
    }

    // Update block
    static CBlockIndex* pindexPrev;
    static std::unique_ptr<CBlockTemplate> pblocktemplate;
    if (forceBlockUpdate || pindexPrev != chainActive.Tip() ||
        (mempool.GetTransactionsUpdated() != nTransactionsUpdatedLast && GetTime() - nStart > 5))
    {
        // Clear pindexPrev so future calls make a new block, despite any failures from here on
        pindexPrev = nullptr;

        // Store the pindexBest used before CreateNewBlock, to avoid races
        nTransactionsUpdatedLast = mempool.GetTransactionsUpdated();
        CBlockIndex* pindexPrevNew = chainActive.Tip();
        nStart = GetTime();

        // Create new block
        CScript scriptDummy = CScript() << OP_TRUE;
        pblocktemplate = BlockAssembler(Params()).CreateNewBlock(scriptDummy);
        if (!pblocktemplate)
            throw JSONRPCError(RPC_OUT_OF_MEMORY, "Out of memory");

        // Need to update only after we know CreateNewBlock succeeded
        pindexPrev = pindexPrevNew;
    }
    CBlock* pblock = &pblocktemplate->block; // pointer for convenience
    const Consensus::Params& consensusParams = Params().GetConsensus();

    // Update nTime
    UpdateTime(pblock, consensusParams, pindexPrev);
    pblock->nNonce = 0;

    // NOTE: If at some point we support pre-segwit miners post-segwit-activation, this needs to take segwit support into consideration
    const bool fPreSegWit = (THRESHOLD_ACTIVE != VersionBitsState(pindexPrev, consensusParams, Consensus::DEPLOYMENT_SEGWIT, versionbitscache));

    UniValue aCaps(UniValue::VARR); aCaps.push_back("proposal");

    UniValue transactions(UniValue::VARR);
    map<uint256, int64_t> setTxIndex;
    int i = 0;
    for (const auto& it : pblock->vtx) {
        const CTransaction& tx = *it;
        uint256 txHash = tx.GetHash();
        setTxIndex[txHash] = i++;

        if (tx.IsCoinBase())
            continue;

        UniValue entry(UniValue::VOBJ);

        entry.push_back(Pair("data", EncodeHexTx(tx)));
        entry.push_back(Pair("txid", txHash.GetHex()));
        entry.push_back(Pair("hash", tx.GetWitnessHash().GetHex()));

        UniValue deps(UniValue::VARR);
        BOOST_FOREACH (const CTxIn &in, tx.vin)
        {
            if (setTxIndex.count(in.prevout.hash))
                deps.push_back(setTxIndex[in.prevout.hash]);
        }
        entry.push_back(Pair("depends", deps));

        int index_in_template = i - 1;
        entry.push_back(Pair("fee", pblocktemplate->vTxFees[index_in_template]));
        int64_t nTxSigOps = pblocktemplate->vTxSigOpsCost[index_in_template];
        if (fPreSegWit) {
            assert(nTxSigOps % WITNESS_SCALE_FACTOR == 0);
            nTxSigOps /= WITNESS_SCALE_FACTOR;
        }
        entry.push_back(Pair("sigops", nTxSigOps));
        entry.push_back(Pair("weight", GetTransactionWeight(tx)));

        transactions.push_back(entry);
    }

    UniValue aux(UniValue::VOBJ);
    aux.push_back(Pair("flags", HexStr(COINBASE_FLAGS.begin(), COINBASE_FLAGS.end())));

    arith_uint256 hashTarget = arith_uint256().SetCompact(pblock->nBits);

    UniValue aMutable(UniValue::VARR);
    aMutable.push_back("time");
    aMutable.push_back("transactions");
    aMutable.push_back("prevblock");

    UniValue result(UniValue::VOBJ);
    result.push_back(Pair("capabilities", aCaps));

    UniValue aRules(UniValue::VARR);
    UniValue vbavailable(UniValue::VOBJ);
    for (int j = 0; j < (int)Consensus::MAX_VERSION_BITS_DEPLOYMENTS; ++j) {
        Consensus::DeploymentPos pos = Consensus::DeploymentPos(j);
        ThresholdState state = VersionBitsState(pindexPrev, consensusParams, pos, versionbitscache);
        switch (state) {
            case THRESHOLD_DEFINED:
            case THRESHOLD_FAILED:
                // Not exposed to GBT at all
                break;
            case THRESHOLD_LOCKED_IN:
                // Ensure bit is set in block version
                pblock->nVersion |= VersionBitsMask(consensusParams, pos);
                // FALL THROUGH to get vbavailable set...
            case THRESHOLD_STARTED:
            {
                const struct BIP9DeploymentInfo& vbinfo = VersionBitsDeploymentInfo[pos];
                vbavailable.push_back(Pair(gbt_vb_name(pos), consensusParams.vDeployments[pos].bit));
                if (setClientRules.find(vbinfo.name) == setClientRules.end()) {
                    if (!vbinfo.gbt_force) {
                        // If the client doesn't support this, don't indicate it in the [default] version
                        pblock->nVersion &= ~VersionBitsMask(consensusParams, pos);
                    }
                }
                break;
            }
            case THRESHOLD_ACTIVE:
            {
                // Add to rules only
                const struct BIP9DeploymentInfo& vbinfo = VersionBitsDeploymentInfo[pos];
                aRules.push_back(gbt_vb_name(pos));
                if (setClientRules.find(vbinfo.name) == setClientRules.end()) {
                    // Not supported by the client; make sure it's safe to proceed
                    if (!vbinfo.gbt_force) {
                        // If we do anything other than throw an exception here, be sure version/force isn't sent to old clients
                        throw JSONRPCError(RPC_INVALID_PARAMETER, strprintf("Support for '%s' rule requires explicit client support", vbinfo.name));
                    }
                }
                break;
            }
        }
    }
    result.push_back(Pair("version", pblock->nVersion));
    result.push_back(Pair("rules", aRules));
    result.push_back(Pair("vbavailable", vbavailable));
    result.push_back(Pair("vbrequired", int(0)));

    if (nMaxVersionPreVB >= 2) {
        // If VB is supported by the client, nMaxVersionPreVB is -1, so we won't get here
        // Because BIP 34 changed how the generation transaction is serialized, we can only use version/force back to v2 blocks
        // This is safe to do [otherwise-]unconditionally only because we are throwing an exception above if a non-force deployment gets activated
        // Note that this can probably also be removed entirely after the first BIP9 non-force deployment (ie, probably segwit) gets activated
        aMutable.push_back("version/force");
    }

    result.push_back(Pair("previousblockhash", pblock->hashPrevBlock.GetHex()));
    result.push_back(Pair("transactions", transactions));
    result.push_back(Pair("coinbaseaux", aux));
    result.push_back(Pair("coinbasevalue", (int64_t)pblock->vtx[0]->vout[0].nValue));
    result.push_back(Pair("longpollid", chainActive.Tip()->GetBlockHash().GetHex() + i64tostr(nTransactionsUpdatedLast)));
    result.push_back(Pair("target", hashTarget.GetHex()));
    result.push_back(Pair("mintime", (int64_t)std::max(pindexPrev->GetMedianTimePast(pindexPrev->nHeight)+1, GetTime())));
    //fixme: (GULDEN) (MED) - Implement 'maxtime' here?
    result.push_back(Pair("mutable", aMutable));
    result.push_back(Pair("noncerange", "00000000ffffffff"));
    int64_t nSigOpLimit = MAX_BLOCK_SIGOPS_COST;
    if (fPreSegWit) {
        assert(nSigOpLimit % WITNESS_SCALE_FACTOR == 0);
        nSigOpLimit /= WITNESS_SCALE_FACTOR;
    }
    result.push_back(Pair("sigoplimit", nSigOpLimit));
    result.push_back(Pair("sizelimit", (int64_t)MAX_BLOCK_SERIALIZED_SIZE));
    result.push_back(Pair("weightlimit", (int64_t)MAX_BLOCK_WEIGHT));
    result.push_back(Pair("curtime", pblock->GetBlockTime()));
    result.push_back(Pair("bits", strprintf("%08x", pblock->nBits)));
    result.push_back(Pair("height", (int64_t)(pindexPrev->nHeight+1)));

    const struct BIP9DeploymentInfo& segwit_info = VersionBitsDeploymentInfo[Consensus::DEPLOYMENT_SEGWIT];
    if (!pblocktemplate->vchCoinbaseCommitment.empty() && setClientRules.find(segwit_info.name) != setClientRules.end()) {
        result.push_back(Pair("default_witness_commitment", HexStr(pblocktemplate->vchCoinbaseCommitment.begin(), pblocktemplate->vchCoinbaseCommitment.end())));
    }

    return result;
}

class submitblock_StateCatcher : public CValidationInterface
{
public:
    uint256 hash;
    bool found;
    CValidationState state;

    submitblock_StateCatcher(const uint256 &hashIn) : hash(hashIn), found(false), state() {};

protected:
    virtual void BlockChecked(const CBlock& block, const CValidationState& stateIn) {
        if (block.GetHash() != hash)
            return;
        found = true;
        state = stateIn;
    };
};

UniValue submitblock(const JSONRPCRequest& request)
{
    if (request.fHelp || request.params.size() < 1 || request.params.size() > 2)
        throw runtime_error(
            "submitblock \"hexdata\" ( \"jsonparametersobject\" )\n"
            "\nAttempts to submit new block to network.\n"
            "The 'jsonparametersobject' parameter is currently ignored.\n"
            "See https://en.bitcoin.it/wiki/BIP_0022 for full specification.\n"

            "\nArguments\n"
            "1. \"hexdata\"        (string, required) the hex-encoded block data to submit\n"
            "2. \"parameters\"     (string, optional) object of optional parameters\n"
            "    {\n"
            "      \"workid\" : \"id\"    (string, optional) if the server provided a workid, it MUST be included with submissions\n"
            "    }\n"
            "\nResult:\n"
            "\nExamples:\n"
            + HelpExampleCli("submitblock", "\"mydata\"")
            + HelpExampleRpc("submitblock", "\"mydata\"")
        );

    std::shared_ptr<CBlock> blockptr = std::make_shared<CBlock>();
    CBlock& block = *blockptr;
    if (!DecodeHexBlk(block, request.params[0].get_str()))
        throw JSONRPCError(RPC_DESERIALIZATION_ERROR, "Block decode failed");

    uint256 hash = block.GetHash();
    bool fBlockPresent = false;
    {
        LOCK(cs_main);
        BlockMap::iterator mi = mapBlockIndex.find(hash);
        if (mi != mapBlockIndex.end()) {
            CBlockIndex *pindex = mi->second;
            if (pindex->IsValid(BLOCK_VALID_SCRIPTS))
                return "duplicate";
            if (pindex->nStatus & BLOCK_FAILED_MASK)
                return "duplicate-invalid";
            // Otherwise, we might only have the header - process the block before returning
            fBlockPresent = true;
        }
    }

    {
        LOCK(cs_main);
        BlockMap::iterator mi = mapBlockIndex.find(block.hashPrevBlock);
        if (mi != mapBlockIndex.end()) {
            UpdateUncommittedBlockStructures(block, mi->second, Params().GetConsensus());
        }
    }

    submitblock_StateCatcher sc(block.GetHash());
    RegisterValidationInterface(&sc);
    bool fAccepted = ProcessNewBlock(Params(), blockptr, true, NULL);
    UnregisterValidationInterface(&sc);
    if (fBlockPresent)
    {
        if (fAccepted && !sc.found)
            return "duplicate-inconclusive";
        return "duplicate";
    }
    if (!sc.found)
        return "inconclusive";
    return BIP22ValidationResult(sc.state);
}

UniValue estimatefee(const JSONRPCRequest& request)
{
    if (request.fHelp || request.params.size() != 1)
        throw runtime_error(
            "estimatefee nblocks\n"
            "\nEstimates the approximate fee per kilobyte needed for a transaction to begin\n"
            "confirmation within nblocks blocks. Uses virtual transaction size of transaction\n"
            "as defined in BIP 141 (witness data is discounted).\n"
            "\nArguments:\n"
            "1. nblocks     (numeric, required)\n"
            "\nResult:\n"
            "n              (numeric) estimated fee-per-kilobyte\n"
            "\n"
            "A negative value is returned if not enough transactions and blocks\n"
            "have been observed to make an estimate.\n"
            "-1 is always returned for nblocks == 1 as it is impossible to calculate\n"
            "a fee that is high enough to get reliably included in the next block.\n"
            "\nExample:\n"
            + HelpExampleCli("estimatefee", "6")
            );

    RPCTypeCheck(request.params, boost::assign::list_of(UniValue::VNUM));

    int nBlocks = request.params[0].get_int();
    if (nBlocks < 1)
        nBlocks = 1;

    CFeeRate feeRate = mempool.estimateFee(nBlocks);
    if (feeRate == CFeeRate(0))
        return -1.0;

    return ValueFromAmount(feeRate.GetFeePerK());
}

UniValue estimatepriority(const JSONRPCRequest& request)
{
    if (request.fHelp || request.params.size() != 1)
        throw runtime_error(
            "estimatepriority nblocks\n"
            "\nDEPRECATED. Estimates the approximate priority a zero-fee transaction needs to begin\n"
            "confirmation within nblocks blocks.\n"
            "\nArguments:\n"
            "1. nblocks     (numeric, required)\n"
            "\nResult:\n"
            "n              (numeric) estimated priority\n"
            "\n"
            "A negative value is returned if not enough transactions and blocks\n"
            "have been observed to make an estimate.\n"
            "\nExample:\n"
            + HelpExampleCli("estimatepriority", "6")
            );

    RPCTypeCheck(request.params, boost::assign::list_of(UniValue::VNUM));

    int nBlocks = request.params[0].get_int();
    if (nBlocks < 1)
        nBlocks = 1;

    return mempool.estimatePriority(nBlocks);
}

UniValue estimatesmartfee(const JSONRPCRequest& request)
{
    if (request.fHelp || request.params.size() != 1)
        throw runtime_error(
            "estimatesmartfee nblocks\n"
            "\nWARNING: This interface is unstable and may disappear or change!\n"
            "\nEstimates the approximate fee per kilobyte needed for a transaction to begin\n"
            "confirmation within nblocks blocks if possible and return the number of blocks\n"
            "for which the estimate is valid. Uses virtual transaction size as defined\n"
            "in BIP 141 (witness data is discounted).\n"
            "\nArguments:\n"
            "1. nblocks     (numeric)\n"
            "\nResult:\n"
            "{\n"
            "  \"feerate\" : x.x,     (numeric) estimate fee-per-kilobyte (in BTC)\n"
            "  \"blocks\" : n         (numeric) block number where estimate was found\n"
            "}\n"
            "\n"
            "A negative value is returned if not enough transactions and blocks\n"
            "have been observed to make an estimate for any number of blocks.\n"
            "However it will not return a value below the mempool reject fee.\n"
            "\nExample:\n"
            + HelpExampleCli("estimatesmartfee", "6")
            );

    RPCTypeCheck(request.params, boost::assign::list_of(UniValue::VNUM));

    int nBlocks = request.params[0].get_int();

    UniValue result(UniValue::VOBJ);
    int answerFound;
    CFeeRate feeRate = mempool.estimateSmartFee(nBlocks, &answerFound);
    result.push_back(Pair("feerate", feeRate == CFeeRate(0) ? -1.0 : ValueFromAmount(feeRate.GetFeePerK())));
    result.push_back(Pair("blocks", answerFound));
    return result;
}

UniValue estimatesmartpriority(const JSONRPCRequest& request)
{
    if (request.fHelp || request.params.size() != 1)
        throw runtime_error(
            "estimatesmartpriority nblocks\n"
            "\nDEPRECATED. WARNING: This interface is unstable and may disappear or change!\n"
            "\nEstimates the approximate priority a zero-fee transaction needs to begin\n"
            "confirmation within nblocks blocks if possible and return the number of blocks\n"
            "for which the estimate is valid.\n"
            "\nArguments:\n"
            "1. nblocks     (numeric, required)\n"
            "\nResult:\n"
            "{\n"
            "  \"priority\" : x.x,    (numeric) estimated priority\n"
            "  \"blocks\" : n         (numeric) block number where estimate was found\n"
            "}\n"
            "\n"
            "A negative value is returned if not enough transactions and blocks\n"
            "have been observed to make an estimate for any number of blocks.\n"
            "However if the mempool reject fee is set it will return 1e9 * MAX_MONEY.\n"
            "\nExample:\n"
            + HelpExampleCli("estimatesmartpriority", "6")
            );

    RPCTypeCheck(request.params, boost::assign::list_of(UniValue::VNUM));

    int nBlocks = request.params[0].get_int();

    UniValue result(UniValue::VOBJ);
    int answerFound;
    double priority = mempool.estimateSmartPriority(nBlocks, &answerFound);
    result.push_back(Pair("priority", priority));
    result.push_back(Pair("blocks", answerFound));
    return result;
}

static const CRPCCommand commands[] =
{ //  category              name                      actor (function)         okSafeMode
  //  --------------------- ------------------------  -----------------------  ----------
<<<<<<< HEAD
    { "mining",             "getnetworkhashps",       &getnetworkhashps,       true  },
    { "mining",             "getmininginfo",          &getmininginfo,          true  },
    { "mining",             "prioritisetransaction",  &prioritisetransaction,  true  },
    { "mining",             "getblocktemplate",       &getblocktemplate,       true  },
    { "mining",             "submitblock",            &submitblock,            true  },

    { "generating",         "generate",               &generate,               true  },
    { "generating",         "generatetoaddress",      &generatetoaddress,      true  },
    { "generating",         "getgenerate",            &getgenerate,            true  },
    { "generating",         "setgenerate",            &setgenerate,            true  },

    { "util",               "estimatefee",            &estimatefee,            true  },
    { "util",               "estimatepriority",       &estimatepriority,       true  },
    { "util",               "estimatesmartfee",       &estimatesmartfee,       true  },
    { "util",               "estimatesmartpriority",  &estimatesmartpriority,  true  },
=======
    { "mining",             "getnetworkhashps",       &getnetworkhashps,       true,  {"nblocks","height"} },
    { "mining",             "getmininginfo",          &getmininginfo,          true,  {} },
    { "mining",             "prioritisetransaction",  &prioritisetransaction,  true,  {"txid","priority_delta","fee_delta"} },
    { "mining",             "getblocktemplate",       &getblocktemplate,       true,  {"template_request"} },
    { "mining",             "submitblock",            &submitblock,            true,  {"hexdata","parameters"} },

    { "generating",         "generate",               &generate,               true,  {"nblocks","maxtries"} },
    { "generating",         "generatetoaddress",      &generatetoaddress,      true,  {"nblocks","address","maxtries"} },

    { "util",               "estimatefee",            &estimatefee,            true,  {"nblocks"} },
    { "util",               "estimatepriority",       &estimatepriority,       true,  {"nblocks"} },
    { "util",               "estimatesmartfee",       &estimatesmartfee,       true,  {"nblocks"} },
    { "util",               "estimatesmartpriority",  &estimatesmartpriority,  true,  {"nblocks"} },
>>>>>>> da73eadf
};

void RegisterMiningRPCCommands(CRPCTable &t)
{
    for (unsigned int vcidx = 0; vcidx < ARRAYLEN(commands); vcidx++)
        t.appendCommand(commands[vcidx].name, &commands[vcidx]);
}<|MERGE_RESOLUTION|>--- conflicted
+++ resolved
@@ -1045,23 +1045,6 @@
 static const CRPCCommand commands[] =
 { //  category              name                      actor (function)         okSafeMode
   //  --------------------- ------------------------  -----------------------  ----------
-<<<<<<< HEAD
-    { "mining",             "getnetworkhashps",       &getnetworkhashps,       true  },
-    { "mining",             "getmininginfo",          &getmininginfo,          true  },
-    { "mining",             "prioritisetransaction",  &prioritisetransaction,  true  },
-    { "mining",             "getblocktemplate",       &getblocktemplate,       true  },
-    { "mining",             "submitblock",            &submitblock,            true  },
-
-    { "generating",         "generate",               &generate,               true  },
-    { "generating",         "generatetoaddress",      &generatetoaddress,      true  },
-    { "generating",         "getgenerate",            &getgenerate,            true  },
-    { "generating",         "setgenerate",            &setgenerate,            true  },
-
-    { "util",               "estimatefee",            &estimatefee,            true  },
-    { "util",               "estimatepriority",       &estimatepriority,       true  },
-    { "util",               "estimatesmartfee",       &estimatesmartfee,       true  },
-    { "util",               "estimatesmartpriority",  &estimatesmartpriority,  true  },
-=======
     { "mining",             "getnetworkhashps",       &getnetworkhashps,       true,  {"nblocks","height"} },
     { "mining",             "getmininginfo",          &getmininginfo,          true,  {} },
     { "mining",             "prioritisetransaction",  &prioritisetransaction,  true,  {"txid","priority_delta","fee_delta"} },
@@ -1070,12 +1053,13 @@
 
     { "generating",         "generate",               &generate,               true,  {"nblocks","maxtries"} },
     { "generating",         "generatetoaddress",      &generatetoaddress,      true,  {"nblocks","address","maxtries"} },
+    { "generating",         "getgenerate",            &getgenerate,            true,  {}  },
+    { "generating",         "setgenerate",            &setgenerate,            true,  {"generate", "genproclimit"}  },
 
     { "util",               "estimatefee",            &estimatefee,            true,  {"nblocks"} },
     { "util",               "estimatepriority",       &estimatepriority,       true,  {"nblocks"} },
     { "util",               "estimatesmartfee",       &estimatesmartfee,       true,  {"nblocks"} },
     { "util",               "estimatesmartpriority",  &estimatesmartpriority,  true,  {"nblocks"} },
->>>>>>> da73eadf
 };
 
 void RegisterMiningRPCCommands(CRPCTable &t)
