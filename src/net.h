--- conflicted
+++ resolved
@@ -588,12 +588,6 @@
 
     CCriticalSection cs_sendProcessing;
 
-    CCriticalSection cs_vProcessMsg;
-    std::list<CNetMessage> vProcessMsg;
-    size_t nProcessQueueSize;
-
-    CCriticalSection cs_sendProcessing;
-
     std::deque<CInv> vRecvGetData;
     uint64_t nRecvBytes;
     std::atomic<int> nRecvVersion;
@@ -628,11 +622,7 @@
     CSemaphoreGrant grantOutbound;
     CCriticalSection cs_filter;
     CBloomFilter* pfilter;
-<<<<<<< HEAD
-    int nRefCount;
-=======
     std::atomic<int> nRefCount;
->>>>>>> d1164b99
     const NodeId id;
 
     const uint64_t nKeyedNetGroup;
