<template>
  <div id="app">
    <app-loader
      v-show="showLoader"
      :unityVersion="unityVersion"
      :walletVersion="walletVersion"
      :electronVersion="electronVersion"
      :isShuttingDown="isShuttingDown"
      :isSynchronizing="isSynchronizing"
    />

    <div class="app-topbar">
      <span class="app-topbar--logo"></span>
      <span class="app-topbar--balance" v-show="totalBalance !== null">{{
        totalBalance
      }}</span>
      <span class="app-topbar--settings" v-if="showSettings">
        <router-link :to="{ name: 'settings' }">
          <fa-icon :icon="['fal', 'cog']" />
          <span> {{ $t("settings.header") }}</span>
        </router-link>
      </span>
    </div>
    <div class="app-main">
      <div class="app-main--wrapper">
        <router-view />
      </div>
    </div>
  </div>
</template>

<script>
import { mapState, mapGetters } from "vuex";
import { AppStatus } from "./store";
import AppLoader from "./components/AppLoader";

export default {
  data() {
    return {
      splashReady: false,
      electronVersion: process.versions.electron,
      progress: 1
    };
  },
  components: {
    AppLoader
  },
  watch: {
    status() {
      this.handleStatusChanged();
    }
  },
  computed: {
    ...mapState(["status", "unityVersion", "walletVersion", "balance"]),
    ...mapGetters(["totalBalance"]),
    showSettings() {
      return this.status === AppStatus.ready;
    },
<<<<<<< HEAD
=======
    computedBalance() {
      if (this.balance === undefined || this.balance === null) return null;
      return (
        (this.balance.availableIncludingLocked +
          this.balance.unconfirmedIncludingLocked +
          this.balance.immatureIncludingLocked) /
        100000000
      ).toFixed(2);
    },
>>>>>>> fb5c2d91
    showLoader() {
      return (
        this.splashReady === false ||
        (this.status !== AppStatus.ready && this.status !== AppStatus.setup)
      );
    },
    isShuttingDown() {
      return this.status === AppStatus.shutdown;
    },
    isSynchronizing() {
      return this.status === AppStatus.synchronize;
    }
  },
  created() {
    this.handleStatusChanged();
  },
  mounted() {
    setTimeout(() => {
      this.splashReady = true;
    }, 2500);
  },
  methods: {
    handleStatusChanged() {
      let routeName;
      switch (this.status) {
        case AppStatus.setup:
          routeName = "setup";
          break;
        case AppStatus.synchronize:
        case AppStatus.ready:
          routeName = "wallet";
          break;
      }
      if (routeName === undefined || this.$route.name === routeName) return;
      this.$router.push({ name: routeName });
    }
  }
};
</script>

<style lang="less">
@import "./css/app.less";

body,
#app {
  overflow: hidden;
}

*,
#app {
  font-family: euclid, Helvetica, sans-serif;
  font-style: normal;
  font-weight: 400;
  font-size: 16px;
  line-height: 1.7em;
  -webkit-text-size-adjust: none;
  text-rendering: optimizeLegibility;
  font-variant-ligatures: none;
  -webkit-font-smoothing: antialiased;
}

#app {
  --top-height: 62px;

  width: 100%;
  height: 100%;
  color: #000;
  background-color: #fff;
}

.app-topbar {
  position: absolute;
  top: 0;
  height: var(--top-height);
  line-height: var(--top-height);
  width: 100%;
  padding: 0 40px 0 40px;
  background-color: #000;
  color: #fff;

  & .app-topbar--logo {
    float: left;
    margin-top: 20px;
    width: 22px;
    height: 22px;
    background: url("./img/logo.svg"), linear-gradient(transparent, transparent);
  }

  & .app-topbar--balance {
    float: left;
    margin-left: 10px;
  }

  & .app-topbar--settings {
    float: right;
    margin-right: -10px;
  }

  & .app-topbar--settings a,
  .app-topbar--settings a:active,
  .app-topbar--settings a:visited {
    display: inline-block;
    padding: 0 10px 0 10px;
    font-size: 0.9em;
    font-weight: 400;
    line-height: 32px;
    color: #fff;
  }

  .app-topbar--settings a:hover {
    background-color: #222;
  }
}

.app-main {
  position: absolute;
  top: var(--top-height);
  height: calc(100% - var(--top-height));
  width: 100%;
  padding: 0 40px 100px 40px;

  & .app-main--wrapper {
    margin: 40px auto;
    width: 100%;
    max-width: 800px;
  }
}
</style><|MERGE_RESOLUTION|>--- conflicted
+++ resolved
@@ -1,38 +1,59 @@
 <template>
   <div id="app">
-    <app-loader
-      v-show="showLoader"
-      :unityVersion="unityVersion"
-      :walletVersion="walletVersion"
-      :electronVersion="electronVersion"
-      :isShuttingDown="isShuttingDown"
-      :isSynchronizing="isSynchronizing"
-    />
-
-    <div class="app-topbar">
-      <span class="app-topbar--logo"></span>
-      <span class="app-topbar--balance" v-show="totalBalance !== null">{{
-        totalBalance
-      }}</span>
-      <span class="app-topbar--settings" v-if="showSettings">
-        <router-link :to="{ name: 'settings' }">
-          <fa-icon :icon="['fal', 'cog']" />
-          <span> {{ $t("settings.header") }}</span>
-        </router-link>
-      </span>
+    <!-- app loader -->
+    <div id="app-loader" v-show="showLoader">
+      <div class="logo-outer">
+        <div class="logo-inner"></div>
+      </div>
+      <div class="version-container">
+        <span>Unity: {{ unityVersion }}</span>
+        <span class="divider">|</span>
+        <span>Wallet: {{ walletVersion }}</span>
+        <span class="divider">|</span>
+        <span>Electron: {{ electronVersion }}</span>
+      </div>
+      <div class="info">
+        <p v-show="isShuttingDown">
+          {{ $t("loader.shutdown") }}
+        </p>
+        <div v-show="isSynchronizing">
+          <!-- todo: add progress bar -->
+          <div>{{ $t("loader.synchronizing") }}</div>
+        </div>
+      </div>
     </div>
-    <div class="app-main">
-      <div class="app-main--wrapper">
-        <router-view />
+
+    <!-- main application -->
+    <div>
+      <div class="app-top">
+        <span class="app-logo"></span>
+        <span class="app-balance" v-show="computedBalance !== null">{{
+          computedBalance
+        }}</span>
+
+        <span class="top-menu" v-if="showSettings">
+          <router-link :to="{ name: 'settings' }">
+            <fa-icon :icon="['fal', 'cog']" />
+            <span> {{ $t("settings.header") }}</span>
+          </router-link>
+        </span>
+      </div>
+      <div class="app-main">
+        <div class="holder">
+          <router-view />
+        </div>
       </div>
     </div>
   </div>
 </template>
 
 <script>
-import { mapState, mapGetters } from "vuex";
+import { mapState } from "vuex";
 import { AppStatus } from "./store";
-import AppLoader from "./components/AppLoader";
+import UnityBackend from "./unity/UnityBackend";
+
+let splashTimeout = 2500;
+let synchronizeTimeout = null;
 
 export default {
   data() {
@@ -42,22 +63,18 @@
       progress: 1
     };
   },
-  components: {
-    AppLoader
-  },
   watch: {
     status() {
-      this.handleStatusChanged();
+      if (this.status === AppStatus.synchronize) {
+        this.synchronize();
+      }
     }
   },
   computed: {
     ...mapState(["status", "unityVersion", "walletVersion", "balance"]),
-    ...mapGetters(["totalBalance"]),
     showSettings() {
       return this.status === AppStatus.ready;
     },
-<<<<<<< HEAD
-=======
     computedBalance() {
       if (this.balance === undefined || this.balance === null) return null;
       return (
@@ -67,7 +84,6 @@
         100000000
       ).toFixed(2);
     },
->>>>>>> fb5c2d91
     showLoader() {
       return (
         this.splashReady === false ||
@@ -81,28 +97,36 @@
       return this.status === AppStatus.synchronize;
     }
   },
-  created() {
-    this.handleStatusChanged();
-  },
   mounted() {
     setTimeout(() => {
       this.splashReady = true;
-    }, 2500);
+    }, splashTimeout);
+    if (this.status === AppStatus.synchronize) {
+      this.synchronize();
+    }
   },
   methods: {
-    handleStatusChanged() {
-      let routeName;
-      switch (this.status) {
-        case AppStatus.setup:
-          routeName = "setup";
-          break;
-        case AppStatus.synchronize:
-        case AppStatus.ready:
-          routeName = "wallet";
-          break;
+    synchronize() {
+      clearTimeout(synchronizeTimeout);
+
+      let progress = UnityBackend.GetUnifiedProgress();
+      progress = parseInt(parseFloat(progress) * 100);
+
+      if (this.progress < progress) {
+        this.progress = progress;
       }
-      if (routeName === undefined || this.$route.name === routeName) return;
-      this.$router.push({ name: routeName });
+      if (this.progress < 100) {
+        synchronizeTimeout = setTimeout(this.synchronize, 1000);
+      } else {
+        synchronizeTimeout = setTimeout(() => {
+          if (this.status !== AppStatus.shutdown) {
+            this.$store.dispatch({
+              type: "SET_STATUS",
+              status: AppStatus.ready
+            });
+          }
+        }, splashTimeout);
+      }
     }
   }
 };
@@ -111,9 +135,8 @@
 <style lang="less">
 @import "./css/app.less";
 
-body,
-#app {
-  overflow: hidden;
+:root {
+  --top-height: 62px;
 }
 
 *,
@@ -130,15 +153,39 @@
 }
 
 #app {
-  --top-height: 62px;
-
   width: 100%;
   height: 100%;
   color: #000;
   background-color: #fff;
 }
 
-.app-topbar {
+#app-loader {
+  position: absolute;
+  width: 100%;
+  height: 100%;
+  margin-top: 0;
+  margin-left: 0;
+  display: flex;
+  align-items: center;
+  flex-direction: column;
+  justify-content: center;
+  background-color: #fff;
+  z-index: 1;
+}
+
+#app-loader .version-container {
+  margin: 16px 0;
+}
+
+#app-loader .version-container .divider {
+  margin: 0 8px;
+}
+
+#app-loader .info {
+  min-height: 100px;
+}
+
+.app-top {
   position: absolute;
   top: 0;
   height: var(--top-height);
@@ -147,39 +194,26 @@
   padding: 0 40px 0 40px;
   background-color: #000;
   color: #fff;
-
-  & .app-topbar--logo {
-    float: left;
-    margin-top: 20px;
-    width: 22px;
-    height: 22px;
-    background: url("./img/logo.svg"), linear-gradient(transparent, transparent);
-  }
-
-  & .app-topbar--balance {
-    float: left;
-    margin-left: 10px;
-  }
-
-  & .app-topbar--settings {
-    float: right;
-    margin-right: -10px;
-  }
-
-  & .app-topbar--settings a,
-  .app-topbar--settings a:active,
-  .app-topbar--settings a:visited {
-    display: inline-block;
-    padding: 0 10px 0 10px;
-    font-size: 0.9em;
-    font-weight: 400;
-    line-height: 32px;
-    color: #fff;
-  }
-
-  .app-topbar--settings a:hover {
-    background-color: #222;
-  }
+}
+
+.top-menu {
+  float: right;
+  margin-right: -15px;
+}
+
+.top-menu a,
+.top-menu a:active,
+.top-menu a:visited {
+  display: inline-block;
+  padding: 0 10px 0 10px;
+  font-size: 0.9em;
+  font-weight: 400;
+  line-height: 32px;
+  color: #fff;
+}
+
+.top-menu a:hover {
+  background-color: #222;
 }
 
 .app-main {
@@ -188,11 +222,44 @@
   height: calc(100% - var(--top-height));
   width: 100%;
   padding: 0 40px 100px 40px;
-
-  & .app-main--wrapper {
-    margin: 40px auto;
-    width: 100%;
-    max-width: 800px;
-  }
+}
+
+.holder {
+  margin: 0 auto;
+  width: 100%;
+  max-width: 800px;
+}
+
+.app-logo {
+  float: left;
+  margin-top: 20px;
+  width: 22px;
+  height: 22px;
+  background: url("./img/logo.svg"), linear-gradient(transparent, transparent);
+}
+
+.logo-outer {
+  margin: 24px;
+  background: #009572;
+  width: 128px;
+  height: 128px;
+  border-radius: 50%;
+  display: flex;
+  align-items: center;
+  flex-direction: column;
+  justify-content: center;
+  text-align: center;
+}
+
+.logo-inner {
+  width: 64px;
+  height: 64px;
+  background: url("./img/logo.svg");
+  background-size: cover;
+}
+
+.app-balance {
+  float: left;
+  margin-left: 10px;
 }
 </style>