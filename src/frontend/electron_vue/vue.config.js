--- conflicted
+++ resolved
@@ -12,11 +12,7 @@
         productName: "Novo",
         extraFiles: [],
         publish: null,
-<<<<<<< HEAD
-        afterSign: "@oshell/vue-cli-plugin-electron-builder-notarize",
-=======
         afterSign: "./notarize.js",
->>>>>>> fb5c2d91
         mac: {
           category: "public.app-category.finance",
           asar: false,
