--- conflicted
+++ resolved
@@ -37,15 +37,10 @@
 #include "utilstrencodings.h"
 #include "validationinterface.h"
 
-<<<<<<< HEAD
-#include <boost/thread.hpp>
-
 #include "alert.h"
 #include "checkpoints.h"
 #include "Gulden/auto_checkpoints.h"
 
-=======
->>>>>>> 286f4bb4
 #if defined(NDEBUG)
 # error "Bitcoin cannot be compiled without assertions."
 #endif
