// Copyright (c) 2009-2010 Satoshi Nakamoto
// Copyright (c) 2009-2016 The Bitcoin Core developers
// Distributed under the MIT software license, see the accompanying
// file COPYING or http://www.opensource.org/licenses/mit-license.php.
//
// File contains modifications by: The Gulden developers
// All modifications:
// Copyright (c) 2016-2019 The Gulden developers
// Authored by: Malcolm MacLeod (mmacleod@gmx.com)
// Distributed under the GULDEN software license, see the accompanying
// file COPYING

#include "validation/validation.h"
#include "validation/witnessvalidation.h"

#include "alert.h"
#include "arith_uint256.h"
#include "blockstore.h"
#include "chain.h"
#include "chainparams.h"
#include "checkpoints.h"
#include "Gulden/auto_checkpoints.h"
#include "checkqueue.h"
#include "consensus/consensus.h"
#include "consensus/merkle.h"
#include "consensus/tx_verify.h"
#include "consensus/validation.h"
#include "fs.h"
#include "hash.h"
#include "unity/appmanager.h"
#include "init.h"
#include "policy/fees.h"
#include "policy/policy.h"
#include "pow.h"
#include <Gulden/Common/diff.h>
#include "primitives/block.h"
#include "primitives/transaction.h"
#include "random.h"
#include "script/script.h"
#include "script/sigcache.h"
#include "script/sign.h"
#include "script/standard.h"
#include "timedata.h"
#include "tinyformat.h"
#include "txdb.h"
#include "txmempool.h"
#include "ui_interface.h"
#include "undo.h"
#include "util.h"
#include "utilmoneystr.h"
#include "utilstrencodings.h"
#include "validation/validationinterface.h"
#include "validation/versionbitsvalidation.h"
#include "versionbits.h"
#include "warnings.h"
#include "blockfilter.h"
#ifdef ENABLE_WALLET
#include "wallet/wallet.h"
#endif

#include <atomic>
#include <sstream>

#include <boost/foreach.hpp>
#include <boost/algorithm/string/replace.hpp>
#include <boost/algorithm/string/join.hpp>
#include <boost/thread.hpp>

#if defined(NDEBUG)
# error "Gulden cannot be compiled without assertions."
#endif

#define DEBUG_PARTIAL_SYNC

/**
 * Global state
 */

CCriticalSection cs_main;

BlockMap mapBlockIndex;
CChain chainActive;
CBlockIndex *pindexBestHeader = NULL;
CPartialChain partialChain;
CBlockIndex *pindexBestPartial = nullptr;
CWaitableCriticalSection csBestBlock;
CConditionVariable cvBlockChange;
int nScriptCheckThreads = 0;
std::atomic_bool fImporting(false);
bool fReindex = false;
bool fReverseHeaders = false;
bool fTxIndex = false;
bool fHavePruned = false;
bool fPruneMode = false;
bool fIsBareMultisigStd = DEFAULT_PERMIT_BAREMULTISIG;
bool fRequireStandard = true;
bool fCheckBlockIndex = false;
bool fCheckpointsEnabled = DEFAULT_CHECKPOINTS_ENABLED;
size_t nCoinCacheUsage = 5000 * 300;
uint64_t nPruneTarget = 0;
int nPartialPruneHeightDone = 0;
bool fAlerts = DEFAULT_ALERTS;
int64_t nMaxTipAge = DEFAULT_MAX_TIP_AGE;
bool fEnableReplacement = DEFAULT_ENABLE_REPLACEMENT;

uint256 hashAssumeValid;

CFeeRate minRelayTxFee = CFeeRate(DEFAULT_MIN_RELAY_TX_FEE);
CAmount maxTxFee = DEFAULT_TRANSACTION_MAXFEE;

CBlockPolicyEstimator feeEstimator;
CTxMemPool mempool(&feeEstimator);

static void CheckBlockIndex(const Consensus::Params& consensusParams);

/** Constant stuff for coinbase transactions we create: */
CScript COINBASE_FLAGS;

int64_t nMinimumInputValue = DUST_HARD_LIMIT;

const std::string strMessageMagic = "Guldencoin Signed Message:\n";

std::set<CBlockIndex*, CBlockIndexWorkComparator> setBlockIndexCandidates;

// Internal stuff
namespace {
    CBlockIndex *pindexBestInvalid;

    /** All pairs A->B, where A (or one of its ancestors) misses transactions, but B has transactions.
     * Pruned nodes may have entries where B is missing data.
     */
    std::multimap<CBlockIndex*, CBlockIndex*> mapBlocksUnlinked;

    CCriticalSection cs_LastBlockFile;
    std::vector<CBlockFileInfo> vinfoBlockFile;
    int nLastBlockFile = 0;
    /** Global flag to indicate we should check to see if there are
     *  block/undo files that should be deleted.  Set on startup
     *  or if we allocate more file space when we're in prune mode
     */
    bool fCheckForPruning = false;
    std::atomic<int> nMaxSPVPruneHeight = 0;
    /**
     * Every received block is assigned a unique and increasing identifier, so we
     * know which one to give priority in case of a fork.
     */
    CCriticalSection cs_nBlockSequenceId;
    /** Blocks loaded from disk are assigned id 0, so start the counter at 1. */
    int32_t nBlockSequenceId = 1;
    /** Decreasing counter (used by subsequent preciousblock calls). */
    int32_t nBlockReverseSequenceId = -1;
    /** chainwork for the last block that preciousblock has been applied to. */
    arith_uint256 nLastPreciousChainwork = 0;

    /** Dirty block index entries. */
    std::set<CBlockIndex*> setDirtyBlockIndex;

    /** Dirty block file entries. */
    std::set<int> setDirtyFileInfo;

    std::atomic<bool> fFullSyncMode(DEFAULT_FULL_SYNC_MODE);

    boost::signals2::signal<void (const CBlockIndex *pTip)> headerTipSignal;
} // anon namespace

CBlockIndex* FindForkInGlobalIndex(const CChain& chain, const CBlockLocator& locator)
{
    // Find the first block the caller has in the main chain
    for(const uint256& hash : locator.vHave) {
        BlockMap::iterator mi = mapBlockIndex.find(hash);
        if (mi != mapBlockIndex.end())
        {
            CBlockIndex* pindex = (*mi).second;
            if (chain.Contains(pindex))
                return pindex;
            if (pindex->GetAncestor(chain.Height()) == chain.Tip()) {
                return chain.Tip();
            }
        }
    }
    return chain.Genesis();
}

CCoinsViewDB *pcoinsdbview = NULL;
CCoinsViewCache *pcoinsTip = NULL;
CBlockTreeDB *pblocktree = NULL;

bool CheckFinalTx(const CTransaction &tx, const CChain& chain, int flags)
{
    AssertLockHeld(cs_main);

    // By convention a negative value for flags indicates that the
    // current network-enforced consensus rules should be used. In
    // a future soft-fork scenario that would mean checking which
    // rules would be enforced for the next block and setting the
    // appropriate flags. At the present time no soft-forks are
    // scheduled, so no flags are set.
    flags = std::max(flags, 0);

    // CheckFinalTx() uses chainActive.Height()+1 to evaluate
    // nLockTime because when IsFinalTx() is called within
    // CBlock::AcceptBlock(), the height of the block *being*
    // evaluated is what is used. Thus if we want to know if a
    // transaction can be part of the *next* block, we need to call
    // IsFinalTx() with one more than chainActive.Height().
    const int nBlockHeight = chain.Height() + 1;

    // BIP113 will require that time-locked transactions have nLockTime set to
    // less than the median time of the previous block they're contained in.
    // When the next block is created its previous block will be the current
    // chain tip, so we use that to calculate the median time passed to
    // IsFinalTx() if LOCKTIME_MEDIAN_TIME_PAST is set.
    const int64_t nBlockTime = (flags & LOCKTIME_MEDIAN_TIME_PAST)
                             ? chain.Tip()->GetMedianTimePast()
                             : GetAdjustedTime();

    return IsFinalTx(tx, nBlockHeight, nBlockTime);
}

bool TestLockPointValidity(const LockPoints* lp)
{
    AssertLockHeld(cs_main);
    assert(lp);
    // If there are relative lock times then the maxInputBlock will be set
    // If there are no relative lock times, the LockPoints don't depend on the chain
    if (lp->maxInputBlock) {
        // Check whether chainActive is an extension of the block at which the LockPoints
        // calculation was valid.  If not LockPoints are no longer valid
        if (!chainActive.Contains(lp->maxInputBlock)) {
            return false;
        }
    }

    // LockPoints still valid
    return true;
}

bool CheckSequenceLocks(const CTransaction &tx, int flags, LockPoints* lp, bool useExistingLockPoints)
{
    AssertLockHeld(cs_main);
    AssertLockHeld(mempool.cs);

    CBlockIndex* tip = chainActive.Tip();
    CBlockIndex index;
    index.pprev = tip;
    // CheckSequenceLocks() uses chainActive.Height()+1 to evaluate
    // height based locks because when SequenceLocks() is called within
    // ConnectBlock(), the height of the block *being*
    // evaluated is what is used.
    // Thus if we want to know if a transaction can be part of the
    // *next* block, we need to use one more than chainActive.Height()
    index.nHeight = tip->nHeight + 1;

    std::pair<int, int64_t> lockPair;
    if (useExistingLockPoints) {
        assert(lp);
        lockPair.first = lp->height;
        lockPair.second = lp->time;
    }
    else {
        // pcoinsTip contains the UTXO set for chainActive.Tip()
        CCoinsViewMemPool viewMemPool(pcoinsTip, mempool);
        std::vector<int> prevheights;
        prevheights.resize(tx.vin.size());
        for (size_t txinIndex = 0; txinIndex < tx.vin.size(); txinIndex++) {
            const CTxIn& txin = tx.vin[txinIndex];
            Coin coin;
            if (!viewMemPool.GetCoin(txin.prevout, coin)) {
                return error("%s: Missing input", __func__);
            }
            if (coin.nHeight == MEMPOOL_HEIGHT) {
                // Assume all mempool transaction confirm in the next block
                prevheights[txinIndex] = tip->nHeight + 1;
            } else {
                prevheights[txinIndex] = coin.nHeight;
            }
        }
        lockPair = CalculateSequenceLocks(tx, flags, &prevheights, index);
        if (lp) {
            lp->height = lockPair.first;
            lp->time = lockPair.second;
            // Also store the hash of the block with the highest height of
            // all the blocks which have sequence locked prevouts.
            // This hash needs to still be on the chain
            // for these LockPoint calculations to be valid
            // Note: It is impossible to correctly calculate a maxInputBlock
            // if any of the sequence locked inputs depend on unconfirmed txs,
            // except in the special case where the relative lock time/height
            // is 0, which is equivalent to no sequence lock. Since we assume
            // input height of tip+1 for mempool txs and test the resulting
            // lockPair from CalculateSequenceLocks against tip+1.  We know
            // EvaluateSequenceLocks will fail if there was a non-zero sequence
            // lock on a mempool input, so we can use the return value of
            // CheckSequenceLocks to indicate the LockPoints validity
            int maxInputHeight = 0;
            for(int height : prevheights) {
                // Can ignore mempool inputs since we'll fail if they had non-zero locks
                if (height != tip->nHeight+1) {
                    maxInputHeight = std::max(maxInputHeight, height);
                }
            }
            lp->maxInputBlock = tip->GetAncestor(maxInputHeight);
        }
    }
    return EvaluateSequenceLocks(index, lockPair);
}




//////////////////////////////////////////////////////////////////////////////
//
// CBlock and CBlockIndex
//

bool ReadBlockFromDisk(CBlock& block, const CBlockIndex* pindex, const CChainParams& params)
{
    return blockStore.ReadBlockFromDisk(block, pindex->GetBlockPos(), params, pindex);
}


CBlockIndex *pindexBestForkTip = NULL, *pindexBestForkBase = NULL;


static void CheckForkWarningConditions()
{
    AssertLockHeld(cs_main);
    // Before we get past initial download, we cannot reliably alert about forks
    // (we assume we don't get stuck on a fork before finishing our initial sync)
    if (IsInitialBlockDownload())
        return;

    // If our best fork is no longer within 72 blocks (+/- 12 hours if no one mines it)
    // of our head, drop it
    if (pindexBestForkTip && chainActive.Height() - pindexBestForkTip->nHeight >= 72)
        pindexBestForkTip = NULL;

    if (pindexBestForkTip || (pindexBestInvalid && pindexBestInvalid->nChainWork > chainActive.Tip()->nChainWork + (GetBlockProof(*chainActive.Tip()) * 6)))
    {
        if (!GetfLargeWorkForkFound() && pindexBestForkBase)
        {
            std::string warning = std::string("'Warning: Large-work fork detected, forking after block ") +
                pindexBestForkBase->phashBlock->ToString() + std::string("'");
            CAlert::Notify(warning, true);
        }
        if (pindexBestForkTip && pindexBestForkBase)
        {
            LogPrintf("%s: Warning: Large valid fork found\n  forking the chain at height %d (%s)\n  lasting to height %d (%s).\nChain state database corruption likely.\n", __func__,
                   pindexBestForkBase->nHeight, pindexBestForkBase->phashBlock->ToString(),
                   pindexBestForkTip->nHeight, pindexBestForkTip->phashBlock->ToString());
            SetfLargeWorkForkFound(true);
        }
        else
        {
            LogPrintf("%s: Warning: Found invalid chain at least ~6 blocks longer than our best chain.\nChain state database corruption likely.\n", __func__);
            SetfLargeWorkInvalidChainFound(true);
        }
    }
    else
    {
        SetfLargeWorkForkFound(false);
        SetfLargeWorkInvalidChainFound(false);
    }
}

static void CheckForkWarningConditionsOnNewFork(CBlockIndex* pindexNewForkTip)
{
    AssertLockHeld(cs_main);
    // If we are on a fork that is sufficiently large, set a warning flag
    CBlockIndex* pfork = pindexNewForkTip;
    CBlockIndex* plonger = chainActive.Tip();
    while (pfork && pfork != plonger)
    {
        while (plonger && plonger->nHeight > pfork->nHeight)
            plonger = plonger->pprev;
        if (pfork == plonger)
            break;
        pfork = pfork->pprev;
    }

    // We define a condition where we should warn the user about as a fork of at least 7 blocks
    // with a tip within 72 blocks (+/- 12 hours if no one mines it) of ours
    // We use 7 blocks rather arbitrarily as it represents just under 10% of sustained network
    // hash rate operating on the fork.
    // or a chain that is entirely longer than ours and invalid (note that this should be detected by both)
    // We define it this way because it allows us to only store the highest fork tip (+ base) which meets
    // the 7-block condition and from this always have the most-likely-to-cause-warning fork
    if (pfork && (!pindexBestForkTip || (pindexBestForkTip && pindexNewForkTip->nHeight > pindexBestForkTip->nHeight)) &&
            pindexNewForkTip->nChainWork - pfork->nChainWork > (GetBlockProof(*pfork) * 7) &&
            chainActive.Height() - pindexNewForkTip->nHeight < 72)
    {
        pindexBestForkTip = pindexNewForkTip;
        pindexBestForkBase = pfork;
    }

    CheckForkWarningConditions();
}

void static InvalidChainFound(CBlockIndex* pindexNew)
{
    if (!pindexBestInvalid || pindexNew->nChainWork > pindexBestInvalid->nChainWork)
        pindexBestInvalid = pindexNew;

    LogPrintf("%s: invalid block=%s  height=%d  log2_work=%.8g  date=%s\n", __func__,
      pindexNew->GetBlockHashPoW2().ToString(), pindexNew->nHeight,
      log(pindexNew->nChainWork.getdouble())/log(2.0), DateTimeStrFormat("%Y-%m-%d %H:%M:%S",
      pindexNew->GetBlockTime()));
    CBlockIndex *tip = chainActive.Tip();
    assert (tip);
    LogPrintf("%s:  current best=%s  height=%d  log2_work=%.8g  date=%s\n", __func__,
      tip->GetBlockHashPoW2().ToString(), chainActive.Height(), log(tip->nChainWork.getdouble())/log(2.0),
      DateTimeStrFormat("%Y-%m-%d %H:%M:%S", tip->GetBlockTime()));
    CheckForkWarningConditions();
}

void static InvalidBlockFound(CBlockIndex *pindex, const CValidationState &state) {
    if (!state.CorruptionPossible()) {
        LOCK(cs_main);
        pindex->nStatus |= BLOCK_FAILED_VALID;
        setDirtyBlockIndex.insert(pindex);
        setBlockIndexCandidates.erase(pindex);
        InvalidChainFound(pindex);
    }
}

void UpdateCoins(const CTransaction& tx, CCoinsViewCache& inputs, CTxUndo &txundo, int nHeight)
{
    // mark inputs spent
    if (!tx.IsCoinBase() || tx.IsPoW2WitnessCoinBase()) {
        //fixme: (FUT) (MED) See if we can bring back the reserve efficiency here.
        //txundo.vprevout.reserve(tx.vin.size());
        for(const CTxIn &txin : tx.vin) {
            if (!txin.prevout.IsNull())
            {
                txundo.vprevout.emplace_back();
                inputs.SpendCoin(txin.prevout, &txundo.vprevout.back());
            }
        }
    }
    // add outputs
    AddCoins(inputs, tx, nHeight);
}

void UpdateCoins(const CTransaction& tx, CCoinsViewCache& inputs, int nHeight)
{
    CTxUndo txundo;
    UpdateCoins(tx, inputs, txundo, nHeight);
}

bool CScriptCheck::operator()() {
    const CScript &scriptSig = ptxTo->vin[nIn].scriptSig;
    const CSegregatedSignatureData *witness = &ptxTo->vin[nIn].segregatedSignatureData;
    return VerifyScript(scriptSig, scriptPubKey, witness, nFlags, CachingTransactionSignatureChecker(signingKeyID, spendingKeyID, ptxTo, nIn, amount, cacheStore, *txdata), &error);
}

int GetSpendHeight(const CCoinsViewCache& inputs)
{
    LOCK(cs_main);
    CBlockIndex* pindexPrev = mapBlockIndex.find(inputs.GetBestBlock())->second;
    return pindexPrev->nHeight + 1;
}

//fixme: (PHASE4) This should rather use move semantics, but CScript doesn't currently seem compatible with this.
//fixme: (PHASE4) Use this in places that are hardcoded instead.
CScript GetScriptForNonScriptOutput(const CTxOut& out)
{
    if (out.GetType() <= CTxOutType::PoW2WitnessOutput)
    {
        std::vector<unsigned char> sWitnessPlaceholder = {'p','o','w','2','w','i','t','n','e','s','s'};
        return CScript(sWitnessPlaceholder.begin(), sWitnessPlaceholder.end());
    }
    else if (out.GetType() <= CTxOutType::StandardKeyHashOutput)
    {
        std::vector<unsigned char> sWitnessPlaceholder = {'k','e','y','h','a','s','h'};
        return CScript(sWitnessPlaceholder.begin(), sWitnessPlaceholder.end());
    }
    else
    {
        assert(0);
    }
    return CScript();
}


/**
 * Check whether all inputs of this transaction are valid (no double spends, scripts & sigs, amounts)
 * This does not modify the UTXO set. If pvChecks is not NULL, script checks are pushed onto it
 * instead of being performed inline.
 */
bool CheckInputs(const CTransaction& tx, CValidationState &state, const CCoinsViewCache &inputs, bool fScriptChecks, unsigned int flags, bool cacheStore, PrecomputedTransactionData& txdata, std::vector<CWitnessTxBundle>* pWitnessBundles, std::vector<CScriptCheck> *pvChecks)
{
    if (!tx.IsCoinBase() || tx.IsPoW2WitnessCoinBase())
    {
        if (!Consensus::CheckTxInputs(tx, state, inputs, GetSpendHeight(inputs), pWitnessBundles))
            return false;

        if (pvChecks)
            pvChecks->reserve(tx.vin.size());

        // The first loop above does all the inexpensive checks.
        // Only if ALL inputs pass do we perform expensive ECDSA signature checks.
        // Helps prevent CPU exhaustion attacks.

        // Skip script verification when connecting blocks under the
        // assumevalid block. Assuming the assumevalid block is valid this
        // is safe because block merkle hashes are still computed and checked,
        // Of course, if an assumed valid block is invalid due to false scriptSigs
        // this optimization would allow an invalid chain to be accepted.
        if (fScriptChecks) {
            for (unsigned int i = 0; i < tx.vin.size(); i++) {
                const COutPoint &prevout = tx.vin[i].prevout;
                if (prevout.IsNull() && tx.IsPoW2WitnessCoinBase())
                    continue;
                const Coin& coin = inputs.AccessCoin(prevout);
                assert(!coin.IsSpent());

                // We very carefully only pass in things to CScriptCheck which
                // are clearly committed to by tx' witness hash. This provides
                // a sanity check that our caching is not introducing consensus
                // failures through additional data in, eg, the coins being
                // spent being checked as a part of CScriptCheck.
                const CAmount amount = coin.out.nValue;

                CKeyID witnessSigningKeyID = ExtractSigningPubkeyFromTxOutput(coin.out, SignType::Witness);
                if (coin.out.GetType() > CTxOutType::ScriptLegacyOutput)
                {
                    CKeyID spendSigningKeyID;
                    if (coin.out.GetType() == CTxOutType::StandardKeyHashOutput || coin.out.GetType() == CTxOutType::PoW2WitnessOutput)
                    {
                        if (coin.out.GetType() == CTxOutType::StandardKeyHashOutput)
                        {
                            if (tx.vin[i].segregatedSignatureData.stack.size() != 1)
                                return state.DoS(100,false, REJECT_INVALID, strprintf("invalid-segregated-signature-stack-size (%d) (standard-key-hash-input should always have a segregatedSignatureData stack size of exactly 1)", tx.vin[i].segregatedSignatureData.stack.size()));
                        }
                        else
                        {
                            // NB! The checks in tx_verify ensure that we have the right number of signatures (2 or 1) based on the type of witness operation.
                            // So we can assume at this point in the code that a spend will always have 2 signatures and won't try trick the system by providing only 1 signature.
                            // We therefore just validate here based on number of signatures provided.
                            if (tx.vin[i].segregatedSignatureData.stack.size() == 2)
                            {
                                spendSigningKeyID = ExtractSigningPubkeyFromTxOutput(coin.out, SignType::Spend);
                                if (spendSigningKeyID.IsNull())
                                    return state.DoS(100,false, REJECT_INVALID, strprintf("invalid-witness-prevout (unable to extract a valid spending key from prevout)"));
                                if (witnessSigningKeyID.IsNull())
                                    return state.DoS(100,false, REJECT_INVALID, strprintf("invalid-witness-prevout (unable to extract a valid witness key from prevout)"));
                            }
                            else if (tx.vin[i].segregatedSignatureData.stack.size() == 1)
                            {
                                if (witnessSigningKeyID.IsNull())
                                    return state.DoS(100,false, REJECT_INVALID, strprintf("invalid-witness-prevout (unable to extract a valid witness key from prevout)"));
                            }
                            else
                            {
                                return state.DoS(100,false, REJECT_INVALID, strprintf("invalid-scriptwitness-segregated-signature-data-size (%d) (witness-input should always have a segregatedSignatureData stack size of either 1 or 2 depending on whether it is a spend or witness operation)", tx.vin[i].segregatedSignatureData.stack.size()));
                            }
                        }

                        CScript scriptCodePlaceHolder;
                        if (coin.out.GetType() == CTxOutType::StandardKeyHashOutput)
                        {
                            std::vector<unsigned char> sKeyHashPlaceholder = {'k','e','y','h','a','s','h'};
                            scriptCodePlaceHolder = CScript(sKeyHashPlaceholder.begin(), sKeyHashPlaceholder.end());
                        }
                        else
                        {
                            std::vector<unsigned char> sWitnessPlaceholder = {'p','o','w','2','w','i','t','n','e','s','s'};
                            scriptCodePlaceHolder = CScript(sWitnessPlaceholder.begin(), sWitnessPlaceholder.end());
                        }

                        //We extract the pubkey from the signatures so just pass in an empty pubkey for the checks.
                        std::vector<unsigned char> vchEmptyPubKey;
                        CachingTransactionSignatureChecker check1(witnessSigningKeyID, CKeyID(), &tx, i, amount, cacheStore, txdata);
                        if (!check1.CheckSig(tx.vin[i].segregatedSignatureData.stack[0], vchEmptyPubKey, scriptCodePlaceHolder, SIGVERSION_SEGSIG))
                        {
                            return false;
                        }
                        // For a witness spend operation we have a second key that also needs checking.
                        if (!spendSigningKeyID.IsNull())
                        {
                            CachingTransactionSignatureChecker check2(spendSigningKeyID, CKeyID(), &tx, i, amount, cacheStore, txdata);
                            if (!check2.CheckSig(tx.vin[i].segregatedSignatureData.stack[1], vchEmptyPubKey, scriptCodePlaceHolder, SIGVERSION_SEGSIG))
                            {
                                return false;
                            }
                        }
                    }
                    else
                    {
                        return state.DoS(100,false, REJECT_INVALID, strprintf("unknown-transaction-type [%d]", coin.out.GetType()));
                    }
                    return true;
                }

                //fixme: (PHASE4) (SEGSIG) - also transition to extracted signature.
                // Verify signature
                //fixme: (PHASE4) spendingKeyID
                const CScript& scriptPubKey = coin.out.output.scriptPubKey;
                CScriptCheck check(witnessSigningKeyID, scriptPubKey, amount, tx, i, flags, cacheStore, &txdata);
                if (scriptPubKey.IsPoW2Witness())
                {
                    check.spendingKeyID = ExtractSigningPubkeyFromTxOutput(coin.out, SignType::Spend);
                }
                if (pvChecks)
                {
                    pvChecks->push_back(CScriptCheck());
                    check.swap(pvChecks->back());
                }
                else if (!check())
                {
                    if (flags & STANDARD_NOT_MANDATORY_VERIFY_FLAGS)
                    {
                        // Check whether the failure was caused by a
                        // non-mandatory script verification check, such as
                        // non-standard DER encodings or non-null dummy
                        // arguments; if so, don't trigger DoS protection to
                        // avoid splitting the network between upgraded and
                        // non-upgraded nodes.
                        CScriptCheck check2(witnessSigningKeyID, scriptPubKey, amount, tx, i, flags & ~STANDARD_NOT_MANDATORY_VERIFY_FLAGS, cacheStore, &txdata);
                        if (check2())
                            return state.Invalid(false, REJECT_NONSTANDARD, strprintf("non-mandatory-script-verify-flag (%s)", ScriptErrorString(check.GetScriptError())));
                    }
                    // Failures of other flags indicate a transaction that is
                    // invalid in new blocks, e.g. a invalid P2SH. We DoS ban
                    // such nodes as they are not following the protocol. That
                    // said during an upgrade careful thought should be taken
                    // as to the correct behavior - we may want to continue
                    // peering with non-upgraded nodes even after soft-fork
                    // super-majority signaling has occurred.
                    return state.DoS(100,false, REJECT_INVALID, strprintf("mandatory-script-verify-flag-failed (%s)", ScriptErrorString(check.GetScriptError())));
                }
            }
        }
    }

    return true;
}

namespace {

/** Abort with a message */
bool AbortNode(const std::string& strMessage, const std::string& userMessage="")
{
    SetMiscWarning(strMessage);
    LogPrintf("*** %s\n", strMessage);
    uiInterface.ThreadSafeMessageBox(userMessage.empty() ? _("Error: A fatal internal error occurred, see debug.log for details") : userMessage, "", CClientUIInterface::MSG_ERROR);
    GuldenAppManager::gApp->shutdown();
    return false;
}

bool AbortNode(CValidationState& state, const std::string& strMessage, const std::string& userMessage="")
{
    AbortNode(strMessage, userMessage);
    return state.Error(strMessage);
}

} // anon namespace

/**
 * Restore the UTXO in a Coin at a given COutPoint
 * @param undo The Coin to be restored.
 * @param view The coins view to which to apply the changes.
 * @param out The out point that corresponds to the tx input.
 * @return A DisconnectResult as an int
 */
int ApplyTxInUndo(Coin&& undo, CCoinsViewCache& view, const COutPoint& out)
{
    bool fClean = true;

    if (view.HaveCoin(out)) fClean = false; // overwriting transaction output

    if (undo.nHeight == 0) {
        // Missing undo metadata (height and coinbase). Older versions included this
        // information only in undo records for the last spend of a transactions'
        // outputs. This implies that it must be present for some other output of the same tx.
        const Coin& alternate = AccessByTxid(view, out.getHash());
        if (!alternate.IsSpent()) {
            undo.nHeight = alternate.nHeight;
            undo.fCoinBase = alternate.fCoinBase;
        } else {
            return DISCONNECT_FAILED; // adding output for transaction without known metadata
        }
    }
    view.AddCoin(out, std::move(undo), undo.fCoinBase);

    return fClean ? DISCONNECT_OK : DISCONNECT_UNCLEAN;
}


DisconnectResult DisconnectBlock(const CBlock& block, const CBlockIndex* pindex, CCoinsViewCache& view)
{
    assert(pindex->GetBlockHashPoW2() == view.GetBestBlock());

    bool fClean = true;

    CBlockUndo blockUndo;
    CDiskBlockPos pos = pindex->GetUndoPos();
    if (pos.IsNull()) {
        error("DisconnectBlock(): no undo data available");
        return DISCONNECT_FAILED;
    }
    if (!blockStore.UndoReadFromDisk(blockUndo, pos, pindex->pprev->GetBlockHashPoW2())) {
        error("DisconnectBlock(): failure reading undo data");
        return DISCONNECT_FAILED;
    }

    if (blockUndo.vtxundo.size() + 1 != block.vtx.size()) {
        error("DisconnectBlock(): block and undo data inconsistent");
        return DISCONNECT_FAILED;
    }

    // undo transactions in reverse order
    for (int i = block.vtx.size() - 1; i >= 0; i--) {
        const CTransaction &tx = *(block.vtx[i]);
        uint256 hash = tx.GetHash();

        // Check that all outputs are available and match the outputs in the block itself
        // exactly.
        for (size_t o = 0; o < tx.vout.size(); o++) {
            if (!tx.vout[o].IsUnspendable()) {
                COutPoint out(hash, o);
                Coin coin;
                view.SpendCoin(out, &coin);
                if (tx.vout[o] != coin.out) {
                    fClean = false; // transaction output mismatch
                }
            }
        }

        // restore inputs
        if (i > 0) { // not coinbases
            CTxUndo &txundo = blockUndo.vtxundo[i-1];
            //fixme: (PHASE4) (HIGH) (force only 1 valid input in checkblock as well.)
            if (tx.IsPoW2WitnessCoinBase())
            {
                if (txundo.vprevout.size() != 1 || tx.vin.size() < 2)
                {
                    error("DisconnectBlock(): transaction and undo data inconsistent");
                    return DISCONNECT_FAILED;
                }
                for (unsigned int j = tx.vin.size(); j-- > 0;) {
                    if (!tx.vin[j].prevout.IsNull())
                    {
                        const COutPoint &out = tx.vin[j].prevout;
                        int res = ApplyTxInUndo(std::move(txundo.vprevout[0]), view, out);
                        if (res == DISCONNECT_FAILED)
                            return DISCONNECT_FAILED;
                        fClean = fClean && res != DISCONNECT_UNCLEAN;
                    }
                }
            }
            else
            {
                if (txundo.vprevout.size() != tx.vin.size()) {
                    error("DisconnectBlock(): transaction and undo data inconsistent");
                    return DISCONNECT_FAILED;
                }
                for (unsigned int j = tx.vin.size(); j-- > 0;) {
                    const COutPoint &out = tx.vin[j].prevout;
                    int res = ApplyTxInUndo(std::move(txundo.vprevout[j]), view, out);
                    if (res == DISCONNECT_FAILED)
                        return DISCONNECT_FAILED;
                    fClean = fClean && res != DISCONNECT_UNCLEAN;
                }
            }
            // At this point, all of txundo.vprevout should have been moved out.
        }
    }

    // move best block pointer to prevout block
    view.SetBestBlock(pindex->pprev->GetBlockHashPoW2());

    return fClean ? DISCONNECT_OK : DISCONNECT_UNCLEAN;
}

void static FlushBlockFile(bool fFinalize = false)
{
    LOCK(cs_LastBlockFile);

    CDiskBlockPos posOld(nLastBlockFile, 0);

    FILE *fileOld = blockStore.GetBlockFile(posOld);
    if (fileOld) {
        if (fFinalize)
            TruncateFile(fileOld, vinfoBlockFile[nLastBlockFile].nSize);
        FileCommit(fileOld);
    }

    fileOld = blockStore.GetUndoFile(posOld);
    if (fileOld) {
        if (fFinalize)
            TruncateFile(fileOld, vinfoBlockFile[nLastBlockFile].nUndoSize);
        FileCommit(fileOld);
    }
}

static bool FindUndoPos(CValidationState &state, int nFile, CDiskBlockPos &pos, unsigned int nAddSize);

static CCheckQueue<CScriptCheck> scriptcheckqueue(128);

void ThreadScriptCheck() {
    RenameThread("Gulden-scriptch");
    scriptcheckqueue.Thread();
}

/**
 * Threshold condition checker that triggers when unknown versionbits are seen on the network.
 */
class WarningBitsConditionChecker : public AbstractThresholdConditionChecker
{
private:
    int bit;

public:
    WarningBitsConditionChecker(int bitIn) : bit(bitIn) {}

    int64_t BeginTime(const Consensus::Params& params) const { return 0; }
    int64_t EndTime(const Consensus::Params& params) const { return std::numeric_limits<int64_t>::max(); }
    int Period(const Consensus::Params& params) const { return params.nMinerConfirmationWindow; }
    int Threshold(const Consensus::Params& params) const { return params.nRuleChangeActivationThreshold; }

    bool Condition(const CBlockIndex* pindex, const Consensus::Params& params) const
    {
        return ((pindex->nVersion & VERSIONBITS_TOP_MASK) == VERSIONBITS_TOP_BITS) &&
               ((pindex->nVersion >> bit) & 1) != 0 &&
               ((ComputeBlockVersion(pindex->pprev, params) >> bit) & 1) == 0;
    }
};

// Protected by cs_main
static ThresholdConditionCache warningcache[VERSIONBITS_NUM_BITS];

static int64_t nTimeCheck = 0;
static int64_t nTimeForks = 0;
static int64_t nTimeVerify = 0;
static int64_t nTimeConnect = 0;
static int64_t nTimeIndex = 0;
static int64_t nTimeCallbacks = 0;
static int64_t nTimeTotal = 0;

/** Apply the effects of this block (with given index) on the UTXO set represented by coins.
 *  Validity checks that depend on the UTXO set are also done; ConnectBlock()
 *  can fail if those validity checks fail (among other reasons). */
bool ConnectBlock(CChain& chain, const CBlock& block, CValidationState& state, CBlockIndex* pindex,
                  CCoinsViewCache& view, const CChainParams& chainparams, bool fJustCheck, bool fVerifyWitness)
{
    if (!ContextualCheckBlock(block, state, chainparams, pindex->pprev, chain, &view, true))
        return error("%s: Consensus::CheckBlock, failed ContextualCheckBlock with utxo check: %s", __func__, FormatStateMessage(state));

    AssertLockHeld(cs_main);
    assert(pindex);
    // pindex->phashBlock can be null if called by CreateNewBlock/TestBlockValidity
    assert((pindex->phashBlock == NULL) ||
           (*pindex->phashBlock == block.GetHashPoW2()));
    int64_t nTimeStart = GetTimeMicros();

    // Check it again in case a previous version let a bad block in
    if (!CheckBlock(block, state, chainparams.GetConsensus(), !fJustCheck, !fJustCheck))
        return error("%s: Consensus::CheckBlock: %s", __func__, FormatStateMessage(state));

    // verify that the view's current state corresponds to the previous block
    uint256 hashPrevBlock = pindex->pprev == NULL ? uint256() : pindex->pprev->GetBlockHashPoW2();
    assert(hashPrevBlock == view.GetBestBlock());

    // Special case for the genesis block, skipping connection of its transactions
    // (its coinbase is unspendable)
    if (block.GetHashLegacy() == chainparams.GetConsensus().hashGenesisBlock) {
        if (!fJustCheck)
            view.SetBestBlock(pindex->GetBlockHashLegacy());
        return true;
    }

    // Check transactions
    std::vector<std::vector<CWitnessTxBundle>> witnessBundles;
    for (const auto& tx : block.vtx)
    {
        witnessBundles.push_back(std::vector<CWitnessTxBundle>());
        if (!CheckTransactionContextual(*tx, state, pindex->nHeight, &witnessBundles.back()))
        {
            return state.Invalid(false, state.GetRejectCode(), state.GetRejectReason(), strprintf("Transaction check failed (tx hash %s) %s", tx->GetHash().ToString(), state.GetDebugMessage()));
        }
    }

    bool fScriptChecks = true;
    if (!hashAssumeValid.IsNull()) {
        // We've been configured with the hash of a block which has been externally verified to have a valid history.
        // A suitable default value is included with the software and updated from time to time.  Because validity
        //  relative to a piece of software is an objective fact these defaults can be easily reviewed.
        // This setting doesn't force the selection of any particular chain but makes validating some faster by
        //  effectively caching the result of part of the verification.
        BlockMap::const_iterator  it = mapBlockIndex.find(hashAssumeValid);
        if (it != mapBlockIndex.end()) {
            if (it->second->GetAncestor(pindex->nHeight) == pindex &&
                pindexBestHeader->GetAncestor(pindex->nHeight) == pindex &&
                pindexBestHeader->nChainWork >= UintToArith256(chainparams.GetConsensus().nMinimumChainWork)) {
                // This block is a member of the assumed verified chain and an ancestor of the best header.
                // The equivalent time check discourages hash power from extorting the network via DOS attack
                //  into accepting an invalid block through telling users they must manually set assumevalid.
                //  Requiring a software change or burying the invalid block, regardless of the setting, makes
                //  it hard to hide the implication of the demand.  This also avoids having release candidates
                //  that are hardly doing any signature verification at all in testing without having to
                //  artificially set the default assumed verified block further back.
                // The test against nMinimumChainWork prevents the skipping when denied access to any chain at
                //  least as good as the expected chain.
                fScriptChecks = (GetBlockProofEquivalentTime(*pindexBestHeader, *pindex, *pindexBestHeader, chainparams.GetConsensus()) <= 60 * 60 * 24 * 7 * 2);
            }
        }
    }

    int64_t nTime1 = GetTimeMicros(); nTimeCheck += nTime1 - nTimeStart;
    LogPrint(BCLog::BENCH, "    - Sanity checks: %.2fms [%.2fs]\n", 0.001 * (nTime1 - nTimeStart), nTimeCheck * 0.000001);

    // Do not allow blocks that contain transactions which 'overwrite' older transactions,
    // unless those are already completely spent.
    // If such overwrites are allowed, coinbases and transactions depending upon those
    // can be duplicated to remove the ability to spend the first instance -- even after
    // being sent to another address.
    // See BIP30 and http://r6.ca/blog/20120206T005236Z.html for more information.
    // This logic is not necessary for memory pool transactions, as AcceptToMemoryPool
    // already refuses previously-known transaction ids entirely.
    // This rule was originally applied to all blocks with a timestamp after March 15, 2012, 0:00 UTC.
    // Now that the whole chain is irreversibly beyond that time it is applied to all blocks except the
    // two in the chain that violate it. This prevents exploiting the issue against nodes during their
    // initial block download.
    //Gulden: BIP30 always true for us.
    bool fEnforceBIP30 = true;
/*
    bool fEnforceBIP30 = (!pindex->phashBlock) || // Enforce on CreateNewBlock invocations which don't have a hash.
                          !((pindex->nHeight==91842 && pindex->GetBlockHash() == uint256S("0x00000000000a4d0a398161ffc163c503763b1f4360639393e0e4c8e300e0caec")) ||
                           (pindex->nHeight==91880 && pindex->GetBlockHash() == uint256S("0x00000000000743f190a18c5577a3c2d2a1f610ae9601ac046a38084ccb7cd721")));
*/

    // Once BIP34 activated it was not possible to create new duplicate coinbases and thus other than starting
    // with the 2 existing duplicate coinbase pairs, not possible to create overwriting txs.  But by the
    // time BIP34 activated, in each of the existing pairs the duplicate coinbase had overwritten the first
    // before the first had been spent.  Since those coinbases are sufficiently buried its no longer possible to create further
    // duplicate transactions descending from the known pairs either.
    // If we're on the known chain at height greater than where BIP34 activated, we can save the db accesses needed for the BIP30 check.
    CBlockIndex *pindexBIP34height = pindex->pprev->GetAncestor(chainparams.GetConsensus().BIP34Height);
    //Only continue to enforce if we're below BIP34 activation height or the block hash at that height doesn't correspond.
    fEnforceBIP30 = fEnforceBIP30 && (!pindexBIP34height || !(pindexBIP34height->GetBlockHashPoW2() == chainparams.GetConsensus().BIP34Hash));

    if (fEnforceBIP30) {
        for (const auto& tx : block.vtx) {
            for (size_t o = 0; o < tx->vout.size(); o++) {
                if (view.HaveCoin(COutPoint(tx->GetHash(), o))) {
                    return state.DoS(100, error("ConnectBlock(): tried to overwrite transaction [%s]", tx->GetHash().ToString()), REJECT_INVALID, "bad-txns-BIP30");
                }
            }
        }
    }

    // BIP16 didn't become active until Oct 1 2012
    int64_t nBIP16SwitchTime = 1349049600;
    bool fStrictPayToScriptHash = (pindex->GetBlockTime() >= nBIP16SwitchTime);

    unsigned int flags = fStrictPayToScriptHash ? SCRIPT_VERIFY_P2SH : SCRIPT_VERIFY_NONE;

    // Start enforcing the DERSIG (BIP66) rule
    if (pindex->nHeight >= chainparams.GetConsensus().BIP66Height) {
        flags |= SCRIPT_VERIFY_DERSIG;
    }

    // Start enforcing CHECKLOCKTIMEVERIFY (BIP65) rule
    if (pindex->nHeight >= chainparams.GetConsensus().BIP65Height) {
        flags |= SCRIPT_VERIFY_CHECKLOCKTIMEVERIFY;
    }

    // Start enforcing BIP68 (sequence locks) and BIP112 (CHECKSEQUENCEVERIFY) using versionbits logic.
    int nLockTimeFlags = 0;
    if (VersionBitsState(pindex->pprev, chainparams.GetConsensus(), Consensus::DEPLOYMENT_CSV, versionbitscache) == THRESHOLD_ACTIVE) {
        flags |= SCRIPT_VERIFY_CHECKSEQUENCEVERIFY;
        nLockTimeFlags |= LOCKTIME_VERIFY_SEQUENCE;
    }

    //fixme: (PHASE4) (SEGSIG)
    // Start enforcing WITNESS rules using versionbits logic.
    if (IsSegSigEnabled(pindex->pprev))
        flags |= SCRIPT_VERIFY_NULLDUMMY;

    int64_t nTime2 = GetTimeMicros(); nTimeForks += nTime2 - nTime1;
    LogPrint(BCLog::BENCH, "    - Fork checks: %.2fms [%.2fs]\n", 0.001 * (nTime2 - nTime1), nTimeForks * 0.000001);

    CBlockUndo blockundo;

    //fixme: (PHASE4) Ideally this would be placed lower down (just before CAmount blockReward = nFees + nSubsidy;) 
    //However GetWitness calls recursively into ConnectBlock and CCheckQueueControl has a non-recursive mutex - so we must call this before creating 
    // Witness block must have valid signature from witness.
    if (block.nVersionPoW2Witness != 0)
    {
        CPubKey pubkey;
        uint256 hash = block.GetHashPoW2();
        if (!pubkey.RecoverCompact(hash, block.witnessHeaderPoW2Sig))
            return state.DoS(50, false, REJECT_INVALID, "invalid-witness-signature", false, "witness signature validation failed");

        if (fVerifyWitness)
        {
            CGetWitnessInfo witInfo;
            if (!GetWitness(chain, chainparams, &view, pindex->pprev, block, witInfo))
                return state.DoS(100, false, REJECT_INVALID, "invalid-witness", false, "could not determine a valid witness for block");
            if (witInfo.selectedWitnessTransaction.GetType() <= CTxOutType::ScriptLegacyOutput)
            {
                if (CKeyID(uint160(witInfo.selectedWitnessTransaction.output.scriptPubKey.GetPow2WitnessHash())) != pubkey.GetID())
                    return state.DoS(100, false, REJECT_INVALID, "invalid-witness-signature", false, "script witness signature incorrect for block");
            }
            else if(witInfo.selectedWitnessTransaction.GetType() == CTxOutType::PoW2WitnessOutput)
            {
                if (witInfo.selectedWitnessTransaction.output.witnessDetails.witnessKeyID != pubkey.GetID())
                    return state.DoS(100, false, REJECT_INVALID, "invalid-witness-signature", false, "witness signature incorrect for block");
            }
            else
            {
                return state.DoS(100, false, REJECT_INVALID, "invalid-witness-signature", false, "witness signature missing for block");
            }
        }
    }

    //fixme: (PHASE5) After phase4 activates the below re-entrancy from WitnessCoinbaseInfoIsValid is no longer a thing.
    //So we can move this down and combine it with the scope where we check:
    //unsigned int nWitnessCoinbasePayoutIndex = nWitnessCoinbaseIndex + 1;
    //NB! This must occur before CCheckQueueControl to prevent CCheckQueueControl re-entrancy.

    int nPoW2PhaseParent = GetPoW2Phase(pindex->pprev, chainparams, chain, &view);
    int nPoW2PhaseGrandParent = GetPoW2Phase(pindex->pprev->pprev, chainparams, chain, &view);
    //NB! IMPORTANT - Below this point we should -not- do any further Is/Get PoW2 phase checks - as we modify the view below which alters the results of phase 3 check.
    //Do and store all such tests above this point in the code.


    //Only the second block with a phase 3 parent onwards has a witness coinbase with embedded data, as only the first block with a phase 3 parent has a witness.
    int nEmbeddedWitnessCoinbaseIndex = 0;
    if (nPoW2PhaseGrandParent == 3 && nPoW2PhaseParent != 4)
    {
        nEmbeddedWitnessCoinbaseIndex = GetPoW2WitnessCoinbaseIndex(block);
        if (nEmbeddedWitnessCoinbaseIndex == -1)
            return state.DoS(100, error("ConnectBlock(): PoW2 phase 3 coinbase lacks witness data)"), REJECT_INVALID, "bad-cb-nowitnessdata");

        if (fVerifyWitness)
        {
            if (!WitnessCoinbaseInfoIsValid(chain, nEmbeddedWitnessCoinbaseIndex, pindex->pprev, block, chainparams, view))
                return state.DoS(100, error("ConnectBlock(): PoW2 phase 3 coinbase has invalid coinbase info)"), REJECT_INVALID, "bad-cb-badwitnessinfo");
        }
    }
    unsigned int nWitnessCoinbaseIndex = 0;
    if (nPoW2PhaseParent >= 3)
    {
        if (block.nVersionPoW2Witness == 0)
        {
            // PoW block
            // Phase 4 + 5 - miner mines 80 reward instead of 100, so nothing to do here (GetBlockSubsidy returns correct amount)
        }
        else
        {
            // PoW2 block
            // Ensure witness coinbase is present and that it pays out the right amount.
            {
                for (unsigned int i = 1; i < block.vtx.size(); i++)
                {
                    if (block.vtx[i]->IsCoinBase() && block.vtx[i]->IsPoW2WitnessCoinBase())
                    {
                        nWitnessCoinbaseIndex = i;
                        break;
                    }
                }
                //testme: (GULDEN) (2.1) I think this is a duplicate check so can probably be removed.
                if (nWitnessCoinbaseIndex == 0)
                {
                    return state.DoS(100, error("ConnectBlock(): PoW2 witness coinbase missing)"), REJECT_INVALID, "bad-witness-cb");
                }
            }
        }
    }

    CCheckQueueControl<CScriptCheck> control(fScriptChecks && nScriptCheckThreads ? &scriptcheckqueue : NULL);

    std::vector<int> prevheights;
    CAmount nFees = 0;
    CAmount nFeesPoW2Witness = 0;
    int nInputs = 0;
    int64_t nSigOpsCost = 0;
    CDiskTxPos pos(pindex->GetBlockPos(), GetSizeOfCompactSize(block.vtx.size()));
    std::vector<std::pair<uint256, CDiskTxPos> > vPos;
    vPos.reserve(block.vtx.size());
    blockundo.vtxundo.reserve(block.vtx.size() - 1);
    std::vector<PrecomputedTransactionData> txdata;
    txdata.reserve(block.vtx.size()); // Required so that pointers to individual PrecomputedTransactionData don't get invalidated
    for (unsigned int i = 0; i < block.vtx.size(); i++)
    {
        const CTransaction &tx = *(block.vtx[i]);

        nInputs += tx.vin.size();

        if (tx.IsPoW2WitnessCoinBase())
        {
            for (unsigned int i = 0; i < tx.vin.size(); i++)
            {
                if (!tx.vin[i].prevout.IsNull())
                {
                    if (!view.HaveCoin(tx.vin[i].prevout))
                    {
                        return state.DoS(100, error("ConnectBlock(): witness coinbase inputs missing/spent"), REJECT_INVALID, "bad-txns-inputs-missingorspent");
                    }

                    //fixme: (PHASE4) (SEGSIG) - Find a way to implement the bip68 sequence stuff here as well with minimal code churn...
                }
            }
        }
        else
        {
            if (!tx.IsCoinBase())
            {
                if (!view.HaveInputs(tx))
                {
                    //fixme: (PHASE4) - Low level fix for problem of conflicting transaction entering mempool and causing miners to be unable to mine (due to selecting invalid transactions for block continuously).
                    //This fix should remain in place, but a follow up fix is needed to try stop the conflicting transaction entering the mempool to begin with - need to hunt the source of this down.
                    //Seems to have something to do with a double (conflicting) witness renewal transaction.
                    mempool.removeRecursive(tx, MemPoolRemovalReason::UNKNOWN);
                    LogPrintf("ConnectBlock: mempool contains transaction with invalid inputs [%s]", tx.GetHash().ToString());
                    return state.DoS(100, error("ConnectBlock: inputs missing/spent"), REJECT_INVALID, "bad-txns-inputs-missingorspent");
                }

                // Check that transaction is BIP68 final
                // BIP68 lock checks (as opposed to nLockTime checks) must
                // be in ConnectBlock because they require the UTXO set
                prevheights.resize(tx.vin.size());
                for (size_t j = 0; j < tx.vin.size(); j++) {
                    prevheights[j] = view.AccessCoin(tx.vin[j].prevout).nHeight;
                }

                if (!SequenceLocks(tx, nLockTimeFlags, &prevheights, *pindex)) {
                    return state.DoS(100, error("%s: contains a non-BIP68-final transaction", __func__),
                                    REJECT_INVALID, "bad-txns-nonfinal");
                }
            }
        }

        // GetTransactionSigOpCost counts 3 types of sigops:
        // * legacy (always)
        // * p2sh (when P2SH enabled in flags and excludes coinbase)
        // * witness (when witness enabled in flags and excludes coinbase)
        nSigOpsCost += GetTransactionSigOpCost(tx, view, flags);
        if (nSigOpsCost > MAX_BLOCK_SIGOPS_COST)
            return state.DoS(100, error("ConnectBlock(): too many sigops"),
                             REJECT_INVALID, "bad-blk-sigops");

        txdata.emplace_back(tx);
        //fixme: (PHASE4) (CODEBASE CLEANUP) - CheckInputs needs to run as well for witness coinbase (can we just run this whole block for witness coinbase?) - we already test this elsewhere so it would only be a cleanness improvement.
        if (!tx.IsCoinBase())
        {
            if (nWitnessCoinbaseIndex != 0 && i > nWitnessCoinbaseIndex)
            {
                nFeesPoW2Witness += view.GetValueIn(tx)-tx.GetValueOut();;
            }
            else
            {
                nFees += view.GetValueIn(tx)-tx.GetValueOut();
            }

            std::vector<CScriptCheck> vChecks;
            bool fCacheResults = fJustCheck; /* Don't cache results if we're actually connecting blocks (still consult the cache, though) */
            if (!CheckInputs(tx, state, view, fScriptChecks, flags, fCacheResults, txdata[i], &witnessBundles[i], nScriptCheckThreads ? &vChecks : NULL))
                return error("ConnectBlock(): CheckInputs on %s failed with %s",
                    tx.GetHash().ToString(), FormatStateMessage(state));
            control.Add(vChecks);
        }

        CTxUndo undoDummy;
        if (i > 0) {
            blockundo.vtxundo.push_back(CTxUndo());
        }
        UpdateCoins(tx, view, i == 0 ? undoDummy : blockundo.vtxundo.back(), pindex->nHeight);

        vPos.push_back(std::pair(tx.GetHash(), pos));
        pos.nTxOffset += ::GetSerializeSize(tx, SER_DISK, CLIENT_VERSION);
    }
    int64_t nTime3 = GetTimeMicros(); nTimeConnect += nTime3 - nTime2;
    LogPrint(BCLog::BENCH, "      - Connect %u transactions: %.2fms (%.3fms/tx, %.3fms/txin) [%.2fs]\n", (unsigned)block.vtx.size(), 0.001 * (nTime3 - nTime2), 0.001 * (nTime3 - nTime2) / block.vtx.size(), nInputs <= 1 ? 0 : 0.001 * (nTime3 - nTime2) / (nInputs-1), nTimeConnect * 0.000001);

    //fixme: (PHASE5) (CLEANUP) - We can remove this after phase4 becomes active.

    //Until PoW2 activates mining subsidy remains full.
    //Phase 3 - miner mines 80 reward for himself and 20 reward for previous blocks witness...
    //Phase 4/5 - miner mines 80 reward for himself, witness 20 reward for himself (two seperate coinbases)
    CAmount nSubsidy = GetBlockSubsidy(pindex->nHeight);
    CAmount nSubsidyWitness = GetBlockSubsidyWitness(pindex->nHeight);
    CAmount nSubsidyDev = GetBlockSubsidyDev(pindex->nHeight);

    //fixme: (PHASE4) Unit tests
    // Second block with a phase 3 parent up to and including first block with a phase 4 parent.
    // Coinbase of previous witness block embedded in coinbase of current PoW block.
    if (nPoW2PhaseGrandParent == 3 && nPoW2PhaseParent != 4)
    {
        unsigned int nWitnessCoinbasePayoutIndex = nEmbeddedWitnessCoinbaseIndex + 1;

        if (block.vtx[0]->vout.size()-1 < nWitnessCoinbasePayoutIndex)
            return state.DoS(100, error("ConnectBlock(): PoW2 phase 3 coinbase lacks witness payout)"), REJECT_INVALID, "bad-cb-nowitnesspayout");

        if (block.vtx[0]->vout[nWitnessCoinbasePayoutIndex].nValue != nSubsidyWitness)
            return state.DoS(100, error("ConnectBlock(): PoW2 phase 3 coinbase has incorrect witness payout amount [%d] [%d])", block.vtx[0]->vout[nWitnessCoinbasePayoutIndex].nValue, nSubsidyWitness), REJECT_INVALID, "bad-cb-badwitnesspayoutamount");
    }
    else if (nPoW2PhaseParent >= 4)
    {
        nSubsidy -= nSubsidyWitness;
    }

    if (block.nVersionPoW2Witness == 0)
    {
        // PoW block
        // Phase 4 + 5 - miner mines 80 reward instead of 100, so nothing to do here (GetBlockSubsidy returns correct amount)
    }
    else
    {
        // PoW2 block
        // Ensure witness coinbase is present and that it pays out the right amount.
        if (nPoW2PhaseParent >= 3)
        {
            CAmount nValIn = 0;
            for (auto output : blockundo.vtxundo[nWitnessCoinbaseIndex-1].vprevout)
            {
                if (output.out.nValue > 0)
                    nValIn += output.out.nValue;
            }

            nSubsidyWitness += nFeesPoW2Witness;
            if (block.vtx[nWitnessCoinbaseIndex]->GetValueOut() - nValIn > nSubsidyWitness)
            {
                return state.DoS(100, error("ConnectBlock(): PoW2 witness pays too much (actual=%d vs limit=%d)", block.vtx[nWitnessCoinbaseIndex]->GetValueOut(), nSubsidyWitness), REJECT_INVALID, "bad-witness-cb-amount");
            }

            if (nPoW2PhaseParent == 3)
            {
                if (block.vtx[nWitnessCoinbaseIndex]->vout.size() != 2)
                    return state.DoS(100, error("ConnectBlock(): PoW2 witness coinbase invalid vout size)"), REJECT_INVALID, "bad-witness-cb");

                if (block.vtx[nWitnessCoinbaseIndex]->vin.size() != 2)
                    return state.DoS(100, error("ConnectBlock(): PoW2 witness coinbase invalid vin size)"), REJECT_INVALID, "bad-witness-cb");

                if (!block.vtx[nWitnessCoinbaseIndex]->vin[0].prevout.IsNull())
                    return state.DoS(100, error("ConnectBlock(): PoW2 witness coinbase invalid prevout)"), REJECT_INVALID, "bad-witness-cb");

                if (block.vtx[nWitnessCoinbaseIndex]->vin[0].GetSequence(block.vtx[nWitnessCoinbaseIndex]->nVersion) != 0)
                    return state.DoS(100, error("ConnectBlock(): PoW2 witness coinbase invalid sequence)"), REJECT_INVALID, "bad-witness-cb");
            }
            else if (nPoW2PhaseParent >= 4)
            {
                //fixme: (PHASE4) (SEGSIG/POW2) - Triple check that there are no remaining tests that should go here.
                //Phase 4 has no coinbase restrictions
            }
        }
        else
        {
            assert(0);
        }
    }


    //fixme: (PHASE4) (SEGSIG/POW2) - Triple check that there are no remaining tests that should go here.

    CAmount expectedBlockReward = nFees + nSubsidy;
    CAmount actualBlockReward = block.vtx[0]->GetValueOut();
    if ((actualBlockReward > expectedBlockReward))
    {
        return state.DoS(100, error("ConnectBlock(): coinbase pays too much (actual=%d vs limit=%d)", actualBlockReward, expectedBlockReward), REJECT_INVALID, "bad-cb-amount");
    }
    // fixme: (PHASE4) Forbid block reward that under pays as well
    
    if (nSubsidyDev > 0)
    {
        //fixme: (PHASE4) Ensure this check right for phase4 as well.
        if ((nPoW2PhaseGrandParent >= 3 && block.vtx[0]->vout.size() != 4) || (nPoW2PhaseGrandParent < 3 && block.vtx[0]->vout.size() != 2))
        {
            return state.DoS(100, error("ConnectBlock(): coinbase has incorrect number of outputs (actual=%d vs limit=%d)", block.vtx[0]->vout.size(), (nPoW2PhaseGrandParent >= 3)?4:2), REJECT_INVALID, "bad-cb-amount");
        }
        
        //fixme: (PHASE4)- handle other vout types
        static std::vector<unsigned char> data(ParseHex(devSubsidyAddress));
        static CPubKey pubKeyDevSubsidyCheck(data.begin(), data.end());
        static CScript scriptDevSubsidyCheck = (CScript() << ToByteVector(pubKeyDevSubsidyCheck) << OP_CHECKSIG);
        if (block.vtx[0]->vout[1].output.scriptPubKey != scriptDevSubsidyCheck)
        {
            return state.DoS(100, error("ConnectBlock(): coinbase lacks dev subsidy output"), REJECT_INVALID, "bad-cb-amount");
        }
        if (block.vtx[0]->vout[1].nValue != nSubsidyDev)
        {
            return state.DoS(100, error("ConnectBlock(): coinbase has invalid dev subsidy (actual=%d vs limit=%d)", block.vtx[0]->vout[1].nValue, nSubsidyDev), REJECT_INVALID, "bad-cb-amount");
        }
    }
    
    // From phase 3 onward we forbid miners from not claiming the full reward.
    if (nPoW2PhaseParent >= 3 && expectedBlockReward < actualBlockReward)
    {
        return state.DoS(100, error("ConnectBlock(): coinbase pays too little (actual=%d vs limit=%d)", actualBlockReward, expectedBlockReward), REJECT_INVALID, "bad-cb-amount");
    }

    if (!control.Wait())
        return state.DoS(100, error("%s: CheckQueue failed", __func__), REJECT_INVALID, "block-validation-failed");
    int64_t nTime4 = GetTimeMicros(); nTimeVerify += nTime4 - nTime2;
    LogPrint(BCLog::BENCH, "    - Verify %u txins: %.2fms (%.3fms/txin) [%.2fs]\n", nInputs - 1, 0.001 * (nTime4 - nTime2), nInputs <= 1 ? 0 : 0.001 * (nTime4 - nTime2) / (nInputs-1), nTimeVerify * 0.000001);

    if (fJustCheck)
        return true;

    // Write undo information to disk
    if (pindex->GetUndoPos().IsNull() || !pindex->IsValid(BLOCK_VALID_SCRIPTS))
    {
        if (pindex->GetUndoPos().IsNull()) {
            CDiskBlockPos _pos;
            if (!FindUndoPos(state, pindex->nFile, _pos, ::GetSerializeSize(blockundo, SER_DISK, CLIENT_VERSION) + 40))
                return error("ConnectBlock(): FindUndoPos failed");
            if (!blockStore.UndoWriteToDisk(blockundo, _pos, pindex->pprev->GetBlockHashPoW2(), chainparams.MessageStart()))
                return AbortNode(state, "Failed to write undo data");

            // update nUndoPos in block index
            pindex->nUndoPos = _pos.nPos;
            pindex->nStatus |= BLOCK_HAVE_UNDO;
        }

        pindex->RaiseValidity(BLOCK_VALID_SCRIPTS);
        if (chain == chainActive)
        {
            setDirtyBlockIndex.insert(pindex);
        }
    }

    if (fTxIndex)
        if (!pblocktree->WriteTxIndex(vPos))
            return AbortNode(state, "Failed to write transaction index");

    // add this block to the view's block chain
    view.SetBestBlock(pindex->GetBlockHashPoW2());

    int64_t nTime5 = GetTimeMicros(); nTimeIndex += nTime5 - nTime4;
    LogPrint(BCLog::BENCH, "    - Index writing: %.2fms [%.2fs]\n", 0.001 * (nTime5 - nTime4), nTimeIndex * 0.000001);

    int64_t nTime6 = GetTimeMicros(); nTimeCallbacks += nTime6 - nTime5;
    LogPrint(BCLog::BENCH, "    - Callbacks: %.2fms [%.2fs]\n", 0.001 * (nTime6 - nTime5), nTimeCallbacks * 0.000001);

    return true;
}

void FindFilesToPruneExplicit(std::set<int>& setFilesToPrune, unsigned int nPruneHeight)
{
    LOCK2(cs_main, cs_LastBlockFile);

    int count=0;
    for (int fileNumber = 0; fileNumber < nLastBlockFile; fileNumber++) {
        if (vinfoBlockFile[fileNumber].nSize == 0 || vinfoBlockFile[fileNumber].nHeightLast >= nPruneHeight)
            continue;
        PruneOneBlockFile(fileNumber);
        setFilesToPrune.insert(fileNumber);
        count++;
    }
    LogPrint(BCLog::PRUNE, "Prune (Manual): prune_height=%d removed %d blk/rev pairs\n", nPruneHeight, count);
}

/**
 * Update the on-disk chain state.
 * The caches and indexes are flushed depending on the mode we're called with
 * if they're too large, if it's been a while since the last write,
 * or always and in all cases if we're in prune mode and are deleting files.
 */
bool FlushStateToDisk(const CChainParams& chainparams, CValidationState &state, FlushStateMode mode, int nManualPruneHeight, bool fFlushPartialSync) {
    int64_t nMempoolUsage = mempool.DynamicMemoryUsage();
    LOCK2(cs_main, cs_LastBlockFile);
    static int64_t nLastWrite = 0;
    static int64_t nLastFlush = 0;
    static int64_t nLastSetChain = 0;
    std::set<int> setFilesToPrune;
    bool fFlushForPrune = false;
    try {
    if (fPruneMode && (fCheckForPruning || nManualPruneHeight > 0) && !fReindex)
    {
        if (nManualPruneHeight > 0 && !fFlushPartialSync)
        {
            FindFilesToPruneManual(setFilesToPrune, nManualPruneHeight);
        }
        else if (nManualPruneHeight > 0 && fFlushPartialSync)
        {
            FindFilesToPruneExplicit(setFilesToPrune, nManualPruneHeight);
        }
        else
        {
            FindFilesToPrune(setFilesToPrune, chainparams.PruneAfterHeight());
            fCheckForPruning = false;
        }

        if (!setFilesToPrune.empty()) {
            fFlushForPrune = true;
            if (!fHavePruned) {
                pblocktree->WriteFlag("prunedblockfiles", true);
                fHavePruned = true;
            }
        }
    }
    int64_t nNow = GetTimeMicros();
    // Avoid writing/flushing immediately after startup.
    if (nLastWrite == 0) {
        nLastWrite = nNow;
    }
    if (nLastFlush == 0) {
        nLastFlush = nNow;
    }
    if (nLastSetChain == 0) {
        nLastSetChain = nNow;
    }
    int64_t nMempoolSizeMax = GetArg("-maxmempool", DEFAULT_MAX_MEMPOOL_SIZE) * 1000000;
    int64_t cacheSize = pcoinsTip->DynamicMemoryUsage() * DB_PEAK_USAGE_FACTOR;
    int64_t nTotalSpace = nCoinCacheUsage + std::max<int64_t>(nMempoolSizeMax - nMempoolUsage, 0);
    // The cache is large and we're within 10% and 10 MiB of the limit, but we have time now (not in the middle of a block processing).
    bool fCacheLarge = mode == FLUSH_STATE_PERIODIC && cacheSize > std::max((9 * nTotalSpace) / 10, nTotalSpace - MAX_BLOCK_COINSDB_USAGE * 1024 * 1024);
    // The cache is over the limit, we have to write now.
    bool fCacheCritical = mode == FLUSH_STATE_IF_NEEDED && cacheSize > nTotalSpace;
    // It's been a while since we wrote the block index to disk. Do this frequently, so we don't need to redownload after a crash.
    bool fPeriodicWrite = mode == FLUSH_STATE_PERIODIC && nNow > nLastWrite + (int64_t)DATABASE_WRITE_INTERVAL * 1000000;
    // It's been very long since we flushed the cache. Do this infrequently, to optimize cache usage.
    bool fPeriodicFlush = mode == FLUSH_STATE_PERIODIC && nNow > nLastFlush + (int64_t)DATABASE_FLUSH_INTERVAL * 1000000;
    // Combine all conditions that result in a full cache flush.
    bool fDoFullFlush = (mode == FLUSH_STATE_ALWAYS) || fCacheLarge || fCacheCritical || fPeriodicFlush || fFlushForPrune;
    // Write blocks and block index to disk.
    if (fDoFullFlush || fPeriodicWrite) {
        // Depend on nMinDiskSpace to ensure we can write block index
        if (!CheckDiskSpace(0))
            return state.Error("out of disk space");
        // First make sure all block and undo data is flushed to disk.
        FlushBlockFile();
        // Then update all block file information (which may refer to block and undo files).
        {
            std::vector<std::pair<int, const CBlockFileInfo*> > vFiles;
            vFiles.reserve(setDirtyFileInfo.size());
            for (std::set<int>::iterator it = setDirtyFileInfo.begin(); it != setDirtyFileInfo.end(); ) {
                vFiles.push_back(std::pair(*it, &vinfoBlockFile[*it]));
                setDirtyFileInfo.erase(it++);
            }

            // prune block index for partial sync
            std::vector<uint256> removals;
            if (fFlushPartialSync) {
#ifdef DEBUG_PARTIAL_SYNC
                int numNotOnPartialChain = 0;
#endif
                for(const auto& it: mapBlockIndex)
                {
                    CBlockIndex* index = it.second;
                    if ((index->nHeight < nManualPruneHeight && // prune anything below prune-height
                         (index->nHeight !=0 || index->GetBlockHashPoW2() != Params().GenesisBlock().GetHashPoW2()) && // that is not the Genesis
                         index->nHeight >= nPartialPruneHeightDone // skip pruning below height that was already pruned this session
                        )
                        || index->nStatus & BLOCK_FAILED_MASK) // always prune invalid blocks (if it changes they will be dirty again)
                    {
                        removals.push_back(index->GetBlockHashPoW2());
                        setDirtyBlockIndex.erase(index); // prevent pruned indexes to be rewritten
                    }
#ifdef DEBUG_PARTIAL_SYNC
                    if (!partialChain.Contains(index)) {
                        numNotOnPartialChain++;
                        // it is normal to have forks (and blocks getting witnessed) at/near the tip, only log deeper ones
                        if (index->nHeight < partialChain.Height() - 20)
                            LogPrintf("Index not on partial chain during prune: [%s] height = %d\n", index->GetBlockHashPoW2().ToString(), index->nHeight);
                    }
#endif
                }
                nPartialPruneHeightDone = std::max(nManualPruneHeight, nPartialPruneHeightDone);
#ifdef DEBUG_PARTIAL_SYNC
                int numOrphans = mapBlockIndex.size() - (partialChain.Height()-partialChain.HeightOffset()) - 1;
                assert(numOrphans == numNotOnPartialChain);
#endif
            }

            std::vector<const CBlockIndex*> vBlocks;
            vBlocks.reserve(setDirtyBlockIndex.size());
            for (std::set<CBlockIndex*>::iterator it = setDirtyBlockIndex.begin(); it != setDirtyBlockIndex.end(); ) {
                vBlocks.push_back(*it);
                setDirtyBlockIndex.erase(it++);
            }
            LogPrintf("%s: updating %d and deleting %d block indexes, prune height = %d\n", __func__, vBlocks.size(), removals.size(), nManualPruneHeight);
            if (!pblocktree->UpdateBatchSync(vFiles, nLastBlockFile, vBlocks, removals)) {
                return AbortNode(state, "Failed to write to block index database");
            }
            uiInterface.NotifySPVPrune(nPartialPruneHeightDone);
        }
        // Finally remove any pruned files
        if (fFlushForPrune)
            blockStore.UnlinkPrunedFiles(setFilesToPrune);
        nLastWrite = nNow;
    }
    // Flush best chain related state. This can only be done if the blocks / block index write was also done.
    if (fDoFullFlush) {
        // Typical Coin structures on disk are around 48 bytes in size.
        // Pushing a new one to the database can cause it to be written
        // twice (once in the log, and once in the tables). This is already
        // an overestimation, as most will delete an existing entry or
        // overwrite one. Still, use a conservative safety factor of 2.
        if (!CheckDiskSpace(48 * 2 * 2 * pcoinsTip->GetCacheSize()))
            return state.Error("out of disk space");
        // Flush the chainstate (which may refer to block index entries).
        if (!pcoinsTip->Flush())
            return AbortNode(state, "Failed to write to coin database");
        nLastFlush = nNow;
    }
    if (   !fFlushPartialSync
        && (fDoFullFlush || ((mode == FLUSH_STATE_ALWAYS || mode == FLUSH_STATE_PERIODIC) && nNow > nLastSetChain + (int64_t)DATABASE_WRITE_INTERVAL * 1000000))) {
        // Update best block in wallet (so we can detect restored wallets).
        GetMainSignals().SetBestChain(chainActive.GetLocatorPoW2());
        nLastSetChain = nNow;
    }
    } catch (const std::runtime_error& e) {
        return AbortNode(state, std::string("System error while flushing: ") + e.what());
    }
    return true;
}

void FlushStateToDisk() {
    CValidationState state;
    const CChainParams& chainparams = Params();
    FlushStateToDisk(chainparams, state, FLUSH_STATE_ALWAYS);
}

void PruneAndFlush() {
    CValidationState state;
    fCheckForPruning = true;
    const CChainParams& chainparams = Params();
    FlushStateToDisk(chainparams, state, FLUSH_STATE_NONE);
}

static void DoWarning(const std::string& strWarning)
{
    static bool fWarned = false;
    SetMiscWarning(strWarning);
    if (!fWarned)
    {
        CAlert::Notify(strWarning, true, true);
        fWarned = true;
    }
}

/** Update chainActive and related internal data structures. */
void static UpdateTip(CBlockIndex *pindexNew, const CChainParams& chainParams) {
    chainActive.SetTip(pindexNew);

    // New best block
    mempool.AddTransactionsUpdated(1);

    cvBlockChange.notify_all();

    std::vector<std::string> warningMessages;
    if (!IsInitialBlockDownload())
    {
        int nUpgraded = 0;
        const CBlockIndex* pindex = chainActive.Tip();
        for (int bit = 0; bit < VERSIONBITS_NUM_BITS; bit++)
        {
            WarningBitsConditionChecker checker(bit);
            ThresholdState state = checker.GetStateFor(pindex, chainParams.GetConsensus(), warningcache[bit]);
            //fixme: (PHASE5) We can remove
            // Bypass invalid warnings for phase 4 activation 
            if (bit == chainParams.GetConsensus().vDeployments[Consensus::DEPLOYMENT_POW2_PHASE4].bit)
                continue;
            if (state == THRESHOLD_ACTIVE || state == THRESHOLD_LOCKED_IN)
            {
                const std::string strWarning = strprintf(_("Warning: unknown new rules activated (versionbit %i)"), bit);
                if (state == THRESHOLD_ACTIVE)
                {
                    DoWarning(strWarning);
                }
                else
                {
                    warningMessages.push_back(strWarning);
                }
            }
        }
        // Check the version of the last 100 blocks to see if we need to upgrade:
        for (int i = 0; i < 100 && pindex != NULL; i++)
        {
            int32_t nExpectedVersion = ComputeBlockVersion(pindex->pprev, chainParams.GetConsensus());
            if (pindex->nVersion > VERSIONBITS_LAST_OLD_BLOCK_VERSION && (pindex->nVersion & ~nExpectedVersion) != 0)
                ++nUpgraded;
            pindex = pindex->pprev;
        }
        if (nUpgraded > 0)
            warningMessages.push_back(strprintf(_("%d of last 100 blocks have unexpected version"), nUpgraded));
        if (nUpgraded > 100/2)
        {
            std::string strWarning = _("Warning: Unknown block versions in chain! It's possible unknown rules are in effect");
            // notify GetWarnings(), called by Qt and the JSON-RPC code to warn the user:
            DoWarning(strWarning);
        }
    }
    //fixme: (PHASE5) - Replace this 1000000 constant with a chainparams paramater so we remember to update it.
    if(!gbMinimalLogging || !warningMessages.empty() || IsArgSet("-testnet") || chainActive.Height() % 1000 == 0 || chainActive.Height() > 1000000)
    {
        LogPrintf("%s: new best=%s height=%d version=0x%08x versionpow2=0x%08x log2_work=%.8g tx=%lu date='%s' progress=%f cache=%.1fMiB(%utxo)", __func__,
            chainActive.Tip()->GetBlockHashPoW2().ToString(), chainActive.Height(), chainActive.Tip()->nVersion, chainActive.Tip()->nVersionPoW2Witness,
            log(chainActive.Tip()->nChainWork.getdouble())/log(2.0), (unsigned long)chainActive.Tip()->nChainTx,
            DateTimeStrFormat("%Y-%m-%d %H:%M:%S", chainActive.Tip()->GetBlockTime()),
            GuessVerificationProgress(chainParams.TxData(), chainActive.Tip()), pcoinsTip->DynamicMemoryUsage() * (1.0 / (1<<20)), pcoinsTip->GetCacheSize());
        if (!warningMessages.empty())
            LogPrintf(" warning='%s'", boost::algorithm::join(warningMessages, ", "));
        LogPrintf("\n");
    }
}

/** Disconnect chainActive's tip.
  * After calling, the mempool will be in an inconsistent state, with
  * transactions from disconnected blocks being added to disconnectpool.  You
  * should make the mempool consistent again by calling UpdateMempoolForReorg.
  * with cs_main held.
  *
  * If disconnectpool is NULL, then no disconnected transactions are added to
  * disconnectpool (note that the caller is responsible for mempool consistency
  * in any case).
  */
bool static DisconnectTip(CValidationState& state, const CChainParams& chainparams, DisconnectedBlockTransactions *disconnectpool)
{
    AssertLockHeld(cs_main); // Required for ReadBlockFromDisk.

    CBlockIndex *pindexDelete = chainActive.Tip();
    assert(pindexDelete);
    // Read block from disk.
    std::shared_ptr<CBlock> pblock = std::make_shared<CBlock>();
    CBlock& block = *pblock;
    if (!ReadBlockFromDisk(block, pindexDelete, chainparams))
        return AbortNode(state, "Failed to read block");
    // Apply the block atomically to the chain state.
    int64_t nStart = GetTimeMicros();
    {
        CCoinsViewCache view(pcoinsTip);
        if (DisconnectBlock(block, pindexDelete, view) != DISCONNECT_OK)
            return error("DisconnectTip(): DisconnectBlock %s failed", pindexDelete->GetBlockHashPoW2().ToString());
        bool flushed = view.Flush();
        assert(flushed);
    }
    LogPrint(BCLog::BENCH, "- Disconnect block: %.2fms\n", (GetTimeMicros() - nStart) * 0.001);
    // Write the chain state to disk, if necessary.
    if (!FlushStateToDisk(chainparams, state, FLUSH_STATE_IF_NEEDED))
        return false;

    if (disconnectpool) {
        // Save transactions to re-add to mempool at end of reorg
        for (auto it = block.vtx.rbegin(); it != block.vtx.rend(); ++it) {
            disconnectpool->addTransaction(*it);
        }
        while (disconnectpool->DynamicMemoryUsage() > MAX_DISCONNECTED_TX_POOL_SIZE * 1000) {
            // Drop the earliest entry, and remove its children from the mempool.
            auto it = disconnectpool->queuedTx.get<insertion_order>().begin();
            mempool.removeRecursive(**it, MemPoolRemovalReason::REORG);
            disconnectpool->removeEntry(it);
        }
    }

    // Update chainActive and related variables.
    UpdateTip(pindexDelete->pprev, chainparams);
    // Let wallets know transactions went from 1-confirmed to
    // 0-confirmed or conflicted:
    GetMainSignals().BlockDisconnected(pblock);
    return true;
}

static int64_t nTimeReadFromDisk = 0;
static int64_t nTimeConnectTotal = 0;
static int64_t nTimeFlush = 0;
static int64_t nTimeChainState = 0;
static int64_t nTimePostConnect = 0;

struct PerBlockConnectTrace {
    CBlockIndex* pindex = NULL;
    std::shared_ptr<const CBlock> pblock;
    std::shared_ptr<std::vector<CTransactionRef>> conflictedTxs;
    PerBlockConnectTrace() : conflictedTxs(std::make_shared<std::vector<CTransactionRef>>()) {}
};
/**
 * Used to track blocks whose transactions were applied to the UTXO state as a
 * part of a single ActivateBestChainStep call.
 *
 * This class also tracks transactions that are removed from the mempool as
 * conflicts (per block) and can be used to pass all those transactions
 * through SyncTransaction.
 *
 * This class assumes (and asserts) that the conflicted transactions for a given
 * block are added via mempool callbacks prior to the BlockConnected() associated
 * with those transactions. If any transactions are marked conflicted, it is
 * assumed that an associated block will always be added.
 *
 * This class is single-use, once you call GetBlocksConnected() you have to throw
 * it away and make a new one.
 */
class ConnectTrace {
private:
    std::vector<PerBlockConnectTrace> blocksConnected;
    CTxMemPool &pool;

public:
    ConnectTrace(CTxMemPool &_pool) : blocksConnected(1), pool(_pool) {
        pool.NotifyEntryRemoved.connect(boost::bind(&ConnectTrace::NotifyEntryRemoved, this, _1, _2));
    }

    ~ConnectTrace() {
        pool.NotifyEntryRemoved.disconnect(boost::bind(&ConnectTrace::NotifyEntryRemoved, this, _1, _2));
    }

    void BlockConnected(CBlockIndex* pindex, std::shared_ptr<const CBlock> pblock) {
        assert(!blocksConnected.back().pindex);
        assert(pindex);
        assert(pblock);
        blocksConnected.back().pindex = pindex;
        blocksConnected.back().pblock = std::move(pblock);
        blocksConnected.emplace_back();
    }

    std::vector<PerBlockConnectTrace>& GetBlocksConnected() {
        // We always keep one extra block at the end of our list because
        // blocks are added after all the conflicted transactions have
        // been filled in. Thus, the last entry should always be an empty
        // one waiting for the transactions from the next block. We pop
        // the last entry here to make sure the list we return is sane.
        assert(!blocksConnected.back().pindex);
        assert(blocksConnected.back().conflictedTxs->empty());
        blocksConnected.pop_back();
        return blocksConnected;
    }

    void NotifyEntryRemoved(CTransactionRef txRemoved, MemPoolRemovalReason reason) {
        assert(!blocksConnected.back().pindex);
        if (reason == MemPoolRemovalReason::CONFLICT) {
            blocksConnected.back().conflictedTxs->emplace_back(std::move(txRemoved));
        }
    }
};

/**
 * Connect a new block to chainActive. pblock is either NULL or a pointer to a CBlock
 * corresponding to pindexNew, to bypass loading it again from disk.
 *
 * The block is added to connectTrace if connection succeeds.
 */
bool static ConnectTip(CValidationState& state, const CChainParams& chainparams, CBlockIndex* pindexNew, const std::shared_ptr<const CBlock>& pblock, ConnectTrace& connectTrace, DisconnectedBlockTransactions &disconnectpool)
{
    AssertLockHeld(cs_main); // Required for ReadBlockFromDisk.

    assert(pindexNew->pprev == chainActive.Tip());
    // Read block from disk.
    int64_t nTime1 = GetTimeMicros();
    std::shared_ptr<const CBlock> pthisBlock;
    if (!pblock) {
        std::shared_ptr<CBlock> pblockNew = std::make_shared<CBlock>();
        if (!ReadBlockFromDisk(*pblockNew, pindexNew, chainparams))
            return AbortNode(state, "Failed to read block");
        pthisBlock = pblockNew;
    } else {
        pthisBlock = pblock;
    }
    const CBlock& blockConnecting = *pthisBlock;
    // Apply the block atomically to the chain state.
    int64_t nTime2 = GetTimeMicros(); nTimeReadFromDisk += nTime2 - nTime1;
    int64_t nTime3;
    LogPrint(BCLog::BENCH, "  - Load block from disk: %.2fms [%.2fs]\n", (nTime2 - nTime1) * 0.001, nTimeReadFromDisk * 0.000001);
    {
        CCoinsViewCache view(pcoinsTip);
        bool rv = ConnectBlock(chainActive, blockConnecting, state, pindexNew, view, chainparams);
        GetMainSignals().BlockChecked(blockConnecting, state);
        if (!rv) {
            if (state.IsInvalid())
                InvalidBlockFound(pindexNew, state);
            return error("ConnectTip(): ConnectBlock %s failed", pindexNew->GetBlockHashPoW2().ToString());
        }
        nTime3 = GetTimeMicros(); nTimeConnectTotal += nTime3 - nTime2;
        LogPrint(BCLog::BENCH, "  - Connect total: %.2fms [%.2fs]\n", (nTime3 - nTime2) * 0.001, nTimeConnectTotal * 0.000001);
        bool flushed = view.Flush();
        assert(flushed);
    }
    int64_t nTime4 = GetTimeMicros(); nTimeFlush += nTime4 - nTime3;
    LogPrint(BCLog::BENCH, "  - Flush: %.2fms [%.2fs]\n", (nTime4 - nTime3) * 0.001, nTimeFlush * 0.000001);
    // Write the chain state to disk, if necessary.
    if (!FlushStateToDisk(chainparams, state, FLUSH_STATE_IF_NEEDED))
        return false;
    int64_t nTime5 = GetTimeMicros(); nTimeChainState += nTime5 - nTime4;
    LogPrint(BCLog::BENCH, "  - Writing chainstate: %.2fms [%.2fs]\n", (nTime5 - nTime4) * 0.001, nTimeChainState * 0.000001);
    // Remove conflicting transactions from the mempool.;
    mempool.removeForBlock(blockConnecting.vtx, pindexNew->nHeight);
    disconnectpool.removeForBlock(blockConnecting.vtx);
    // Update chainActive & related variables.
    UpdateTip(pindexNew, chainparams);

    int64_t nTime6 = GetTimeMicros(); nTimePostConnect += nTime6 - nTime5; nTimeTotal += nTime6 - nTime1;
    LogPrint(BCLog::BENCH, "  - Connect postprocess: %.2fms [%.2fs]\n", (nTime6 - nTime5) * 0.001, nTimePostConnect * 0.000001);
    LogPrint(BCLog::BENCH, "- Connect block: %.2fms [%.2fs]\n", (nTime6 - nTime1) * 0.001, nTimeTotal * 0.000001);

    connectTrace.BlockConnected(pindexNew, std::move(pthisBlock));
    return true;
}

/**
 * Return the tip of the chain with the most work in it, that isn't
 * known to be invalid (it's however far from certain to be valid).
 */
static CBlockIndex* FindMostWorkChain() {
    LOCK(cs_main);
    do {
        CBlockIndex *pindexNew = NULL;

        // Find the best candidate header.
        {
            std::set<CBlockIndex*, CBlockIndexWorkComparator>::reverse_iterator it = setBlockIndexCandidates.rbegin();
            if (it == setBlockIndexCandidates.rend())
                return NULL;
            pindexNew = *it;
        }

        // Check whether all blocks on the path between the currently active chain and the candidate are valid.
        // Just going until the active chain is an optimization, as we know all blocks in it are valid already.
        CBlockIndex *pindexTest = pindexNew;
        bool fInvalidAncestor = false;
        while (pindexTest && !chainActive.Contains(pindexTest)) {
            assert(pindexTest->nChainTx || pindexTest->nHeight == 0);

            // Pruned nodes may have entries in setBlockIndexCandidates for
            // which block files have been deleted.  Remove those as candidates
            // for the most work chain if we come across them; we can't switch
            // to a chain unless we have all the non-active-chain parent blocks.
            bool fFailedChain = pindexTest->nStatus & BLOCK_FAILED_MASK;
            bool fMissingData = !(pindexTest->nStatus & BLOCK_HAVE_DATA);
            if (fFailedChain || fMissingData) {
                // Candidate chain is not usable (either invalid or missing data)
                if (fFailedChain && (pindexBestInvalid == NULL || pindexNew->nChainWork > pindexBestInvalid->nChainWork))
                    pindexBestInvalid = pindexNew;
                CBlockIndex *pindexFailed = pindexNew;
                // Remove the entire chain from the set.
                while (pindexTest != pindexFailed) {
                    if (fFailedChain) {
                        pindexFailed->nStatus |= BLOCK_FAILED_CHILD;
                    } else if (fMissingData) {
                        // If we're missing data, then add back to mapBlocksUnlinked,
                        // so that if the block arrives in the future we can try adding
                        // to setBlockIndexCandidates again.
                        mapBlocksUnlinked.insert(std::pair(pindexFailed->pprev, pindexFailed));
                    }
                    setBlockIndexCandidates.erase(pindexFailed);
                    pindexFailed = pindexFailed->pprev;
                }
                setBlockIndexCandidates.erase(pindexTest);
                fInvalidAncestor = true;
                break;
            }
            pindexTest = pindexTest->pprev;
        }
        if (!fInvalidAncestor)
            return pindexNew;
    } while(true);
}

/** Delete all entries in setBlockIndexCandidates that are worse than the current tip. */
static void PruneBlockIndexCandidates() {
    LOCK(cs_main);
    // Note that we can't delete the current block itself, as we may need to return to it later in case a
    // reorganization to a better block fails.
    std::set<CBlockIndex*, CBlockIndexWorkComparator>::iterator it = setBlockIndexCandidates.begin();

    //NB! We don't prune blocks that are the same height as the current tip when the current tip is PoW.
    //The reason for this is that we must consider all such blocks as witness candidates even if they are of lower weight - in case the higher weight block has an "absent" witness.
    while ( ( it != setBlockIndexCandidates.end() ) && ( (*it)->nChainWork < chainActive.Tip()->nChainWork ) && ( (*it)->nHeight < chainActive.Tip()->nHeight /*|| (*it)->nVersionPoW2Witness == 0*/ ) ) {
        setBlockIndexCandidates.erase(it++);
    }
    // Either the current tip or a successor of it we're working towards is left in setBlockIndexCandidates.
    assert(!setBlockIndexCandidates.empty());
}

/**
 * Try to make some progress towards making pindexMostWork the active block.
 * pblock is either NULL or a pointer to a CBlock corresponding to pindexMostWork.
 */
static bool ActivateBestChainStep(CValidationState& state, const CChainParams& chainparams, CBlockIndex* pindexMostWork, const std::shared_ptr<const CBlock>& pblock, bool& fInvalidFound, ConnectTrace& connectTrace)
{
    AssertLockHeld(cs_main);
    const CBlockIndex *pindexOldTip = chainActive.Tip();
    const CBlockIndex *pindexFork = chainActive.FindFork(pindexMostWork);

    // Disconnect active blocks which are no longer in the best chain.
    bool fBlocksDisconnected = false;
    DisconnectedBlockTransactions disconnectpool;
    while (chainActive.Tip() && chainActive.Tip() != pindexFork) {
        if (!DisconnectTip(state, chainparams, &disconnectpool)) {
            // This is likely a fatal error, but keep the mempool consistent,
            // just in case. Only remove from the mempool in this case.
            UpdateMempoolForReorg(disconnectpool, false);
            return false;
        }
        fBlocksDisconnected = true;
    }

    // Build list of new blocks to connect.
    std::vector<CBlockIndex*> vpindexToConnect;
    bool fContinue = true;
    int nHeight = pindexFork ? pindexFork->nHeight : -1;
    while (fContinue && nHeight != pindexMostWork->nHeight) {
        // Don't iterate the entire list of potential improvements toward the best tip, as we likely only need
        // a few blocks along the way.
        int nTargetHeight = std::min(nHeight + 32, pindexMostWork->nHeight);
        vpindexToConnect.clear();
        vpindexToConnect.reserve(nTargetHeight - nHeight);
        CBlockIndex *pindexIter = pindexMostWork->GetAncestor(nTargetHeight);
        while (pindexIter && pindexIter->nHeight != nHeight) {
            vpindexToConnect.push_back(pindexIter);
            pindexIter = pindexIter->pprev;
        }
        nHeight = nTargetHeight;

        // Connect new blocks.
        BOOST_REVERSE_FOREACH(CBlockIndex *pindexConnect, vpindexToConnect) {
            if (!ConnectTip(state, chainparams, pindexConnect, pindexConnect == pindexMostWork ? pblock : std::shared_ptr<const CBlock>(), connectTrace, disconnectpool)) {
                if (state.IsInvalid()) {
                    // The block violates a consensus rule.
                    if (!state.CorruptionPossible())
                        InvalidChainFound(vpindexToConnect.back());
                    state = CValidationState();
                    fInvalidFound = true;
                    fContinue = false;
                    break;
                } else {
                    // A system error occurred (disk space, database error, ...).
                    // Make the mempool consistent with the current tip, just in case
                    // any observers try to use it before shutdown.
                    UpdateMempoolForReorg(disconnectpool, false);
                    return false;
                }
            } else {
                PruneBlockIndexCandidates();
                if (!pindexOldTip || chainActive.Tip()->nChainWork > pindexOldTip->nChainWork) {
                    // We're in a better position than we were. Return temporarily to release the lock.
                    fContinue = false;
                    break;
                }
            }
        }
    }

    if (fBlocksDisconnected) {
        // If any blocks were disconnected, disconnectpool may be non empty.  Add
        // any disconnected transactions back to the mempool.
        UpdateMempoolForReorg(disconnectpool, true);
    }
    mempool.check(pcoinsTip);

    // Callbacks/notifications for a new best chain.
    if (fInvalidFound)
        CheckForkWarningConditionsOnNewFork(vpindexToConnect.back());
    else
        CheckForkWarningConditions();

    return true;
}

// Requires cs_main
void DeactivatePartialSync()
{
    LogPrintf("Transition partial into full sync height = %d\n", chainActive.Height());

    // clear partial chain => !IsPartialSyncActive()
    partialChain.SetTip(nullptr);
    partialChain.SetHeightOffset(0);
    pindexBestPartial = nullptr;

    // clear partial chain from blockindex (not can trigger partial sync on next session)
    for (auto& it: mapBlockIndex) {
        CBlockIndex* idx = it.second;
        if (idx->IsPartialValid())
        {
            idx->nStatus &= ~BLOCK_PARTIAL_MASK;
            setDirtyBlockIndex.insert(idx);
        }
    }

    // notify and stop future notifications
    headerTipSignal(nullptr);
    headerTipSignal.disconnect_all_slots();

    // clear mempool to avoid complexity of transitioning partial validated mempool entries
    mempool.clear();
}

/**
 * Make the best chain active, in multiple steps. The result is either failure
 * or an activated best chain. pblock is either NULL or a pointer to a block
 * that is already loaded (to avoid loading it again from disk).
 */
bool ActivateBestChain(CValidationState &state, const CChainParams& chainparams, std::shared_ptr<const CBlock> pblock) {
    // Note that while we're often called here from ProcessNewBlock, this is
    // far from a guarantee. Things in the P2P/RPC will often end up calling
    // us in the middle of ProcessNewBlock - do not assume pblock is set
    // sanely for performance or correctness!

    CBlockIndex *pindexMostWork = NULL;
    CBlockIndex *pindexNewTip = NULL;
    int nStopAtHeight = GetArg("-stopatheight", DEFAULT_STOPATHEIGHT);
    do {
        boost::this_thread::interruption_point();
        if (ShutdownRequested())
            break;

        const CBlockIndex *pindexFork;
        bool fInitialDownload;
        {
            #ifdef ENABLE_WALLET
            LOCK2(cs_main, pactiveWallet?&pactiveWallet->cs_wallet:NULL);
            #else
            LOCK(cs_main);
            #endif

            ConnectTrace connectTrace(mempool); // Destructed before cs_main is unlocked

            CBlockIndex *pindexOldTip = chainActive.Tip();
            if (pindexMostWork == NULL) {
                pindexMostWork = FindMostWorkChain();
            }

            // Gulden - This is PoW2 related (unwitnessed blocks sit ahead of the chain tip with 0 extra chain work until they are activated).
            if (pindexMostWork && pindexMostWork->pprev && pindexMostWork->nChainWork == pindexMostWork->pprev->nChainWork)
                pindexMostWork = pindexMostWork->pprev;


            // Whether we have anything to do at all.
            if (pindexMostWork == NULL || pindexMostWork == chainActive.Tip())
                return true;

            bool fInvalidFound = false;
            std::shared_ptr<const CBlock> nullBlockPtr;
            if (!ActivateBestChainStep(state, chainparams, pindexMostWork, pblock && pblock->GetHashPoW2() == pindexMostWork->GetBlockHashPoW2() ? pblock : nullBlockPtr, fInvalidFound, connectTrace))
                return false;

            if (fInvalidFound) {
                // Wipe cache, we may need another branch now.
                pindexMostWork = NULL;
            }
            pindexNewTip = chainActive.Tip();
            pindexFork = chainActive.FindFork(pindexOldTip);
            fInitialDownload = IsInitialBlockDownload();

            for (const PerBlockConnectTrace& trace : connectTrace.GetBlocksConnected()) {
                assert(trace.pblock && trace.pindex);
                GetMainSignals().BlockConnected(trace.pblock, trace.pindex, *trace.conflictedTxs);
            }
        }
        // When we reach this point, we switched to a new tip (stored in pindexNewTip).

        if (IsPartialSyncActive() && isFullSyncMode() && chainActive.Height() >= partialChain.Height())
            DeactivatePartialSync();

        // Notifications/callbacks that can run without cs_main
        // Notify external listeners about the new tip.
        GetMainSignals().UpdatedBlockTip(pindexNewTip, pindexFork, fInitialDownload);

        // Always notify the UI if a new block tip was connected
        if (pindexFork != pindexNewTip) {
            uiInterface.NotifyBlockTip(fInitialDownload, pindexNewTip);
        }

        if (nStopAtHeight && pindexNewTip && pindexNewTip->nHeight >= nStopAtHeight)
            GuldenAppManager::gApp->shutdown();
    } while (pindexNewTip != pindexMostWork);
    CheckBlockIndex(chainparams.GetConsensus());

    // Write changes periodically to disk, after relay.
    if (!FlushStateToDisk(chainparams, state, FLUSH_STATE_PERIODIC)) {
        return false;
    }

    return true;
}


bool PreciousBlock(CValidationState& state, const CChainParams& params, CBlockIndex *pindex)
{
    {
        LOCK(cs_main);
        if (pindex->nChainWork < chainActive.Tip()->nChainWork) {
            // Nothing to do, this block is not at the tip.
            return true;
        }
        if (chainActive.Tip()->nChainWork > nLastPreciousChainwork) {
            // The chain has been extended since the last call, reset the counter.
            nBlockReverseSequenceId = -1;
        }
        nLastPreciousChainwork = chainActive.Tip()->nChainWork;
        setBlockIndexCandidates.erase(pindex);
        pindex->nSequenceId = nBlockReverseSequenceId;
        if (nBlockReverseSequenceId > std::numeric_limits<int32_t>::min()) {
            // We can't keep reducing the counter if somebody really wants to
            // call preciousblock 2**31-1 times on the same set of tips...
            nBlockReverseSequenceId--;
        }
        if (pindex->IsValid(BLOCK_VALID_TRANSACTIONS) && pindex->nChainTx) {
            if (!gbMinimalLogging)
                LogPrintf("PreciousBlock: New index candidate: [%s] [%d]\n", pindex->GetBlockHashPoW2().ToString(), pindex->nHeight);
            setBlockIndexCandidates.insert(pindex);
            PruneBlockIndexCandidates();
        }
    }

    return ActivateBestChain(state, params);
}

bool InvalidateBlock(CValidationState& state, const CChainParams& chainparams, CBlockIndex *pindex)
{
    AssertLockHeld(cs_main);

    // Mark the block itself as invalid.
    pindex->nStatus |= BLOCK_FAILED_VALID;
    setDirtyBlockIndex.insert(pindex);
    setBlockIndexCandidates.erase(pindex);

    if (chainActive.Contains(pindex))
    {
        DisconnectedBlockTransactions disconnectpool;
        while (chainActive.Contains(pindex)) {
            CBlockIndex *pindexWalk = chainActive.Tip();
            pindexWalk->nStatus |= BLOCK_FAILED_CHILD;
            setDirtyBlockIndex.insert(pindexWalk);
            setBlockIndexCandidates.erase(pindexWalk);
            // ActivateBestChain considers blocks already in chainActive
            // unconditionally valid already, so force disconnect away from it.
            if (!DisconnectTip(state, chainparams, &disconnectpool)) {
                // It's probably hopeless to try to make the mempool consistent
                // here if DisconnectTip failed, but we can try.
                UpdateMempoolForReorg(disconnectpool, false);
                return false;
            }
        }

        // DisconnectTip will add transactions to disconnectpool; try to add these
        // back to the mempool.
        UpdateMempoolForReorg(disconnectpool, true);

        // The resulting new best tip may not be in setBlockIndexCandidates anymore, so
        // add it again.
        BlockMap::iterator it = mapBlockIndex.begin();
        while (it != mapBlockIndex.end()) {
            if (it->second->IsValid(BLOCK_VALID_TRANSACTIONS) && it->second->nChainTx && !setBlockIndexCandidates.value_comp()(it->second, chainActive.Tip())) {
                setBlockIndexCandidates.insert(it->second);
            }
            it++;
        }

        InvalidChainFound(pindex);
        uiInterface.NotifyBlockTip(IsInitialBlockDownload(), pindex->pprev);
    }
    else
    {
        InvalidChainFound(pindex);
    }
    return true;
}

bool ResetBlockFailureFlags(CBlockIndex *pindex) {
    AssertLockHeld(cs_main);

    int nHeight = pindex->nHeight;

    // Remove the invalidity flag from this block and all its descendants.
    BlockMap::iterator it = mapBlockIndex.begin();
    while (it != mapBlockIndex.end()) {
        if (!it->second->IsValid() && it->second->GetAncestor(nHeight) == pindex) {
            it->second->nStatus &= ~BLOCK_FAILED_MASK;
            setDirtyBlockIndex.insert(it->second);
            if (it->second->IsValid(BLOCK_VALID_TRANSACTIONS) && it->second->nChainTx && setBlockIndexCandidates.value_comp()(chainActive.Tip(), it->second)) {
                setBlockIndexCandidates.insert(it->second);
            }
            if (it->second == pindexBestInvalid) {
                // Reset invalid block marker if it was pointing to one of those.
                pindexBestInvalid = NULL;
            }
        }
        it++;
    }

    // Remove the invalidity flag from all ancestors too.
    while (pindex != NULL) {
        if (pindex->nStatus & BLOCK_FAILED_MASK) {
            pindex->nStatus &= ~BLOCK_FAILED_MASK;
            setDirtyBlockIndex.insert(pindex);
        }
        pindex = pindex->pprev;
    }
    return true;
}

static arith_uint256 CalculateChainWork(const CBlockIndex* pIndex, const CChainParams& chainparams)
{
    LOCK(cs_main);

    arith_uint256 nBlockProof = GetBlockProof(*pIndex);
    arith_uint256 chainWork = (pIndex->pprev ? pIndex->pprev->nChainWork : 0) + nBlockProof;
    if (pIndex->nVersionPoW2Witness != 0)
    {
        // Note: (PoW2) If we wanted to include witness weight in the chain weight this would be the place to do it.
        // This would have the benefit of making it harder to mine a side chain using lots of small witnesses.
        // However it would also bias the earnings and chain control even more to large witnesses and act as a 'centralisation' incentive.
        // So at this point we don't do this - and prefer instead to be agnostic, so we increase witnessed blocks always by a fixed weight.

        if (pIndex->pprev->nVersionPoW2Witness != 0)
        {
            // Witnessed blocks sit ahead of non-witnessed blocks in the chain so must have more work than our non-witnessed counterpart.
            // However this is more complicated than it would seem at first.
            // If we increase the work by some arbitrary amount e.g. 1 or 10000 then we sit with the following problem:
            // 1) Miner mines a block at high difficulty. 2) Witness is 'absent'. 3) Chain temporarily stalls.
            // 4) Miners start mining competing blocks at lower difficulty (delta difficulty halving). 5) Witnesses witness the block
            // 6) However because they are substantially lower difficulty - nBlockProof + 1 is not enough to put the new block at tip of chain
            // 7) It takes multiple lower difficulty blocks to form a new chain tip and for chain to progress (chain stalls unacceptably long)
            // If we base it on the current block weight (e.g. 2x current weight) then we face the opposite - i.e. an attacker can hold back a high difficulty witnessed block and then orphan a bunch of lower difficulty blocks using it.
            // If we base it on the weight of a previous block (some arbitrary distance backwards) then we fix the above some of the time, however with careful timing the possibility to manipulate is still there.
            // So instead we base it on the average of the last 10 blocks inclusive of the current, this provides sufficient protection from fluctuations.
            int nCount = 1;
            CBlockIndex* pprev = pIndex->pprev;
            while (pprev && nCount < 10)
            {
                ++nCount;
                nBlockProof += GetBlockProof(*pprev);
                pprev = pprev->pprev;
            }
            assert (nCount == 10);
            nBlockProof /= nCount;
            chainWork += nBlockProof;
        }
        else
        {
            // However for phase 3 we need subsequent PoW blocks to outweigh PoS blocks so we are stuck with the temporary limitation of using nChainWork + 1
            chainWork += 1;
        }
    }
    return chainWork;
}

static CBlockIndex* AddToBlockIndex(const CChainParams& chainParams, const CBlockHeader& block)
{
    // Check for duplicate
    uint256 hash = block.GetHashPoW2();
    BlockMap::iterator it = mapBlockIndex.find(hash);
    if (it != mapBlockIndex.end())
        return it->second;

    // Construct new block index object
    CBlockIndex* pindexNew = new CBlockIndex(block);
    assert(pindexNew);
    // We assign the sequence id to blocks only when the full data is available,
    // to avoid miners withholding blocks but broadcasting headers, to get a
    // competitive advantage.
    pindexNew->nSequenceId = 0;
    BlockMap::iterator mi = mapBlockIndex.insert(std::pair(hash, pindexNew)).first;
    pindexNew->phashBlock = &((*mi).first);
    BlockMap::iterator miPrev = mapBlockIndex.find(block.hashPrevBlock);
    if (miPrev != mapBlockIndex.end())
    {
        pindexNew->pprev = (*miPrev).second;
        pindexNew->nHeight = pindexNew->pprev->nHeight + 1;
        // Skip list can only be build for full chain
        if (pindexNew->pprev->pskip || pindexNew->pprev->nHeight == 0)
            pindexNew->BuildSkip();
    }
    pindexNew->nTimeMax = (pindexNew->pprev ? std::max(pindexNew->pprev->nTimeMax, pindexNew->nTime) : pindexNew->nTime);

    // we're only called for blocks that have the header verified (or Genenis)
    pindexNew->RaiseValidity(BLOCK_VALID_HEADER);

    pindexNew->nChainWork = CalculateChainWork(pindexNew, chainParams);
    if (isFullSyncMode() && ((pindexNew->nHeight > 0 && pindexNew->pprev->IsValid(BLOCK_VALID_TREE)) || pindexNew->nHeight == 0))
    {
        // block is extending the main tree
        if (pindexNew->nChainTx && (pindexNew->nChainWork >= (chainActive.Tip() == NULL ? 0 : chainActive.Tip()->nChainWork) || pindexNew->nHeight >= (chainActive.Tip() == NULL ? 0 : chainActive.Tip()->nHeight)))
        {
            if (!gbMinimalLogging)
                LogPrintf("AddToBlockIndex: New index candidate: [%s] [%d]\n", pindexNew->GetBlockHashPoW2().ToString(), pindexNew->nHeight);
            setBlockIndexCandidates.insert(pindexNew);
        }
        pindexNew->RaiseValidity(BLOCK_VALID_TREE);
        if (pindexBestHeader == nullptr || pindexBestHeader->nChainWork < pindexNew->nChainWork)
            pindexBestHeader = pindexNew;
    }

    if (IsPartialSyncActive() && pindexNew->nHeight > 0 && pindexNew->pprev->IsPartialValid(BLOCK_PARTIAL_TREE))
    {
        // block is not extending main tree, so it's extending the partial tree
        pindexNew->RaisePartialValidity(BLOCK_PARTIAL_TREE);
    }

    if (IsPartialSyncActive() && (pindexBestPartial == nullptr || pindexBestPartial->nChainWork < pindexNew->nChainWork))
    {
        if (pindexNew->nHeight > partialChain.HeightOffset())
        {
            pindexBestPartial = pindexNew;
            partialChain.SetTip(pindexBestPartial);
        }
    }

    setDirtyBlockIndex.insert(pindexNew);

    return pindexNew;
}

/** Promote a blockindex in the partial tree to the full tree, connecting it if needed */
static bool PromoteBlockIndex(CBlockIndex* pindexNew, const CBlockHeader& header, CBlockIndex* pindexPrev)
{
    if (!pindexPrev->IsValid(BLOCK_VALID_TREE))
        return false;

    // Partial block might not have been fully initalized if it was constructed from a checkpoint, do so here
    pindexNew->nVersionPoW2Witness = header.nVersionPoW2Witness;
    pindexNew->nTimePoW2Witness = header.nTimePoW2Witness;
    pindexNew->hashMerkleRootPoW2Witness = header.hashMerkleRootPoW2Witness;
    pindexNew->witnessHeaderPoW2Sig = header.witnessHeaderPoW2Sig;
    pindexNew->nVersion       = header.nVersion;
    pindexNew->hashMerkleRoot = header.hashMerkleRoot;
    pindexNew->nTime          = header.nTime;
    pindexNew->nBits          = header.nBits;
    pindexNew->nNonce         = header.nNonce;

    pindexNew->pprev = pindexPrev;
    pindexNew->nHeight = pindexNew->pprev->nHeight + 1;
    pindexNew->BuildSkip();
    pindexNew->nTimeMax = (pindexNew->pprev ? std::max(pindexNew->pprev->nTimeMax, pindexNew->nTime) : pindexNew->nTime);

    arith_uint256 chainWork = CalculateChainWork(pindexNew, Params());
    if (pindexNew->nChainTx && (pindexNew->nChainWork >= (chainActive.Tip() == NULL ? 0 : chainActive.Tip()->nChainWork) || pindexNew->nHeight >= (chainActive.Tip() == NULL ? 0 : chainActive.Tip()->nHeight)))
    {
        if (!gbMinimalLogging)
            LogPrintf("PromoteBlockIndex: new/updated index candidate: [%s] [%d]\n", pindexNew->GetBlockHashPoW2().ToString(), pindexNew->nHeight);
        setBlockIndexCandidates.erase(pindexNew);
        pindexNew->nChainWork = chainWork;
        setBlockIndexCandidates.insert(pindexNew);
    }
    else
    {
        pindexNew->nChainWork = chainWork;
    }

    pindexNew->RaiseValidity(BLOCK_VALID_TREE);
    if (pindexBestHeader == nullptr || pindexBestHeader->nChainWork < pindexNew->nChainWork)
        pindexBestHeader = pindexNew;

    setDirtyBlockIndex.insert(pindexNew);

    return true;
}

/** Mark a block as having its data received and checked (up to BLOCK_VALID_TRANSACTIONS or BLOCK_PARTIAL_TRANSACTIONS). */
static bool ReceivedBlockTransactions(const CBlock &block, CValidationState& state, CBlockIndex *pindexNew, const CDiskBlockPos& pos, const Consensus::Params& consensusParams)
{
    pindexNew->nTx = block.vtx.size();
    pindexNew->nChainTx = 0;
    pindexNew->nFile = pos.nFile;
    pindexNew->nDataPos = pos.nPos;
    pindexNew->nUndoPos = 0;
    pindexNew->nStatus |= BLOCK_HAVE_DATA;
    if (IsSegSigEnabled(pindexNew->pprev)) {
        pindexNew->nStatus |= BLOCK_OPT_WITNESS;
    }

    if (pindexNew->nHeight == 0 || (pindexNew->pprev && pindexNew->pprev->IsValid(BLOCK_VALID_TREE)))
    {
        pindexNew->RaiseValidity(BLOCK_VALID_TRANSACTIONS);
        setDirtyBlockIndex.insert(pindexNew);
    }
    else if (pindexNew->pprev && pindexNew->pprev->IsPartialValid(BLOCK_PARTIAL_TREE)) {
        pindexNew->RaisePartialValidity(BLOCK_PARTIAL_TRANSACTIONS);
        setDirtyBlockIndex.insert(pindexNew);
    }
    else
        return false;

    if (pindexNew->pprev == NULL || pindexNew->pprev->nChainTx) {
        // If pindexNew is the genesis block or all parents are BLOCK_VALID_TRANSACTIONS.
        std::deque<CBlockIndex*> queue;
        queue.push_back(pindexNew);

        LOCK(cs_main);
        // Recursively process any descendant blocks that now may be eligible to be connected.
        while (!queue.empty()) {
            CBlockIndex *pindex = queue.front();
            queue.pop_front();
            pindex->nChainTx = (pindex->pprev ? pindex->pprev->nChainTx : 0) + pindex->nTx;
            {
                LOCK(cs_nBlockSequenceId);
                setBlockIndexCandidates.erase(pindex);
                pindex->nSequenceId = nBlockSequenceId++;
            }
            if (pindex->nChainWork >= (chainActive.Tip() == NULL ? 0 : chainActive.Tip()->nChainWork) || pindex->nHeight >= (chainActive.Tip() == NULL ? 0 : chainActive.Tip()->nHeight))
            {
                if (!gbMinimalLogging)
                    LogPrintf("ReceivedBlockTransactions: New index candidate: [%s] [%d]\n", pindex->GetBlockHashPoW2().ToString(), pindex->nHeight);
                setBlockIndexCandidates.insert(pindex);
            }
            std::pair<std::multimap<CBlockIndex*, CBlockIndex*>::iterator, std::multimap<CBlockIndex*, CBlockIndex*>::iterator> range = mapBlocksUnlinked.equal_range(pindex);
            while (range.first != range.second) {
                std::multimap<CBlockIndex*, CBlockIndex*>::iterator it = range.first;
                queue.push_back(it->second);
                range.first++;
                mapBlocksUnlinked.erase(it);
            }
        }
    } else {
        if (pindexNew->pprev && pindexNew->pprev->IsValid(BLOCK_VALID_TREE)) {
            mapBlocksUnlinked.insert(std::pair(pindexNew->pprev, pindexNew));
        }
    }

    return true;
}

static bool FindBlockPos(CValidationState &state, CDiskBlockPos &pos, unsigned int nAddSize, unsigned int nHeight, uint64_t nTime, bool fKnown = false)
{
    LOCK(cs_LastBlockFile);

    unsigned int nFile = fKnown ? pos.nFile : nLastBlockFile;
    if (vinfoBlockFile.size() <= nFile) {
        vinfoBlockFile.resize(nFile + 1);
    }

    if (!fKnown) {
        while (vinfoBlockFile[nFile].nSize + nAddSize >= MAX_BLOCKFILE_SIZE) {
            nFile++;
            if (vinfoBlockFile.size() <= nFile) {
                vinfoBlockFile.resize(nFile + 1);
            }
        }
        pos.nFile = nFile;
        pos.nPos = vinfoBlockFile[nFile].nSize;
    }

    if ((int)nFile != nLastBlockFile) {
        if (!fKnown) {
            LogPrintf("Leaving block file %i: %s\n", nLastBlockFile, vinfoBlockFile[nLastBlockFile].ToString());
        }
        FlushBlockFile(!fKnown);
        nLastBlockFile = nFile;
    }

    vinfoBlockFile[nFile].AddBlock(nHeight, nTime);
    if (fKnown)
        vinfoBlockFile[nFile].nSize = std::max(pos.nPos + nAddSize, vinfoBlockFile[nFile].nSize);
    else
        vinfoBlockFile[nFile].nSize += nAddSize;

    if (!fKnown) {
        unsigned int nOldChunks = (pos.nPos + BLOCKFILE_CHUNK_SIZE - 1) / BLOCKFILE_CHUNK_SIZE;
        unsigned int nNewChunks = (vinfoBlockFile[nFile].nSize + BLOCKFILE_CHUNK_SIZE - 1) / BLOCKFILE_CHUNK_SIZE;
        if (nNewChunks > nOldChunks) {
            if (fPruneMode)
                fCheckForPruning = true;
            if (CheckDiskSpace(nNewChunks * BLOCKFILE_CHUNK_SIZE - pos.nPos)) {
                FILE *file = blockStore.GetBlockFile(pos);
                if (file) {
                    LogPrintf("Pre-allocating up to position 0x%x in blk%05u.dat\n", nNewChunks * BLOCKFILE_CHUNK_SIZE, pos.nFile);
                    AllocateFileRange(file, pos.nPos, nNewChunks * BLOCKFILE_CHUNK_SIZE - pos.nPos);
                }
            }
            else
                return state.Error("out of disk space");
        }
    }

    setDirtyFileInfo.insert(nFile);
    return true;
}

static bool FindUndoPos(CValidationState &state, int nFile, CDiskBlockPos &pos, unsigned int nAddSize)
{
    pos.nFile = nFile;

    LOCK(cs_LastBlockFile);

    unsigned int nNewSize;
    pos.nPos = vinfoBlockFile[nFile].nUndoSize;
    nNewSize = vinfoBlockFile[nFile].nUndoSize += nAddSize;
    setDirtyFileInfo.insert(nFile);

    unsigned int nOldChunks = (pos.nPos + UNDOFILE_CHUNK_SIZE - 1) / UNDOFILE_CHUNK_SIZE;
    unsigned int nNewChunks = (nNewSize + UNDOFILE_CHUNK_SIZE - 1) / UNDOFILE_CHUNK_SIZE;
    if (nNewChunks > nOldChunks) {
        if (fPruneMode)
            fCheckForPruning = true;
        if (CheckDiskSpace(nNewChunks * UNDOFILE_CHUNK_SIZE - pos.nPos)) {
            FILE *file = blockStore.GetUndoFile(pos);
            if (file) {
                LogPrintf("Pre-allocating up to position 0x%x in rev%05u.dat\n", nNewChunks * UNDOFILE_CHUNK_SIZE, pos.nFile);
                AllocateFileRange(file, pos.nPos, nNewChunks * UNDOFILE_CHUNK_SIZE - pos.nPos);
            }
        }
        else
            return state.Error("out of disk space");
    }

    return true;
}

static bool CheckBlockHeader(const CBlock& block, CValidationState& state, const Consensus::Params& consensusParams, bool fCheckPOW = true)
{
    // Check proof of work matches claimed amount
    if (fCheckPOW) {
        uint256 blockHash = block.GetHashLegacy();
        
        //fixme: (PHASE5) We can probably remove this after phase4
        //Avoid unnecessary extra checkpow computation on witness blocks as they contain the exact same pow as their non-witness counterparts.
        if (checkedPoWCache.contains(blockHash))
            return true;

        // Nested if statement for easier breakpoint management
        if (!CheckProofOfWork(&block, consensusParams))
            return state.DoS(50, false, REJECT_INVALID, "high-hash", false, "proof of work failed");
        
        checkedPoWCache.insert(blockHash, true);
    }
    
    return true;
}

bool CheckBlock(const CBlock& block, CValidationState& state, const Consensus::Params& consensusParams, bool fCheckPOW, bool fCheckMerkleRoot, bool fAssumePOWGood)
{
    // These are checks that are independent of context.

    if (block.fChecked)
        return true;

    // Check that the header is valid (particularly PoW).  This is mostly
    // redundant with the call in AcceptBlockHeader.
    if (fCheckPOW)
    {
        if (!CheckBlockHeader(block, state, consensusParams, !fAssumePOWGood && !block.fPOWChecked))
            return false;
        else
            block.fPOWChecked = true;
    }

    // All potential-corruption validation must be done before we do any
    // transaction validation, as otherwise we may mark the header as invalid
    // because we receive the wrong transactions for it.
    // Note that witness malleability is checked in ContextualCheckBlock, so no
    // checks that use witness data may be performed here.

    // Size limits
    if (block.vtx.empty() || block.vtx.size() > MAX_BLOCK_BASE_SIZE || ::GetSerializeSize(block, SER_NETWORK, PROTOCOL_VERSION | SERIALIZE_TRANSACTION_NO_SEGREGATED_SIGNATURES) > MAX_BLOCK_BASE_SIZE)
        return state.DoS(100, false, REJECT_INVALID, "bad-blk-length", false, "size limits failed");

    // First transaction must be coinbase, the rest must not be
    if (block.vtx.empty() || !block.vtx[0]->IsCoinBase())
        return state.DoS(100, false, REJECT_INVALID, "bad-cb-missing", false, "first tx is not coinbase");

    // Witness block has two coinbases
    unsigned int nWitnessCoinbaseIndex = 0;
    if (block.nVersionPoW2Witness != 0)
    {
        for (unsigned int i = 1; i < block.vtx.size(); i++)
            if (block.vtx[i]->IsCoinBase() && block.vtx[i]->IsPoW2WitnessCoinBase())
                nWitnessCoinbaseIndex = i;
    }

    // Extra coinbase (invalid)
    for (unsigned int i = (nWitnessCoinbaseIndex == 0 ? 1 : nWitnessCoinbaseIndex+1); i < block.vtx.size(); i++)
        if (block.vtx[i]->IsCoinBase())
            return state.DoS(100, false, REJECT_INVALID, "bad-cb-multiple", false, "block contains excess coinbase transactions");

    // Check the merkle root.
    if (fCheckMerkleRoot) {
        bool mutated;
        uint256 hashMerkleRoot2 = BlockMerkleRoot(block.vtx.begin(), (nWitnessCoinbaseIndex == 0 ? block.vtx.end() : block.vtx.begin()+nWitnessCoinbaseIndex), &mutated);
        if (block.hashMerkleRoot != hashMerkleRoot2)
            return state.DoS(100, false, REJECT_INVALID, "bad-txnmrklroot", true, "hashMerkleRoot mismatch");

        // Check for merkle tree malleability (CVE-2012-2459): repeating sequences
        // of transactions in a block without affecting the merkle root of a block,
        // while still invalidating it.
        if (mutated)
            return state.DoS(100, false, REJECT_INVALID, "bad-txns-duplicate", true, "duplicate transaction");

        if (block.nVersionPoW2Witness != 0)
        {
            uint256 hashMerkleRoot3 = BlockMerkleRoot(block.vtx.begin()+nWitnessCoinbaseIndex, block.vtx.end(), &mutated);
            if (block.hashMerkleRootPoW2Witness != hashMerkleRoot3)
                return state.DoS(100, false, REJECT_INVALID, "bad-txnmrklroot", true, "pow2 witness hashMerkleRoot mismatch");

            // Check for merkle tree malleability (CVE-2012-2459): repeating sequences
            // of transactions in a block without affecting the merkle root of a block,
            // while still invalidating it.
            if (mutated)
                return state.DoS(100, false, REJECT_INVALID, "bad-txns-duplicate", true, "witness duplicate transaction");
        }
    }

    // Check transactions
    for (const auto& tx : block.vtx)
        if (!CheckTransaction(*tx, state, true))
            return state.Invalid(false, state.GetRejectCode(), state.GetRejectReason(),
                                 strprintf("Transaction check failed (tx hash %s) %s", tx->GetHash().ToString(), state.GetDebugMessage()));

    unsigned int nSigOps = 0;
    for (const auto& tx : block.vtx)
    {
        nSigOps += GetLegacySigOpCount(*tx);
    }
    if (nSigOps > MAX_BLOCK_SIGOPS_COST)
        return state.DoS(100, false, REJECT_INVALID, "bad-blk-sigops", false, "out-of-bounds SigOpCount");

    if (fCheckPOW && fCheckMerkleRoot)
        block.fChecked = true;

    return true;
}

static bool CheckIndexAgainstCheckpoint(const CBlockIndex* pindexPrev, CValidationState& state, const CChainParams& chainparams, const uint256& hash)
{
    if (*pindexPrev->phashBlock == chainparams.GetConsensus().hashGenesisBlock)
        return true;

    int nHeight = pindexPrev->nHeight+1;
    // Gulden: check that the block satisfies synchronized checkpoint
    if (!Checkpoints::CheckSync(hash, pindexPrev))
        return error("AcceptBlock() : rejected by synchronized checkpoint");


    // Don't accept any forks from the main chain prior to last checkpoint.
    // GetLastCheckpoint finds the last checkpoint in MapCheckpoints that's in our
    // MapBlockIndex.
    CBlockIndex* pcheckpoint = Checkpoints::GetLastCheckpointIndex();
    if (pcheckpoint && nHeight < pcheckpoint->nHeight)
        return state.DoS(100, error("%s: forked chain older than last checkpoint (height %d)", __func__, nHeight), REJECT_CHECKPOINT, "bad-fork-prior-to-checkpoint");

    return true;
}

// We go for a cheap check here, instead of checking for phase 4 (which can be expensive and lead to problems) 
// We instead just check if the previous block is a witness block (if it is we are in phase 4 as this isn't allowed in other phases.
bool IsSegSigEnabled(const CBlockIndex* pindexPrev)
{
    LOCK(cs_main);
    if (!pindexPrev)
        return false;
    if (pindexPrev->nVersionPoW2Witness != 0)
        return true;
    return false;
}


bool ContextualCheckBlockHeader(const CBlockHeader& block, CValidationState& state, const Consensus::Params& consensusParams, const CBlockIndex* pindexPrev, int64_t nAdjustedTime)
{
    assert(pindexPrev != NULL);
    //const int nHeight = pindexPrev->nHeight + 1;
    // Check proof of work
    if (block.nBits != GetNextWorkRequired(pindexPrev, &block, consensusParams))
        return state.DoS(100, false, REJECT_INVALID, "bad-diffbits", false, "incorrect proof of work");

    // Check timestamp against prev
    if (block.GetBlockTime() <= pindexPrev->GetMedianTimePastWitness())
        return state.Invalid(false, REJECT_INVALID, "time-too-old", "block's timestamp is too early");

    // Check timestamp
    if (pindexPrev->nHeight > (IsArgSet("-testnet") ? 446500 : 437500) )
    {
        if (block.GetBlockTime() > nAdjustedTime + MAX_FUTURE_BLOCK_TIME)
            return state.Invalid(false, REJECT_INVALID, "time-too-new", "block timestamp too far in the future");
    }
    else
    {
        if (block.GetBlockTime() > nAdjustedTime + 15 * 60)
            return state.Invalid(false, REJECT_INVALID, "time-too-new", "block timestamp too far in the future");
    }

    //fixme: (PHASE4) (SEGSIG) Enforce segsig upgrade rules here; this is I think redundany as it is already handled elsewhere, but we should catch it earlier.

    // Reject outdated version blocks when 95% (75% on testnet) of the network has upgraded:
    // check for version 2, 3 and 4 upgrades
    /* GULDEN - These aren't valid for Gulden
    if((block.nVersion < 2 && nHeight >= consensusParams.BIP34Height) ||
       (block.nVersion < 3 && nHeight >= consensusParams.BIP66Height) ||
       (block.nVersion < 4 && nHeight >= consensusParams.BIP65Height))
            return state.Invalid(false, REJECT_OBSOLETE, strprintf("bad-version(0x%08x)", block.nVersion),
                                 strprintf("rejected nVersion=0x%08x block", block.nVersion));
    */

    return true;
}

//fixme: (PHASE5) Do away with this doUTXOChecks junk
//Long story short; we need to call this twice, the second time from within ConnectTip as we can't do the 'phase' checks without the utxo
//After phase4 activation we won't need the phase checks so we can code this properly.
bool ContextualCheckBlock(const CBlock& block, CValidationState& state, const CChainParams& chainParams, const CBlockIndex* pindexPrev, CChain& chainOverride, CCoinsViewCache* viewOverride, bool doUTXOChecks)
{
    const int nHeight = pindexPrev == NULL ? 0 : pindexPrev->nHeight + 1;

    // Start enforcing BIP113 (Median Time Past) using versionbits logic.
    int nLockTimeFlags = 0;
    if (VersionBitsState(pindexPrev, chainParams.GetConsensus(), Consensus::DEPLOYMENT_CSV, versionbitscache) == THRESHOLD_ACTIVE) {
        nLockTimeFlags |= LOCKTIME_MEDIAN_TIME_PAST;
    }

    int64_t nLockTimeCutoff = (nLockTimeFlags & LOCKTIME_MEDIAN_TIME_PAST)
                              ? pindexPrev->GetMedianTimePast()
                              : block.GetBlockTime();

    // Check that all transactions are finalized
    for (const auto& tx : block.vtx) {
        if (!IsFinalTx(*tx, nHeight, nLockTimeCutoff)) {
            return state.DoS(10, false, REJECT_INVALID, "bad-txns-nonfinal", false, "non-final transaction");
        }
    }

    // Check that no transactions (from phase2 onward) have transaction version above 4 - this behaviour is no longer allowed
    if (doUTXOChecks && GetPoW2Phase(pindexPrev, chainParams, chainOverride, viewOverride) >= 3)
    {
        for (const auto& tx : block.vtx)
        {
            if (tx->nVersion > CTransaction::MAX_STANDARD_VERSION)
            {
                return state.DoS(100, false, REJECT_INVALID, "bad-transaction-version", false, "non-standard transaction versions above are no longer permitted.");
            }
        }
    }

    bool fHaveSegregatedSignatures = IsSegSigEnabled(pindexPrev);
    // Check that no transactions (from phase4 onward) contain a scriptSig - scriptSig is completely deprecated.
    if (fHaveSegregatedSignatures)
    {
        for (const auto& tx : block.vtx)
        {
            if (!IsOldTransactionVersion(tx->nVersion))
            {
                return state.DoS(100, false, REJECT_INVALID, "bad-transaction-version", false, "mining segsig version transactions before activation is forbidden");
            }
            for (const auto& txIn : tx->vin)
            {
                if (txIn.scriptSig.size() > 0)
                {
                    return state.DoS(100, false, REJECT_INVALID, "bad-segsig-txin", false, "segsig blocks may not contain scriptSig which has been deprecated");
                }
            }
        }
    }

    // Enforce rule that the coinbase starts with serialized block height
    if (nHeight >= chainParams.GetConsensus().BIP34Height)
    {
        if (fHaveSegregatedSignatures)
        {
            std::vector<unsigned char> expect;
            CVectorWriter(0, 0, expect, 0) << VARINT(nHeight);
            if (block.vtx[0]->vin[0].segregatedSignatureData.stack.empty() || !std::equal(expect.begin(), expect.end(), block.vtx[0]->vin[0].segregatedSignatureData.stack[0].begin()))
            {
                return state.DoS(100, false, REJECT_INVALID, "bad-cb-height", false, "block height mismatch in coinbase2");
            }
        }
        else
        {
            CScript expect = CScript() << nHeight;
            if (block.vtx[0]->vin[0].scriptSig.size() < expect.size() ||
                !std::equal(expect.begin(), expect.end(), block.vtx[0]->vin[0].scriptSig.begin())) {
                return state.DoS(100, false, REJECT_INVALID, "bad-cb-height", false, "block height mismatch in coinbase1");
            }
        }
    }


    //Enforce embedded witness coinbase data in phase 3.
    //Only the second block with a phase 3 parent onwards has a witness coinbase with embedded data, as only the first block with a phase 3 parent has a witness.
    //Also having the check here prevents miners from broadcasting invalid blocks sooner.
    //fixme: (PHASE4) This is now a duplicate of the check in ConnectBlock - reconsider if we need both.
    //This was added as invalid blocks were still being accepted (just not connected) and this was combining with other factors to cause network issues.
    if (nHeight > 10 && IsPow2Phase3Active(nHeight-2) && !fHaveSegregatedSignatures && block.nVersionPoW2Witness == 0)
    {
        int nEmbeddedWitnessCoinbaseIndex = 0;
        nEmbeddedWitnessCoinbaseIndex = GetPoW2WitnessCoinbaseIndex(block);
        if (nEmbeddedWitnessCoinbaseIndex == -1)
            return state.DoS(20, error("ContextualCheckBlock(): PoW2 phase 3 coinbase lacks witness data)"), REJECT_INVALID, "bad-cb-nowitnessdata");

        unsigned int nWitnessCoinbasePayoutIndex = nEmbeddedWitnessCoinbaseIndex + 1;

        if (block.vtx[0]->vout.size()-1 < nWitnessCoinbasePayoutIndex)
            return state.DoS(20, error("ConnectBlock(): PoW2 phase 3 coinbase lacks witness payout)"), REJECT_INVALID, "bad-cb-nowitnesspayout");

        CAmount nSubsidyWitness = GetBlockSubsidyWitness(nHeight);
        if (block.vtx[0]->vout[nWitnessCoinbasePayoutIndex].nValue != nSubsidyWitness)
            return state.DoS(20, error("ConnectBlock(): PoW2 phase 3 coinbase has incorrect witness payout amount [%d] [%d])", block.vtx[0]->vout[nWitnessCoinbasePayoutIndex].nValue, nSubsidyWitness), REJECT_INVALID, "bad-cb-badwitnesspayoutamount");
    }

    // And the same for witness coinbase. (Enforce rule that the coinbase starts with serialized block height)
    unsigned int nWitnessCoinbaseIndex = 0;
    if (block.nVersionPoW2Witness != 0)
    {
        for (unsigned int i = 1; i < block.vtx.size(); i++)
        {
            if (block.vtx[i]->IsCoinBase() && block.vtx[i]->IsPoW2WitnessCoinBase())
            {
                nWitnessCoinbaseIndex = i;
                break;
            }
        }
        //checkme: (GULDEN) (2.1) Pretty sure this is a duplicate check - so we should eventually remove it, for now we just leave it in.
        if (nWitnessCoinbaseIndex == 0)
        {
            return state.DoS(100, error("ContextualCheckBlock(): PoW2 witness coinbase missing)"), REJECT_INVALID, "bad-witness-cb");
        }
    }

    if (block.nVersionPoW2Witness != 0)
    {
        // Phase 3 - we restrict the coinbase signature to only the block height.
        // This helps simplify the logic for the PoW mining (which has to stuff all this info into it's own coinbase signature).
        if (fHaveSegregatedSignatures)
        {
            std::vector<unsigned char> expect;
            CVectorWriter(0, 0, expect, 0) << VARINT(nHeight);
            if (block.vtx[nWitnessCoinbaseIndex]->vin[0].segregatedSignatureData.stack.empty() || !std::equal(expect.begin(), expect.end(), block.vtx[nWitnessCoinbaseIndex]->vin[0].segregatedSignatureData.stack[0].begin()))
            {
                return state.DoS(100, false, REJECT_INVALID, "bad-cb-height", false, "block height mismatch in coinbase3");
            }
        }
        else
        {
            CScript expect = CScript() << nHeight;
            if (block.vtx[nWitnessCoinbaseIndex]->vin[0].scriptSig.size() != expect.size())
                return state.DoS(100, error("ContextualCheckBlock(): PoW2 phase 3 witness coinbase has incorrect size for scriptSig)"), REJECT_INVALID, "bad-phase3-witness-cb-scriptsig");

            // Enforce rule that the coinbase starts with serialized block height
            if (block.vtx[nWitnessCoinbaseIndex]->vin[0].scriptSig.size() < expect.size() ||
                !std::equal(expect.begin(), expect.end(), block.vtx[nWitnessCoinbaseIndex]->vin[0].scriptSig.begin()))
            {
                return state.DoS(100, false, REJECT_INVALID, "bad-witness-cb-height", false, "block height mismatch in witness coinbase");
            }
        }
    }

    //NB!! GULDEN - segwit commits/adds a coinbase commitment here.
    //For segsig this is unnecessary; we hash this data as part of the normal merkle root instead.


    //fixme: (PHASE5) Below checks can be removed/simplified
    // No witness data is allowed in blocks that don't commit to witness data, as this would otherwise leave room for spam
    if (fHaveSegregatedSignatures)
    {
        for (const auto& tx : block.vtx)
        {
            if (!tx->HasSegregatedSignatures())
                return state.DoS(100, false, REJECT_INVALID, "missing-segregated-signature", true, strprintf("%s : missing segregated signature data found", __func__));
        }
    }
    else
    {
        for (const auto& tx : block.vtx)
        {
            if (tx->HasSegregatedSignatures())
                return state.DoS(100, false, REJECT_INVALID, "invalid-segregated-signature", true, strprintf("%s : segregated signature not allowed before phase 4 activation", __func__));
        }
    }

    // After the coinbase witness nonce and commitment are verified,
    // we can check if the block weight passes (before we've checked the
    // coinbase witness, it would be possible for the weight to be too
    // large by filling up the coinbase witness, which doesn't change
    // the block hash, so we couldn't mark the block as permanently
    // failed).
    if (GetBlockWeight(block) > MAX_BLOCK_WEIGHT) {
        return state.DoS(100, false, REJECT_INVALID, "bad-blk-weight", false, strprintf("%s : weight limit failed", __func__));
    }

    return true;
}

static bool AcceptBlockHeader(const CBlockHeader& block, CValidationState& state, const CChainParams& chainparams, CBlockIndex** ppindex, bool fAssumePOWGood = false)
{
    AssertLockHeld(cs_main);

    //fixme: (PHASE4) Double check handling of different header types.

    CBlockIndex* pindexPrev = nullptr;
    bool promoteToFullTree = false;

    // Check for duplicate
    uint256 hash = block.GetHashPoW2();
    BlockMap::iterator miSelf = mapBlockIndex.find(hash);
    CBlockIndex *pindex = NULL;
    if (hash != chainparams.GetConsensus().hashGenesisBlock) {

        if (miSelf != mapBlockIndex.end()) {
            // Block header is already known.
            pindex = miSelf->second;
            if (ppindex)
                *ppindex = pindex;
            if (pindex->nStatus & BLOCK_FAILED_MASK)
                return state.Invalid(error("%s: block %s is marked invalid", __func__, hash.ToString()), 0, "duplicate");
            if (!pindex->IsValid(BLOCK_VALID_TREE) && pindex->IsPartialValid(BLOCK_PARTIAL_TREE))
            {
                // check if the block can be promoted to the full tree
                if (pindex->pprev)
                    pindexPrev = pindex->pprev;
                else
                {
                    const auto prevIt = mapBlockIndex.find(block.hashPrevBlock);
                    if (prevIt != mapBlockIndex.end())
                        pindexPrev = prevIt->second;
                }
                promoteToFullTree = pindexPrev && pindexPrev->IsValid(BLOCK_VALID_TREE);
            }
            else
                return true;
        }

<<<<<<< HEAD
        // Get prev block index if we don't have it yet
        if (!pindexPrev)
        {
            BlockMap::iterator mi = mapBlockIndex.find(block.hashPrevBlock);
            if (mi == mapBlockIndex.end())
                return state.DoS(10, error("%s: prev block not found", __func__), 0, "prev-blk-not-found");
            pindexPrev = (*mi).second;
        }

        //fixme: (UNITY) (SPV) - Reconsider this when/if we have partial filtered header sync functional.
        //On SPV (Android) for instance these scrypt checks on the headers are really expensive.
        //We bypass this with a small random chance of still checking.
        //NB! Previously this was before the pindexPrev call - it is fine for it to be after, however if we alter this further consider putting it before again.
        //
        //Note:
        // 1) This check gets called again (and not skipped) for any actual blocks we fetch from within CheckBlock()
        // 2) An attacker would still have to meet/break/forge the sha ppev hash checks for an entire chain from the checkpoints
        // 3) We still check randomly
        // This is enough to ensure that an attacker would have to go to great lengths for what would amount to a minor nuisance (having to refetch some more headers after detecting wrong chain)
        // So this is not really a major weakening of security in any way and still more than sufficient.
        if (!fAssumePOWGood && IsPartialSyncActive() && pindexPrev->nHeight < Checkpoints::LastCheckPointHeight() && (GetRandInt(400) != 10))
            fAssumePOWGood = true;
        if (!CheckBlockHeader(block, state, chainparams.GetConsensus(), !fAssumePOWGood))
=======
        // CheckBlockHeader can take long so temporarily relinquish the lock to avoid freezing the UI
        LEAVE_CRITICAL_SECTION(cs_main);
        bool blockHeaderIsValid = CheckBlockHeader(block, state, chainparams.GetConsensus(), !fAssumePOWGood);
        ENTER_CRITICAL_SECTION(cs_main);
        if (!blockHeaderIsValid)
>>>>>>> 2905acc0
            return error("%s: Consensus::CheckBlockHeader: %s, %s", __func__, hash.ToString(), FormatStateMessage(state));

        if (pindexPrev->nStatus & BLOCK_FAILED_MASK)
            return state.DoS(100, error("%s: prev block invalid", __func__), REJECT_INVALID, "bad-prevblk");

        assert(pindexPrev);
        if (fCheckpointsEnabled && !CheckIndexAgainstCheckpoint(pindexPrev, state, chainparams, hash))
            return error("%s: CheckIndexAgainstCheckpoint(): %s", __func__, state.GetRejectReason().c_str());

        // do context check if block header connects to the full tree or when we have at least the required amount of partial tree available
        bool doContextCheck = pindexPrev->IsValid(BLOCK_VALID_TREE) || ((pindexPrev->IsPartialValid(BLOCK_PARTIAL_TREE)) && pindexPrev->nHeight - partialChain.HeightOffset() > 576);
        if (doContextCheck && !ContextualCheckBlockHeader(block, state, chainparams.GetConsensus(), pindexPrev, GetAdjustedTime()))
            return error("%s: Consensus::ContextualCheckBlockHeader: %s, %s", __func__, hash.ToString(), FormatStateMessage(state));
    }

    if (promoteToFullTree)
        PromoteBlockIndex(pindex, block, pindexPrev);
    else if (pindex == nullptr)
        pindex = AddToBlockIndex(chainparams, block);

    if (ppindex)
        *ppindex = pindex;

    CheckBlockIndex(chainparams.GetConsensus());

    return true;
}

static void CheckAndNotifyHeaderTip()
{
    if (!IsPartialSyncActive())
        return;

    static const CBlockIndex* pPreviousHeaderTip = nullptr;
    bool fNotify = false;
    {
        LOCK(cs_main);
        if (partialChain.Tip() != pPreviousHeaderTip) {
            fNotify = true;
            pPreviousHeaderTip = partialChain.Tip();
        }
    }
    if (fNotify)
        headerTipSignal(pPreviousHeaderTip);
}

// Exposed wrapper for AcceptBlockHeader
bool ProcessNewBlockHeaders(const std::vector<CBlockHeader>& headers, CValidationState& state, const CChainParams& chainparams, const CBlockIndex** ppindex, bool fAssumePOWGood)
{
    {
        LOCK(cs_main);
        for (const CBlockHeader& header : headers) {
            CBlockIndex *pindex = NULL; // Use a temp pindex instead of ppindex to avoid a const_cast
            if (!AcceptBlockHeader(header, state, chainparams, &pindex, fAssumePOWGood)) {
                return false;
            }
            if (ppindex) {
                *ppindex = pindex;
            }
        }
    }

    CheckAndNotifyHeaderTip();

    if (IsPartialSyncActive() && !isFullSyncMode())
        PersistAndPruneForPartialSync(true);

    return true;
}

/** Store block on disk. If dbp is non-NULL, the file is known to already reside on disk */
static bool AcceptBlock(const std::shared_ptr<const CBlock>& pblock, CValidationState& state, const CChainParams& chainparams, CBlockIndex** ppindex, bool fRequested, const CDiskBlockPos* dbp, bool* fNewBlock, bool fAssumePOWGood, bool checkFarAhead)
{
    const CBlock& block = *pblock;

    if (fNewBlock) *fNewBlock = false;
    AssertLockHeld(cs_main);

    CBlockIndex *pindexDummy = NULL;
    CBlockIndex *&pindex = ppindex ? *ppindex : pindexDummy;

    if (!AcceptBlockHeader(block, state, chainparams, &pindex, fAssumePOWGood))
        return false;

    // Try to process all requested blocks that we don't have, but only
    // process an unrequested block if it's new and has enough work to
    // advance our tip, and isn't too many blocks ahead.
    bool fAlreadyHave = pindex->nStatus & BLOCK_HAVE_DATA;
    bool fHasMoreWork = (chainActive.Tip() ? pindex->nChainWork > chainActive.Tip()->nChainWork : true);
    // Blocks that are too out-of-order needlessly limit the effectiveness of
    // pruning, because pruning will not delete block files that contain any
    // blocks which are too close in height to the tip.  Apply this test
    // regardless of whether pruning is enabled; it should generally be safe to
    // not process unrequested blocks.
    bool fTooFarAhead = (pindex->nHeight > int(chainActive.Height() + MIN_BLOCKS_TO_KEEP));

    // TODO: Decouple this function from the block download logic by removing fRequested
    // This requires some new chain data structure to efficiently look up if a
    // block is in a chain leading to a candidate for best tip, despite not
    // being such a candidate itself.

    // TODO: deal better with return value and error conditions for duplicate
    // and unrequested blocks.
    if (fAlreadyHave) return true;
    if (!fRequested) {  // If we didn't ask for it:
        if (pindex->nTx != 0) return true;  // This is a previously-processed block that was pruned
        if (!fHasMoreWork) return true;     // Don't process less-work chains
        if (checkFarAhead && fTooFarAhead) return true;      // Block height is too high
    }
    if (fNewBlock) *fNewBlock = true;

    if (!CheckBlock(block, state, chainparams.GetConsensus(), true, true, fAssumePOWGood) ||
        !ContextualCheckBlock(block, state, chainparams, pindex->pprev, chainActive)) {
        if (state.IsInvalid() && !state.CorruptionPossible()) {
            pindex->nStatus |= BLOCK_FAILED_VALID;
            setDirtyBlockIndex.insert(pindex);
        }
        return error("%s: %s", __func__, FormatStateMessage(state));
    }

    // TODO, do not relay if we are SPV and have not fully validated the block? Something with the contextual block check
    // fails in our partial sync.

    // Header is valid/has work, merkle tree are good...RELAY NOW
    // (but if it does not build on our best tip, let the SendMessages loop relay it)
    //fixme: (PHASE5) (HIGH) This will probably increase forks slightly - but we need to keep pushing tip contenders out in case of stalled witness
    // Maybe we could 'delay' such candidates slightly, store them in a cache and then only relay after some time has passed with tip not advancing.
    if (((!IsInitialBlockDownload())||IsArgSet("-regtest")) && (chainActive.Tip() == pindex->pprev || pindex->nHeight >= chainActive.Tip()->nHeight))
        GetMainSignals().NewPoWValidBlock(pindex, pblock);

    int nHeight = pindex->nHeight;

    // Write block to history file
    try {
        unsigned int nBlockSize = ::GetSerializeSize(block, SER_DISK, CLIENT_VERSION);
        CDiskBlockPos blockPos;
        if (dbp != NULL)
            blockPos = *dbp;
        if (!FindBlockPos(state, blockPos, nBlockSize+8, nHeight, block.GetBlockTime(), dbp != NULL))
            return error("AcceptBlock(): FindBlockPos failed");
        if (dbp == NULL)
            if (!blockStore.WriteBlockToDisk(block, blockPos, chainparams.MessageStart()))
                AbortNode(state, "Failed to write block");
        if (!ReceivedBlockTransactions(block, state, pindex, blockPos, chainparams.GetConsensus()))
            return error("AcceptBlock(): ReceivedBlockTransactions failed");
    } catch (const std::runtime_error& e) {
        return AbortNode(state, std::string("System error: ") + e.what());
    }

    if (fCheckForPruning)
        FlushStateToDisk(chainparams, state, FLUSH_STATE_NONE); // we just allocated more disk space for block files

    return true;
}

bool ProcessNewBlock(const CChainParams& chainparams, const std::shared_ptr<const CBlock> pblock, bool fForceProcessing, bool *fNewBlock, bool fAssumePOWGood, bool checkFarAhead)
{
    bool fCloseToTip;
    {
        CBlockIndex *pindex = NULL;
        if (fNewBlock) *fNewBlock = false;
        CValidationState state;
        // Ensure that CheckBlock() passes before calling AcceptBlock, as
        // belt-and-suspenders.
        bool ret = CheckBlock(*pblock, state, chainparams.GetConsensus(), true, true, fAssumePOWGood);
        if (!ret)
        {
            return error("%s: CheckBlock FAILED [%s]", __func__, state.GetRejectReason().c_str());
        }

        LOCK(cs_main);

        if (ret) {
            // Store to disk, skip toFarAway check if we are not planing to activate the best chain
            ret = AcceptBlock(pblock, state, chainparams, &pindex, fForceProcessing, nullptr, fNewBlock, fAssumePOWGood, checkFarAhead);
        }
        CheckBlockIndex(chainparams.GetConsensus());
        if (!ret) {
            GetMainSignals().BlockChecked(*pblock, state);
            return error("%s: AcceptBlock FAILED [%s]", __func__, state.GetRejectReason().c_str());
        }
        fCloseToTip = pindex->nHeight <= chainActive.Height() + int(MIN_BLOCKS_TO_KEEP);
    }

    if (fCloseToTip && isFullSyncMode()) {
        CValidationState state; // Only used to report errors, not invalidity - ignore it
        if (!ActivateBestChain(state, chainparams, pblock))
            return error("%s: ActivateBestChain failed", __func__);
    }

    if (!IsInitialBlockDownload())
    {
        // Gulden: if responsible for sync-checkpoint send it
        if (!CSyncCheckpoint::strMasterPrivKey.empty())
            Checkpoints::SendSyncCheckpoint(Checkpoints::AutoSelectSyncCheckpoint(), chainparams);

        // Gulden: check pending sync-checkpoint
        Checkpoints::AcceptPendingSyncCheckpoint(chainparams);
    }

    CheckAndNotifyHeaderTip();

    return true;
}

bool TestBlockValidity(CChain& chain, CValidationState& state, const CChainParams& chainparams, const CBlock& block, CBlockIndex* pindexPrev, bool fCheckPOW, bool fCheckMerkleRoot, CCoinsViewCache* cacheOverride)
{
    AssertLockHeld(cs_main);

    if(!pindexPrev || pindexPrev != chain.Tip())
        return false;

    if (fCheckpointsEnabled && !CheckIndexAgainstCheckpoint(pindexPrev, state, chainparams, block.GetHashPoW2()))
        return error("%s: CheckIndexAgainstCheckpoint(): %s", __func__, state.GetRejectReason().c_str());

    CCoinsViewCache viewNew(cacheOverride?cacheOverride:pcoinsTip);
    CBlockIndex indexDummy(block);
    indexDummy.pprev = pindexPrev;
    indexDummy.nHeight = pindexPrev->nHeight + 1;

    // NOTE: CheckBlockHeader is called by CheckBlock
    if (!ContextualCheckBlockHeader(block, state, chainparams.GetConsensus(), pindexPrev, GetAdjustedTime()))
        return error("%s: Consensus::ContextualCheckBlockHeader: %s", __func__, FormatStateMessage(state));
    if (!CheckBlock(block, state, chainparams.GetConsensus(), fCheckPOW, fCheckMerkleRoot))
        return error("%s: Consensus::CheckBlock: %s", __func__, FormatStateMessage(state));
    if (!ContextualCheckBlock(block, state, chainparams, pindexPrev, chain, cacheOverride))
        return error("%s: Consensus::ContextualCheckBlock: %s", __func__, FormatStateMessage(state));
    if (!ConnectBlock(chain, block, state, &indexDummy, viewNew, chainparams, true))
        return false;
    assert(state.IsValid());

    return true;
}

/**
 * BLOCK PRUNING CODE
 */

/* Calculate the amount of disk space the block & undo files currently use */
static uint64_t CalculateCurrentUsage()
{
    uint64_t retval = 0;
    for(const CBlockFileInfo &file : vinfoBlockFile) {
        retval += file.nSize + file.nUndoSize;
    }
    return retval;
}

/* Prune a block file (modify associated database entries)*/
void PruneOneBlockFile(const int fileNumber)
{
    for (BlockMap::iterator it = mapBlockIndex.begin(); it != mapBlockIndex.end(); ++it) {
        CBlockIndex* pindex = it->second;
        if (pindex->nFile == fileNumber) {
            pindex->nStatus &= ~BLOCK_HAVE_DATA;
            pindex->nStatus &= ~BLOCK_HAVE_UNDO;
            pindex->nFile = 0;
            pindex->nDataPos = 0;
            pindex->nUndoPos = 0;
            setDirtyBlockIndex.insert(pindex);

            // Prune from mapBlocksUnlinked -- any block we prune would have
            // to be downloaded again in order to consider its chain, at which
            // point it would be considered as a candidate for
            // mapBlocksUnlinked or setBlockIndexCandidates.
            std::pair<std::multimap<CBlockIndex*, CBlockIndex*>::iterator, std::multimap<CBlockIndex*, CBlockIndex*>::iterator> range = mapBlocksUnlinked.equal_range(pindex->pprev);
            while (range.first != range.second) {
                std::multimap<CBlockIndex *, CBlockIndex *>::iterator _it = range.first;
                range.first++;
                if (_it->second == pindex) {
                    mapBlocksUnlinked.erase(_it);
                }
            }
        }
    }

    vinfoBlockFile[fileNumber].SetNull();
    setDirtyFileInfo.insert(fileNumber);
}

/* Calculate the block/rev files to delete based on height specified by user with RPC command pruneblockchain */
void FindFilesToPruneManual(std::set<int>& setFilesToPrune, int nManualPruneHeight)
{
    assert(fPruneMode && nManualPruneHeight > 0);

    LOCK2(cs_main, cs_LastBlockFile);
    if (chainActive.Tip() == NULL)
        return;

    // last block to prune is the lesser of (user-specified height, MIN_BLOCKS_TO_KEEP from the tip)
    unsigned int nLastBlockWeCanPrune = std::min((unsigned)nManualPruneHeight, chainActive.Tip()->nHeight - MIN_BLOCKS_TO_KEEP);

    FindFilesToPruneExplicit(setFilesToPrune, nLastBlockWeCanPrune);
}

/* This function is called from the RPC code for pruneblockchain */
void PruneBlockFilesManual(int nManualPruneHeight)
{
    CValidationState state;
    const CChainParams& chainparams = Params();
    FlushStateToDisk(chainparams, state, FLUSH_STATE_NONE, nManualPruneHeight);
}

/**
 * Prune block and undo files (blk???.dat and undo???.dat) so that the disk space used is less than a user-defined target.
 * The user sets the target (in MB) on the command line or in config file.  This will be run on startup and whenever new
 * space is allocated in a block or undo file, staying below the target. Changing back to unpruned requires a reindex
 * (which in this case means the blockchain must be re-downloaded.)
 *
 * Pruning functions are called from FlushStateToDisk when the global fCheckForPruning flag has been set.
 * Block and undo files are deleted in lock-step (when blk00003.dat is deleted, so is rev00003.dat.)
 * Pruning cannot take place until the longest chain is at least a certain length (100000 on mainnet, 1000 on testnet, 1000 on regtest).
 * Pruning will never delete a block within a defined distance (currently 288) from the active chain's tip.
 * The block index is updated by unsetting HAVE_DATA and HAVE_UNDO for any blocks that were stored in the deleted files.
 * A db flag records the fact that at least some block files have been pruned.
 *
 * @param[out]   setFilesToPrune   The set of file indices that can be unlinked will be returned
 */
void FindFilesToPrune(std::set<int>& setFilesToPrune, uint64_t nPruneAfterHeight)
{
    LOCK2(cs_main, cs_LastBlockFile);
    if (chainActive.Tip() == NULL || nPruneTarget == 0) {
        return;
    }
    if ((uint64_t)chainActive.Tip()->nHeight <= nPruneAfterHeight) {
        return;
    }

    unsigned int nLastBlockWeCanPrune = chainActive.Tip()->nHeight - MIN_BLOCKS_TO_KEEP;
    uint64_t nCurrentUsage = CalculateCurrentUsage();
    // We don't check to prune until after we've allocated new space for files
    // So we should leave a buffer under our target to account for another allocation
    // before the next pruning.
    uint64_t nBuffer = BLOCKFILE_CHUNK_SIZE + UNDOFILE_CHUNK_SIZE;
    uint64_t nBytesToPrune;
    int count=0;

    if (nCurrentUsage + nBuffer >= nPruneTarget) {
        for (int fileNumber = 0; fileNumber < nLastBlockFile; fileNumber++) {
            nBytesToPrune = vinfoBlockFile[fileNumber].nSize + vinfoBlockFile[fileNumber].nUndoSize;

            if (vinfoBlockFile[fileNumber].nSize == 0)
                continue;

            if (nCurrentUsage + nBuffer < nPruneTarget)  // are we below our target?
                break;

            // don't prune files that could have a block within MIN_BLOCKS_TO_KEEP of the main chain's tip but keep scanning
            if (vinfoBlockFile[fileNumber].nHeightLast > nLastBlockWeCanPrune)
                continue;

            PruneOneBlockFile(fileNumber);
            // Queue up the files for removal
            setFilesToPrune.insert(fileNumber);
            nCurrentUsage -= nBytesToPrune;
            count++;
        }
    }

    LogPrint(BCLog::PRUNE, "Prune: target=%dMiB actual=%dMiB diff=%dMiB max_prune_height=%d removed %d blk/rev pairs\n",
           nPruneTarget/1024/1024, nCurrentUsage/1024/1024,
           ((int64_t)nPruneTarget - (int64_t)nCurrentUsage)/1024/1024,
           nLastBlockWeCanPrune, count);
}

bool CheckDiskSpace(uint64_t nAdditionalBytes)
{
    uint64_t nFreeBytesAvailable = fs::space(GetDataDir()).available;

    // Check for nMinDiskSpace bytes (currently 50MB)
    if (nFreeBytesAvailable < nMinDiskSpace + nAdditionalBytes)
        return AbortNode("Disk space is low!", _("Error: Disk space is low!"));

    return true;
}

CBlockIndex * InsertBlockIndex(uint256 hash)
{
    if (hash.IsNull())
        return NULL;

    // Return existing
    BlockMap::iterator mi = mapBlockIndex.find(hash);
    if (mi != mapBlockIndex.end())
        return (*mi).second;

    // Create new
    CBlockIndex* pindexNew = new CBlockIndex();
    if (!pindexNew)
        throw std::runtime_error(std::string(__func__) + ": new CBlockIndex failed");
    mi = mapBlockIndex.insert(std::pair(hash, pindexNew)).first;
    pindexNew->phashBlock = &((*mi).first);

    return pindexNew;
}

#ifdef DEBUG_PARTIAL_SYNC
bool static checkBlockIndexForPartialSync()
{
    LogPrintf("Checking block index for partial sync integrity\n");

    bool integrityOK = true;

    // test for blocks with nHeight == 0 and nStatus == 0
    int num00 = 0;
    CBlockIndex* theOne = nullptr;
    for(const PAIRTYPE(uint256, CBlockIndex*)& item : mapBlockIndex)
    {
        CBlockIndex* pindex = item.second;
        if (pindex->nHeight == 0 && pindex->nStatus == 0)
        {
            theOne = pindex;
            LogPrintf("  Index with height 0 and status 0: %s\n", pindex->GetBlockHashPoW2().ToString());
            num00++;
        }
    }
    LogPrintf("  Number of indexes with height 0 and status 0: %d\n", num00);

    // there can be at most one index with height 0 and status 0 (this is the index that precedes
    // the start of the partial chain and was automtically creted during loading of the block-index
    if (num00 > 1)
        integrityOK = false;

    // check that the one block with height 0 & status 0 precedes the partial chain
    if (integrityOK && num00 == 1) {
        if (partialChain[partialChain.HeightOffset()]->pprev == theOne) {
            LogPrintf("  Exactly one index with height 0 and status 0 and it precedes the partial chain.\n");
        }
        else {
            LogPrintf("  Exactly one index with height 0 and status 0 but is does NOT precede the partial chain, this and is a BUG!\n");
            integrityOK = false;
        }
    }

    // note for case where num00 == 0 there is no partial chain (yet)

    // check that there are no partial valid blocks beyond the pindexBestPartial
    for(const auto &[hash, pindex] : mapBlockIndex)
    {
        if (pindex->IsPartialValid() && (!pindexBestPartial || pindex->nHeight > pindexBestPartial->nHeight)) {
            LogPrintf("  Index partial valid beyond pindexBestPartial: %s height = %d status  %d\n", hash.ToString(), pindex->nHeight, pindex->nStatus);
            integrityOK = false;
        }
    }

    LogPrintf(integrityOK ? "  integrity is OK.\n"
                          : "  integrity check FAILED! Block index has invalid state.\n");

    return integrityOK;
}
#endif

void static heightSortedBlockIndex(std::vector<std::pair<int, CBlockIndex*> >& vSorted)
{
    vSorted.clear();
    vSorted.reserve(mapBlockIndex.size());
    for(const PAIRTYPE(uint256, CBlockIndex*)& item : mapBlockIndex)
    {
        CBlockIndex* pindex = item.second;
        vSorted.push_back(std::pair(pindex->nHeight, pindex));
    }
    sort(vSorted.begin(), vSorted.end(), [](const std::pair<int, CBlockIndex*>& a, const std::pair<int, CBlockIndex*>& b) -> bool
    {
        //Ensure PoW block always comes first in sort before witness block of same height.
        if (a.first == b.first)
        {
            if (a.second->nVersionPoW2Witness == 0 && b.second->nVersionPoW2Witness > 0)
                return true;
            if (a.second->nVersionPoW2Witness > 0 && b.second->nVersionPoW2Witness == 0)
                return false;
            return a.second < b.second;
        }
        return a.first < b.first;
    });
}

bool static LoadBlockIndexDB(const CChainParams& chainparams)
{
    LOCK(cs_main);

    if (!pblocktree->LoadBlockIndexGuts(InsertBlockIndex))
        return false;

    boost::this_thread::interruption_point();

    // find pindexBestPartial
    for (const auto& it: mapBlockIndex) {
        CBlockIndex* pindex = it.second;
        if ((pindex->IsPartialValid(BLOCK_PARTIAL_TREE))
                && (!pindexBestPartial || pindex->nHeight >= pindexBestPartial->nHeight))
            pindexBestPartial = pindex;
    }

    // initialize partial chain and cleanup block index
    if (pindexBestPartial)
    {
        CBlockIndex* pindex = pindexBestPartial;
        while (pindex->pprev && pindex->pprev->IsPartialValid(BLOCK_PARTIAL_TREE))
            pindex = pindex->pprev;
        partialChain.SetHeightOffset(pindex->nHeight);
        partialChain.SetTip(pindexBestPartial);

#ifdef DEBUG_PARTIAL_SYNC
        checkBlockIndexForPartialSync();
#endif

        // Kill link before partial chain offset unless it is linked:
        // a) beyond pindex->pprev in which case it connects to the main chain.
        // b)  to the genesis
        if (pindex->pprev && !pindex->pprev->pprev && pindex->pprev->GetBlockHashPoW2() != Params().GenesisBlock().GetHashPoW2()) {
            pindex->pprev = 0;
        }

        // if we are not in full sync mode any index block not in the partial chain is useless and can and should be removed
        // if our partial chain is on a fork and blocks (now known) to be on the main chain are removed by this they will be
        // re-requested (so that is ok)
        if (!isFullSyncMode())
        {
            // collect orphans
            std::vector<uint256> removals;
            for (auto it = mapBlockIndex.begin(); it != mapBlockIndex.end(); )
            {
                CBlockIndex* pindex = it->second;

                // When not in full sync mode we should not have any full validation status so clear it.
                // This should normally not happen. An edge case is when with full sync mode in a previous session and
                // in a later session switching to pure partial sync.
                if (pindex->nHeight != 0) {
                    pindex->nStatus &= ~(BLOCK_VALID_TREE | BLOCK_VALID_TRANSACTIONS | BLOCK_VALID_CHAIN | BLOCK_VALID_SCRIPTS);
                    pindex->nChainTx = 0;
                }

                if (!partialChain.Contains(pindex) && (pindex->nHeight != 0 || pindex->GetBlockHashPoW2() != Params().GenesisBlock().GetHashPoW2()))
                {
                    // important to get hash for removals here first before erasing from mapBlockIndex
                    // as the erase will invalidate the internal hash block ptr
                    removals.push_back(pindex->GetBlockHashPoW2());
                    it = mapBlockIndex.erase(it);

                    // Reclaim memory now that it's not used anymore.
                    delete pindex;
                }
                else {
                    it++;
                }
            }

            if (!removals.empty())
            {
                LogPrintf("Collected %d orphans from block index which will be removed\n", removals.size());

                // remove them from disk
                if (!pblocktree->EraseBatchSync(removals)) {
                    LogPrintf("Failed to erase orphans from block index database");
                    return false;
                }
            }
        }

#ifdef DEBUG_PARTIAL_SYNC
        assert(checkBlockIndexForPartialSync());
#endif
    }

    std::vector<std::pair<int, CBlockIndex*> > vSortedByHeight;

    // Build skiplist, calculate nChainWork and block index candidates
    heightSortedBlockIndex(vSortedByHeight);
    for(const PAIRTYPE(int, CBlockIndex*)& item : vSortedByHeight)
    {
        CBlockIndex* pindex = item.second;
        pindex->BuildSkip();
        pindex->nChainWork = CalculateChainWork(pindex, chainparams);;
        pindex->nTimeMax = (pindex->pprev ? std::max(pindex->pprev->nTimeMax, pindex->nTime) : pindex->nTime);
        // We can link the chain of blocks for which we've received transactions at some point.
        // Pruned nodes may have deleted the block.
        if (pindex->nTx > 0) {
            if (pindex->pprev) {
                if (pindex->pprev->nChainTx) {
                    pindex->nChainTx = pindex->pprev->nChainTx + pindex->nTx;
                } else {
                    pindex->nChainTx = 0;
                    mapBlocksUnlinked.insert(std::pair(pindex->pprev, pindex));
                }
            } else {
                pindex->nChainTx = pindex->nTx;
            }
        }

        if (pindex->IsValid(BLOCK_VALID_TRANSACTIONS) && (pindex->nChainTx || pindex->pprev == NULL))
        {
            setBlockIndexCandidates.insert(pindex);
            //LogPrintf("LoadBlockIndexDB: New index candidate: [%s] [%d]\n", pindex->GetBlockHashPoW2().ToString(), pindex->nHeight);
        }
        if (pindex->nStatus & BLOCK_FAILED_MASK && (!pindexBestInvalid || pindex->nChainWork > pindexBestInvalid->nChainWork))
            pindexBestInvalid = pindex;
        if (pindex->IsValid(BLOCK_VALID_TREE) && (pindexBestHeader == NULL || CBlockIndexWorkComparator()(pindexBestHeader, pindex))) {
            pindexBestHeader = pindex;
        }
    }

    // Load block file info
    pblocktree->ReadLastBlockFile(nLastBlockFile);
    vinfoBlockFile.resize(nLastBlockFile + 1);
    LogPrintf("%s: last block file = %i\n", __func__, nLastBlockFile);
    for (int nFile = 0; nFile <= nLastBlockFile; nFile++) {
        pblocktree->ReadBlockFileInfo(nFile, vinfoBlockFile[nFile]);
    }
    LogPrintf("%s: last block file info: %s\n", __func__, vinfoBlockFile[nLastBlockFile].ToString());
    for (int nFile = nLastBlockFile + 1; true; nFile++) {
        CBlockFileInfo info;
        if (pblocktree->ReadBlockFileInfo(nFile, info)) {
            vinfoBlockFile.push_back(info);
        } else {
            break;
        }
    }

    // Check presence of blk files
    LogPrintf("Checking all blk files are present...\n");
    std::set<int> setBlkDataFiles;
    for(const PAIRTYPE(uint256, CBlockIndex*)& item : mapBlockIndex)
    {
        CBlockIndex* pindex = item.second;
        if (pindex->nStatus & BLOCK_HAVE_DATA) {
            setBlkDataFiles.insert(pindex->nFile);
        }
    }
    for (std::set<int>::iterator it = setBlkDataFiles.begin(); it != setBlkDataFiles.end(); it++)
    {
        CDiskBlockPos pos(*it, 0);
        if (CFile(blockStore.GetBlockFile(pos, true), SER_DISK, CLIENT_VERSION).IsNull()) {
            return false;
        }
    }

    // Check whether we have ever pruned block & undo files
    pblocktree->ReadFlag("prunedblockfiles", fHavePruned);
    if (fHavePruned)
        LogPrintf("LoadBlockIndexDB(): Block files have previously been pruned\n");

    // Check whether we need to continue reindexing
    bool fReindexing = false;
    pblocktree->ReadReindexing(fReindexing);
    fReindex |= fReindexing;

    // Check whether we have a transaction index
    pblocktree->ReadFlag("txindex", fTxIndex);
    LogPrintf("%s: transaction index %s\n", __func__, fTxIndex ? "enabled" : "disabled");

    // Load pointer to end of best chain
    BlockMap::iterator it = mapBlockIndex.find(pcoinsTip->GetBestBlock());
    if (it == mapBlockIndex.end())
        return true;
    chainActive.SetTip(it->second);

    PruneBlockIndexCandidates();

    //Temporary code to clean up old checkpoints database - We can remove this in future versions
    if ( fs::exists(GetDataDir() / "checkpoints") )
    {
        fs::remove_all( GetDataDir() / "checkpoints" );
    }

    // Gulden: load hashSyncCheckpoint
    Checkpoints::ReadSyncCheckpoint(Checkpoints::hashSyncCheckpoint);
    LogPrintf("LoadBlockIndexDB(): using synchronized checkpoint %s\n", Checkpoints::hashSyncCheckpoint.ToString().c_str());

    LogPrintf("%s: hashBestChain=%s height=%d date=%s progress=%f\n", __func__,
        chainActive.Tip()->GetBlockHashPoW2().ToString(), chainActive.Height(),
        DateTimeStrFormat("%Y-%m-%d %H:%M:%S", chainActive.Tip()->GetBlockTime()),
        GuessVerificationProgress(chainparams.TxData(), chainActive.Tip()));

    return true;
}

bool UpgradeBlockIndex(const CChainParams& chainparams, int nPreviousVersion, int nCurrentVersion)
{
    LOCK(cs_main);

    // Gulden 2.0 onwards
    // Refresh all blocks on disk - change in serialisation format.
    if (nPreviousVersion == 0 && nCurrentVersion >= 1)
    {
        blockStore.CloseBlockFiles();

        CBlockStore oldStore(true);

        oldStore.Rename("16_");

        {
            LOCK(cs_LastBlockFile);
            vinfoBlockFile.clear();
            nLastBlockFile = 0;
        }

        // (Optimisation) Sort by height so that the files end up "in order" in the new block files.
        std::vector<std::pair<int, CBlockIndex*> > vSortedByHeight;
        vSortedByHeight.reserve(mapBlockIndex.size());
        for(const PAIRTYPE(uint256, CBlockIndex*)& item : mapBlockIndex)
        {
            CBlockIndex* pindex = item.second;
            vSortedByHeight.push_back(std::pair(pindex->nHeight, pindex));
        }
        sort(vSortedByHeight.begin(), vSortedByHeight.end(), [](const std::pair<int, CBlockIndex*>& a, const std::pair<int, CBlockIndex*>& b) -> bool { return a.first < b.first; });

        // Now read the block files in one at a time from the old files and write them into the new files.
        CBlock* pblock = new CBlock();
        std::vector<std::pair<int, const CBlockFileInfo*> > vDirtyFiles;
        std::vector<const CBlockIndex*> vDirtyBlocks;
        for(const auto& item: vSortedByHeight)
        {
            CBlockIndex* pindex = item.second;
            pblock->SetNull();

            CDiskBlockPos blockpos = pindex->GetBlockPos();
            CDiskBlockPos undoPos = pindex->GetUndoPos();

            if (blockpos.nFile >= 0)
            {
                vDirtyFiles.push_back(std::pair(pindex->nFile, &vinfoBlockFile[pindex->nFile]));
                // Read block in, using old transaction format.
                {
                    if (!oldStore.ReadBlockFromDisk(*pblock, blockpos, chainparams))
                        return error("UpgradeBlockIndex: ReadBlockFromDisk: Errors in block at %s", blockpos.ToString());
                }

                // Write block out using new transaction format.
                {
                    unsigned int nSize = ::GetSerializeSize(*pblock, SER_DISK, CLIENT_VERSION);
                    CValidationState state;
                    FindBlockPos(state, blockpos, nSize+8, pindex->nHeight, pblock->GetBlockTime());
                    if (!blockStore.WriteBlockToDisk(*pblock, blockpos, chainparams.MessageStart()))
                        return error("UpgradeBlockIndex: WriteBlockToDisk: failed");
                    pindex->nFile = blockpos.nFile;
                    pindex->nDataPos = blockpos.nPos;
                }

                if (pindex->nStatus & BLOCK_HAVE_UNDO)
                {
                    // Read undo information
                    CBlockUndo blockundo;
                    {
                        if (!oldStore.UndoReadFromDisk(blockundo, undoPos, pindex->pprev->GetBlockHashPoW2()))
                            return error("UpgradeBlockIndex: UndoReadFromDisk failed");
                    }

                    // Write undo information back to disk with modified hash
                    {
                        CValidationState state;
                        CDiskBlockPos undoDiskPos;
                        if (!FindUndoPos(state, pindex->nFile, undoDiskPos, ::GetSerializeSize(blockundo, SER_DISK, CLIENT_VERSION) + 40))
                            return error("UpgradeBlockIndex: FindUndoPos failed");
                        if (!blockStore.UndoWriteToDisk(blockundo, undoDiskPos, pindex->pprev->GetBlockHashPoW2(), chainparams.MessageStart()))
                            return AbortNode(state, "UpgradeBlockIndex: Failed to write undo data");

                        // update nUndoPos in block index
                        pindex->nUndoPos = undoDiskPos.nPos;
                    }
                }

                // Update the block index as the position of the block on disk has changed.
                vDirtyBlocks.push_back(pindex);
                vDirtyFiles.push_back(std::pair(pindex->nFile, &vinfoBlockFile[pindex->nFile]));

                if (pindex->nHeight == chainActive.Tip()->nHeight)
                {
                    assert(pindex->nDataPos == chainActive.Tip()->nDataPos);
                    assert(pindex->nUndoPos == chainActive.Tip()->nUndoPos);
                }
            }
        }
        delete pblock;

        FlushBlockFile();
        if (!pblocktree->UpdateBatchSync(vDirtyFiles, nLastBlockFile, vDirtyBlocks, std::vector<uint256>()))
        {
            return error("UpgradeBlockIndex: Failed to write to block index database");
        }

        oldStore.Delete();
    }

    return true;
}

CVerifyDB::CVerifyDB()
{
    uiInterface.ShowProgress(_("Verifying blocks..."), 0);
}

CVerifyDB::~CVerifyDB()
{
    uiInterface.ShowProgress("", 100);
}

bool CVerifyDB::VerifyDB(const CChainParams& chainparams, CCoinsView *coinsview, int nCheckLevel, int nCheckDepth)
{
    LOCK(cs_main); // Required for ReadBlockFromDisk.
    if (chainActive.Tip() == NULL || chainActive.Tip()->pprev == NULL)
        return true;

    // Verify blocks in the best chain
    if (nCheckDepth <= 0)
        nCheckDepth = 1000000000; // suffices until the year 19000
    if (nCheckDepth > chainActive.Height())
        nCheckDepth = chainActive.Height();
    nCheckLevel = std::max(0, std::min(4, nCheckLevel));
    LogPrintf("Verifying last %i blocks at level %i\n", nCheckDepth, nCheckLevel);
    CCoinsViewCache coins(coinsview);
    CBlockIndex* pindexState = chainActive.Tip();
    CBlockIndex* pindexFailure = NULL;
    int nGoodTransactions = 0;
    CValidationState state;
    int reportDone = 0;
    LogPrintf("[0%%]...");
    for (CBlockIndex* pindex = chainActive.Tip(); pindex && pindex->pprev; pindex = pindex->pprev)
    {
        boost::this_thread::interruption_point();
        int percentageDone = std::max(1, std::min(99, (int)(((double)(chainActive.Height() - pindex->nHeight)) / (double)nCheckDepth * (nCheckLevel >= 4 ? 50 : 100))));
        if (reportDone < percentageDone/10) {
            // report every 10% step
            LogPrintf("[%d%%]...", percentageDone);
            reportDone = percentageDone/10;
        }
        uiInterface.ShowProgress(_("Verifying blocks..."), percentageDone);
        if (pindex->nHeight < chainActive.Height()-nCheckDepth)
            break;
        if (fPruneMode && !(pindex->nStatus & BLOCK_HAVE_DATA)) {
            // If pruning, only go back as far as we have data.
            LogPrintf("VerifyDB(): block verification stopping at height %d (pruning, no data)\n", pindex->nHeight);
            break;
        }
        CBlock block;
        // check level 0: read from disk
        if (!ReadBlockFromDisk(block, pindex, chainparams))
            return error("VerifyDB(): *** ReadBlockFromDisk failed at %d, hash=%s", pindex->nHeight, pindex->GetBlockHashPoW2().ToString());
        // check level 1: verify block validity
        if (nCheckLevel >= 1 && !CheckBlock(block, state, chainparams.GetConsensus()))
            return error("%s: *** found bad block at %d, hash=%s (%s)\n", __func__,
                         pindex->nHeight, pindex->GetBlockHashPoW2().ToString(), FormatStateMessage(state));
        // check level 2: verify undo validity
        if (nCheckLevel >= 2 && pindex) {
            CBlockUndo undo;
            CDiskBlockPos pos = pindex->GetUndoPos();
            if (!pos.IsNull()) {
                if (!blockStore.UndoReadFromDisk(undo, pos, pindex->pprev->GetBlockHashPoW2()))
                    return error("VerifyDB(): *** found bad undo data at %d, hash=%s\n", pindex->nHeight, pindex->GetBlockHashPoW2().ToString());
            }
        }
        // check level 3: check for inconsistencies during memory-only disconnect of tip blocks
        if (nCheckLevel >= 3 && pindex == pindexState && (coins.DynamicMemoryUsage() + pcoinsTip->DynamicMemoryUsage()) <= nCoinCacheUsage) {
            DisconnectResult res = DisconnectBlock(block, pindex, coins);
            if (res == DISCONNECT_FAILED) {
                return error("VerifyDB(): *** irrecoverable inconsistency in block data at %d, hash=%s", pindex->nHeight, pindex->GetBlockHashPoW2().ToString());
            }
            pindexState = pindex->pprev;
            if (res == DISCONNECT_UNCLEAN) {
                nGoodTransactions = 0;
                pindexFailure = pindex;
            } else {
                nGoodTransactions += block.vtx.size();
            }
        }
        if (ShutdownRequested())
            return true;
    }
    if (pindexFailure)
        return error("VerifyDB(): *** coin database inconsistencies found (last %i blocks, %i good transactions before that)\n", chainActive.Height() - pindexFailure->nHeight + 1, nGoodTransactions);

    // check level 4: try reconnecting blocks
    if (nCheckLevel >= 4) {
        CBlockIndex *pindex = pindexState;
        while (pindex != chainActive.Tip()) {
            boost::this_thread::interruption_point();
            uiInterface.ShowProgress(_("Verifying blocks..."), std::max(1, std::min(99, 100 - (int)(((double)(chainActive.Height() - pindex->nHeight)) / (double)nCheckDepth * 50))));
            pindex = chainActive.Next(pindex);
            CBlock block;
            if (!ReadBlockFromDisk(block, pindex, chainparams))
                return error("VerifyDB(): *** ReadBlockFromDisk failed at %d, hash=%s", pindex->nHeight, pindex->GetBlockHashPoW2().ToString());
            if (!ConnectBlock(chainActive, block, state, pindex, coins, chainparams))
                return error("VerifyDB(): *** found unconnectable block at %d, hash=%s", pindex->nHeight, pindex->GetBlockHashPoW2().ToString());
        }
    }

    LogPrintf("[DONE].\n");
    LogPrintf("No coin database inconsistencies in last %i blocks (%i transactions)\n", chainActive.Height() - pindexState->nHeight, nGoodTransactions);

    return true;
}

bool RewindBlockIndex(const CChainParams& params)
{
    LOCK(cs_main);

    int nHeight = 1;
    while (nHeight <= chainActive.Height())
    {
        if (IsSegSigEnabled(chainActive[nHeight - 1]) && !(chainActive[nHeight]->nStatus & BLOCK_OPT_WITNESS))
        {
            break;
        }
        nHeight++;
    }

    // nHeight is now the height of the first insufficiently-validated block, or tipheight + 1
    CValidationState state;
    CBlockIndex* pindex = chainActive.Tip();
    while (chainActive.Height() >= nHeight) {
        if (fPruneMode && !(chainActive.Tip()->nStatus & BLOCK_HAVE_DATA)) {
            // If pruning, don't try rewinding past the HAVE_DATA point;
            // since older blocks can't be served anyway, there's
            // no need to walk further, and trying to DisconnectTip()
            // will fail (and require a needless reindex/redownload
            // of the blockchain).
            break;
        }
        if (!DisconnectTip(state, params, NULL)) {
            return error("RewindBlockIndex: unable to disconnect block at height %i", pindex->nHeight);
        }
        // Occasionally flush state to disk.
        if (!FlushStateToDisk(params, state, FLUSH_STATE_PERIODIC))
            return false;
    }

    // Reduce validity flag and have-data flags.
    // We do this after actual disconnecting, otherwise we'll end up writing the lack of data
    // to disk before writing the chainstate, resulting in a failure to continue if interrupted.
    for (BlockMap::iterator it = mapBlockIndex.begin(); it != mapBlockIndex.end(); it++) {
        CBlockIndex* pindexIter = it->second;

        // Note: If we encounter an insufficiently validated block that
        // is on chainActive, it must be because we are a pruning node, and
        // this block or some successor doesn't HAVE_DATA, so we were unable to
        // rewind all the way.  Blocks remaining on chainActive at this point
        // must not have their validity reduced.
        if (IsSegSigEnabled(pindexIter->pprev) && !(pindexIter->nStatus & BLOCK_OPT_WITNESS) && !chainActive.Contains(pindexIter)) {
            // Reduce validity
            pindexIter->nStatus = std::min<unsigned int>(pindexIter->nStatus & BLOCK_VALID_MASK, BLOCK_VALID_TREE) | (pindexIter->nStatus & ~BLOCK_VALID_MASK);
            // Remove have-data flags.
            pindexIter->nStatus &= ~(BLOCK_HAVE_DATA | BLOCK_HAVE_UNDO);
            // Remove storage location.
            pindexIter->nFile = 0;
            pindexIter->nDataPos = 0;
            pindexIter->nUndoPos = 0;
            // Remove various other things
            pindexIter->nTx = 0;
            pindexIter->nChainTx = 0;
            pindexIter->nSequenceId = 0;
            // Make sure it gets written.
            setDirtyBlockIndex.insert(pindexIter);
            // Update indexes
            setBlockIndexCandidates.erase(pindexIter);
            std::pair<std::multimap<CBlockIndex*, CBlockIndex*>::iterator, std::multimap<CBlockIndex*, CBlockIndex*>::iterator> ret = mapBlocksUnlinked.equal_range(pindexIter->pprev);
            while (ret.first != ret.second) {
                if (ret.first->second == pindexIter) {
                    mapBlocksUnlinked.erase(ret.first++);
                } else {
                    ++ret.first;
                }
            }
        } else if (pindexIter->IsValid(BLOCK_VALID_TRANSACTIONS) && pindexIter->nChainTx)
        {
            setBlockIndexCandidates.insert(pindexIter);
            //LogPrintf("RewindBlockIndex: New index candidate: [%s] [%d]\n", pindexIter->GetBlockHashPoW2().ToString(), pindexIter->nHeight);
        }
    }

    PruneBlockIndexCandidates();

    CheckBlockIndex(params.GetConsensus());

    if (!FlushStateToDisk(params, state, FLUSH_STATE_ALWAYS)) {
        return false;
    }

    return true;
}

// May NOT be used after any connections are up as much
// of the peer-processing logic assumes a consistent
// block index state
void UnloadBlockIndex()
{
    LOCK(cs_main);
    setBlockIndexCandidates.clear();
    chainActive.SetTip(NULL);
    pindexBestInvalid = NULL;
    pindexBestHeader = NULL;
    partialChain.SetTip(nullptr);
    mempool.clear();
    mapBlocksUnlinked.clear();
    vinfoBlockFile.clear();
    nLastBlockFile = 0;
    nBlockSequenceId = 1;
    setDirtyBlockIndex.clear();
    setDirtyFileInfo.clear();
    versionbitscache.Clear();
    for (int b = 0; b < VERSIONBITS_NUM_BITS; b++) {
        warningcache[b].clear();
    }

    for(BlockMap::value_type& entry : mapBlockIndex) {
        delete entry.second;
    }
    mapBlockIndex.clear();
    fHavePruned = false;
}

bool LoadBlockIndex(const CChainParams& chainparams)
{
    // Load block index from databases
    if (!fReindex && !LoadBlockIndexDB(chainparams))
        return false;
    return true;
}

bool InitBlockIndex(const CChainParams& chainparams)
{
    LOCK(cs_main);

    // Check whether we're already initialized
    if (chainActive.Genesis() != NULL)
        return true;

    // Use the provided setting for -txindex in the new database
    fTxIndex = GetBoolArg("-txindex", DEFAULT_TXINDEX);
    pblocktree->WriteFlag("txindex", fTxIndex);
    LogPrintf("Initializing databases...\n");

    // Only add the genesis block if not reindexing (in which case we reuse the one already on disk)
    if (!fReindex) {
        try {
            CBlock &block = const_cast<CBlock&>(chainparams.GenesisBlock());
            // Start new block file
            unsigned int nBlockSize = ::GetSerializeSize(block, SER_DISK, CLIENT_VERSION);
            CDiskBlockPos blockPos;
            CValidationState state;
            if (!FindBlockPos(state, blockPos, nBlockSize+8, 0, block.GetBlockTime()))
                return error("LoadBlockIndex(): FindBlockPos failed");
            if (!blockStore.WriteBlockToDisk(block, blockPos, chainparams.MessageStart()))
                return error("LoadBlockIndex(): writing genesis block to disk failed");
            CBlockIndex *pindex = AddToBlockIndex(chainparams, block);
            if (!ReceivedBlockTransactions(block, state, pindex, blockPos, chainparams.GetConsensus()))
                return error("LoadBlockIndex(): genesis block not accepted");

            // Gulden: initialize synchronized checkpoint
            if (!Checkpoints::WriteSyncCheckpoint(Params().GenesisBlock().GetHashLegacy()))
                return error("LoadBlockIndex() : failed to init sync checkpoint");
            std::string strPubKey;
            std::string strPubKeyComp = IsArgSet("-testnet") ? CSyncCheckpoint::strMasterPubKeyTestnet : CSyncCheckpoint::strMasterPubKey;
            if (chainparams.UseSyncCheckpoints())
            {
                if (!Checkpoints::ReadCheckpointPubKey(strPubKey) || strPubKey != strPubKeyComp)
                {
                    // write checkpoint master key to db
                    if (!Checkpoints::WriteCheckpointPubKey(strPubKeyComp))
                        return error("LoadBlockIndex() : failed to write new checkpoint master key to db");
                    if (!Checkpoints::ResetSyncCheckpoint(chainparams))
                        return error("LoadBlockIndex() : failed to reset sync-checkpoint");
                }
            }
            LogPrintf("Wrote sync checkpoint...\n");

            // Force a chainstate write so that when we VerifyDB in a moment, it doesn't check stale data
            return FlushStateToDisk(chainparams, state, FLUSH_STATE_ALWAYS);
        } catch (const std::runtime_error& e) {
            return error("LoadBlockIndex(): failed to initialize block database: %s", e.what());
        }
    }

    return true;
}

void PersistAndPruneForPartialSync(bool periodic)
{
    // should be run at shutdown so that the block index remains small and
    // next startup stays fast
    // also run periodically (and on demand at key points, ie. app to background)
    // to prevent loss of data and needing to re-dowload

    LOCK(cs_main);

    if (isFullSyncMode() || !IsPartialSyncActive())
        return;

    // never use a pruning height above what has been spv processed, if it has been set at all
    // there is no point in keeping blocks below the partial chain offset
    int pruneHeight = std::max(nMaxSPVPruneHeight.load(), partialChain.HeightOffset());

    CValidationState state;
    FlushStateToDisk(Params(), state,
                     periodic ? FlushStateMode::FLUSH_STATE_PERIODIC : FlushStateMode::FLUSH_STATE_ALWAYS,
                     pruneHeight, true);
}

bool LoadExternalBlockFile(const CChainParams& chainparams, FILE* fileIn, CDiskBlockPos *dbp)
{
    // Map of disk positions for blocks with unknown parent (only used for reindex)
    static std::multimap<uint256, CDiskBlockPos> mapBlocksUnknownParent;
    int64_t nStart = GetTimeMillis();

    int nLoaded = 0;
    try {
        // This takes over fileIn and calls fclose() on it in the CBufferedFile destructor
        CBufferedFile blkdat(fileIn, 2*MAX_BLOCK_SERIALIZED_SIZE, MAX_BLOCK_SERIALIZED_SIZE+8, SER_DISK, CLIENT_VERSION);
        uint64_t nRewind = blkdat.GetPos();
        while (!blkdat.eof()) {
            boost::this_thread::interruption_point();

            blkdat.SetPos(nRewind);
            nRewind++; // start one byte further next time, in case of failure
            blkdat.SetLimit(); // remove former limit
            unsigned int nSize = 0;
            try {
                // locate a header
                unsigned char buf[CMessageHeader::MESSAGE_START_SIZE];
                blkdat.FindByte(chainparams.MessageStart()[0]);
                nRewind = blkdat.GetPos()+1;
                blkdat >> FLATDATA(buf);
                if (memcmp(buf, chainparams.MessageStart(), CMessageHeader::MESSAGE_START_SIZE))
                    continue;
                // read size
                blkdat >> nSize;
                if (nSize < 80 || nSize > MAX_BLOCK_SERIALIZED_SIZE)
                    continue;
            } catch (const std::exception&) {
                // no valid block header found; don't complain
                break;
            }
            try {
                // read block
                uint64_t nBlockPos = blkdat.GetPos();
                if (dbp)
                    dbp->nPos = nBlockPos;
                blkdat.SetLimit(nBlockPos + nSize);
                blkdat.SetPos(nBlockPos);
                std::shared_ptr<CBlock> pblock = std::make_shared<CBlock>();
                CBlock& block = *pblock;
                blkdat >> block;
                nRewind = blkdat.GetPos();

                // detect out of order blocks, and store them for later
                uint256 hash = block.GetHashPoW2();
                if (hash != chainparams.GetConsensus().hashGenesisBlock && mapBlockIndex.find(block.hashPrevBlock) == mapBlockIndex.end()) {
                    LogPrint(BCLog::REINDEX, "%s: Out of order block %s, parent %s not known\n", __func__, hash.ToString(),
                            block.hashPrevBlock.ToString());
                    if (dbp)
                        mapBlocksUnknownParent.insert(std::pair(block.hashPrevBlock, *dbp));
                    continue;
                }

                // process in case the block isn't known yet
                if (mapBlockIndex.count(hash) == 0 || (mapBlockIndex[hash]->nStatus & BLOCK_HAVE_DATA) == 0) {
                    LOCK(cs_main);
                    CValidationState state;
                    if (AcceptBlock(pblock, state, chainparams, NULL, true, dbp, NULL, false, true))
                        nLoaded++;
                    if (state.IsError())
                        break;
                } else if (hash != chainparams.GetConsensus().hashGenesisBlock && mapBlockIndex[hash]->nHeight % 1000 == 0) {
                    LogPrint(BCLog::REINDEX, "Block Import: already had block %s at height %d\n", hash.ToString(), mapBlockIndex[hash]->nHeight);
                }

                // Activate the genesis block so normal node progress can continue
                if (hash == chainparams.GetConsensus().hashGenesisBlock) {
                    CValidationState state;
                    if (!ActivateBestChain(state, chainparams)) {
                        break;
                    }
                }

                // Recursively process earlier encountered successors of this block
                std::deque<uint256> queue;
                queue.push_back(hash);
                while (!queue.empty()) {
                    uint256 head = queue.front();
                    queue.pop_front();
                    std::pair<std::multimap<uint256, CDiskBlockPos>::iterator, std::multimap<uint256, CDiskBlockPos>::iterator> range = mapBlocksUnknownParent.equal_range(head);
                    while (range.first != range.second) {
                        std::multimap<uint256, CDiskBlockPos>::iterator it = range.first;
                        std::shared_ptr<CBlock> pblockrecursive = std::make_shared<CBlock>();
                        {
                            LOCK(cs_main); // acquire cs_main here to protect ReadBlockFromDisk
                            if (blockStore.ReadBlockFromDisk(*pblockrecursive, it->second, chainparams))
                            {
                                LogPrint(BCLog::REINDEX, "%s: Processing out of order child %s of %s\n", __func__, pblockrecursive->GetHashPoW2().ToString(),
                                        head.ToString());
                                CValidationState dummy;
                                if (AcceptBlock(pblockrecursive, dummy, chainparams, NULL, true, &it->second, NULL, false, true))
                                {
                                    nLoaded++;
                                    queue.push_back(pblockrecursive->GetHashPoW2());
                                }
                            }
                        }
                        range.first++;
                        mapBlocksUnknownParent.erase(it);
                    }
                }
            } catch (const std::exception& e) {
                LogPrintf("%s: Deserialize or I/O error - %s\n", __func__, e.what());
            }
        }
    } catch (const std::runtime_error& e) {
        AbortNode(std::string("System error: ") + e.what());
    }
    if (nLoaded > 0)
        LogPrintf("Loaded %i blocks from external file in %dms\n", nLoaded, GetTimeMillis() - nStart);
    return nLoaded > 0;
}

void static CheckBlockIndex(const Consensus::Params& consensusParams)
{
    if (!fCheckBlockIndex) {
        return;
    }

    LOCK(cs_main);

    // During a reindex, we read the genesis block and call CheckBlockIndex before ActivateBestChain,
    // so we have the genesis block in mapBlockIndex but no active chain.  (A few of the tests when
    // iterating the block tree require that chainActive has been initialized.)
    if (chainActive.Height() < 0) {
        assert(mapBlockIndex.size() <= 1);
        return;
    }

    // Build forward-pointing map of the entire block tree.
    std::multimap<CBlockIndex*,CBlockIndex*> forward;
    for (BlockMap::iterator it = mapBlockIndex.begin(); it != mapBlockIndex.end(); it++) {
        forward.insert(std::pair(it->second->pprev, it->second));
    }

    assert(forward.size() == mapBlockIndex.size());

    std::pair<std::multimap<CBlockIndex*,CBlockIndex*>::iterator,std::multimap<CBlockIndex*,CBlockIndex*>::iterator> rangeGenesis = forward.equal_range(NULL);
    CBlockIndex *pindex = rangeGenesis.first->second;
    rangeGenesis.first++;
    assert(rangeGenesis.first == rangeGenesis.second); // There is only one index entry with parent NULL.

    // Iterate over the entire block tree, using depth-first search.
    // Along the way, remember whether there are blocks on the path from genesis
    // block being explored which are the first to have certain properties.
    size_t nNodes = 0;
    int nHeight = 0;
    CBlockIndex* pindexFirstInvalid = NULL; // Oldest ancestor of pindex which is invalid.
    CBlockIndex* pindexFirstMissing = NULL; // Oldest ancestor of pindex which does not have BLOCK_HAVE_DATA.
    CBlockIndex* pindexFirstNeverProcessed = NULL; // Oldest ancestor of pindex for which nTx == 0.
    CBlockIndex* pindexFirstNotTreeValid = NULL; // Oldest ancestor of pindex which does not have BLOCK_VALID_TREE (regardless of being valid or not).
    CBlockIndex* pindexFirstNotTransactionsValid = NULL; // Oldest ancestor of pindex which does not have BLOCK_VALID_TRANSACTIONS (regardless of being valid or not).
    CBlockIndex* pindexFirstNotChainValid = NULL; // Oldest ancestor of pindex which does not have BLOCK_VALID_CHAIN (regardless of being valid or not).
    CBlockIndex* pindexFirstNotScriptsValid = NULL; // Oldest ancestor of pindex which does not have BLOCK_VALID_SCRIPTS (regardless of being valid or not).
    while (pindex != NULL) {
        nNodes++;
        if (pindexFirstInvalid == NULL && pindex->nStatus & BLOCK_FAILED_VALID) pindexFirstInvalid = pindex;
        if (pindexFirstMissing == NULL && !(pindex->nStatus & BLOCK_HAVE_DATA)) pindexFirstMissing = pindex;
        if (pindexFirstNeverProcessed == NULL && pindex->nTx == 0) pindexFirstNeverProcessed = pindex;
        if (pindex->pprev != NULL && pindexFirstNotTreeValid == NULL && (pindex->nStatus & BLOCK_VALID_MASK) < BLOCK_VALID_TREE) pindexFirstNotTreeValid = pindex;
        if (pindex->pprev != NULL && pindexFirstNotTransactionsValid == NULL && (pindex->nStatus & BLOCK_VALID_MASK) < BLOCK_VALID_TRANSACTIONS) pindexFirstNotTransactionsValid = pindex;
        if (pindex->pprev != NULL && pindexFirstNotChainValid == NULL && (pindex->nStatus & BLOCK_VALID_MASK) < BLOCK_VALID_CHAIN) pindexFirstNotChainValid = pindex;
        if (pindex->pprev != NULL && pindexFirstNotScriptsValid == NULL && (pindex->nStatus & BLOCK_VALID_MASK) < BLOCK_VALID_SCRIPTS) pindexFirstNotScriptsValid = pindex;

        // Begin: actual consistency checks.
        if (pindex->pprev == NULL) {
            // Genesis block checks.
            assert(pindex->GetBlockHashLegacy() == consensusParams.hashGenesisBlock); // Genesis block's hash must match.
            assert(pindex == chainActive.Genesis()); // The current active chain's genesis block must be this block.
        }
        if (pindex->nChainTx == 0) assert(pindex->nSequenceId <= 0);  // nSequenceId can't be set positive for blocks that aren't linked (negative is used for preciousblock)
        // VALID_TRANSACTIONS is equivalent to nTx > 0 for all nodes (whether or not pruning has occurred).
        // HAVE_DATA is only equivalent to nTx > 0 (or VALID_TRANSACTIONS) if no pruning has occurred.
        if (!fHavePruned) {
            // If we've never pruned, then HAVE_DATA should be equivalent to nTx > 0
            assert(!(pindex->nStatus & BLOCK_HAVE_DATA) == (pindex->nTx == 0));
            assert(pindexFirstMissing == pindexFirstNeverProcessed);
        } else {
            // If we have pruned, then we can only say that HAVE_DATA implies nTx > 0
            if (pindex->nStatus & BLOCK_HAVE_DATA) assert(pindex->nTx > 0);
        }
        if (pindex->nStatus & BLOCK_HAVE_UNDO) assert(pindex->nStatus & BLOCK_HAVE_DATA);
        assert(((pindex->nStatus & BLOCK_VALID_MASK) >= BLOCK_VALID_TRANSACTIONS) == (pindex->nTx > 0)); // This is pruning-independent.
        // All parents having had data (at some point) is equivalent to all parents being VALID_TRANSACTIONS, which is equivalent to nChainTx being set.
        assert((pindexFirstNeverProcessed != NULL) == (pindex->nChainTx == 0)); // nChainTx != 0 is used to signal that all parent blocks have been processed (but may have been pruned).
        assert((pindexFirstNotTransactionsValid != NULL) == (pindex->nChainTx == 0));
        assert(pindex->nHeight == nHeight); // nHeight must be consistent.
        assert(pindex->pprev == NULL || pindex->nChainWork >= pindex->pprev->nChainWork); // For every block except the genesis block, the chainwork must be larger than the parent's.
        assert(nHeight < 2 || (pindex->pskip && (pindex->pskip->nHeight < nHeight))); // The pskip pointer must point back for all but the first 2 blocks.
        assert(pindexFirstNotTreeValid == NULL); // All mapBlockIndex entries must at least be TREE valid
        if ((pindex->nStatus & BLOCK_VALID_MASK) >= BLOCK_VALID_TREE) assert(pindexFirstNotTreeValid == NULL); // TREE valid implies all parents are TREE valid
        if ((pindex->nStatus & BLOCK_VALID_MASK) >= BLOCK_VALID_CHAIN) assert(pindexFirstNotChainValid == NULL); // CHAIN valid implies all parents are CHAIN valid
        if ((pindex->nStatus & BLOCK_VALID_MASK) >= BLOCK_VALID_SCRIPTS) assert(pindexFirstNotScriptsValid == NULL); // SCRIPTS valid implies all parents are SCRIPTS valid
        if (pindexFirstInvalid == NULL) {
            // Checks for not-invalid blocks.
            assert((pindex->nStatus & BLOCK_FAILED_MASK) == 0); // The failed mask cannot be set for blocks without invalid parents.
        }
        if (!CBlockIndexWorkComparator()(pindex, chainActive.Tip()) && pindexFirstNeverProcessed == NULL) {
            if (pindexFirstInvalid == NULL) {
                // If this block sorts at least as good as the current tip and
                // is valid and we have all data for its parents, it must be in
                // setBlockIndexCandidates.  chainActive.Tip() must also be there
                // even if some data has been pruned.
                if (pindexFirstMissing == NULL || pindex == chainActive.Tip()) {
                    assert(setBlockIndexCandidates.count(pindex));
                }
                // If some parent is missing, then it could be that this block was in
                // setBlockIndexCandidates but had to be removed because of the missing data.
                // In this case it must be in mapBlocksUnlinked -- see test below.
            }
        } else { // If this block sorts worse than the current tip or some ancestor's block has never been seen, it cannot be in setBlockIndexCandidates.
            assert(setBlockIndexCandidates.count(pindex) == 0);
        }
        // Check whether this block is in mapBlocksUnlinked.
        std::pair<std::multimap<CBlockIndex*,CBlockIndex*>::iterator,std::multimap<CBlockIndex*,CBlockIndex*>::iterator> rangeUnlinked = mapBlocksUnlinked.equal_range(pindex->pprev);
        bool foundInUnlinked = false;
        while (rangeUnlinked.first != rangeUnlinked.second) {
            assert(rangeUnlinked.first->first == pindex->pprev);
            if (rangeUnlinked.first->second == pindex) {
                foundInUnlinked = true;
                break;
            }
            rangeUnlinked.first++;
        }
        if (pindex->pprev && (pindex->nStatus & BLOCK_HAVE_DATA) && pindexFirstNeverProcessed != NULL && pindexFirstInvalid == NULL) {
            // If this block has block data available, some parent was never received, and has no invalid parents, it must be in mapBlocksUnlinked.
            assert(foundInUnlinked);
        }
        if (!(pindex->nStatus & BLOCK_HAVE_DATA)) assert(!foundInUnlinked); // Can't be in mapBlocksUnlinked if we don't HAVE_DATA
        if (pindexFirstMissing == NULL) assert(!foundInUnlinked); // We aren't missing data for any parent -- cannot be in mapBlocksUnlinked.
        if (pindex->pprev && (pindex->nStatus & BLOCK_HAVE_DATA) && pindexFirstNeverProcessed == NULL && pindexFirstMissing != NULL) {
            // We HAVE_DATA for this block, have received data for all parents at some point, but we're currently missing data for some parent.
            assert(fHavePruned); // We must have pruned.
            // This block may have entered mapBlocksUnlinked if:
            //  - it has a descendant that at some point had more work than the
            //    tip, and
            //  - we tried switching to that descendant but were missing
            //    data for some intermediate block between chainActive and the
            //    tip.
            // So if this block is itself better than chainActive.Tip() and it wasn't in
            // setBlockIndexCandidates, then it must be in mapBlocksUnlinked.
            if (!CBlockIndexWorkComparator()(pindex, chainActive.Tip()) && setBlockIndexCandidates.count(pindex) == 0) {
                if (pindexFirstInvalid == NULL) {
                    assert(foundInUnlinked);
                }
            }
        }
        // assert(pindex->GetBlockHash() == pindex->GetBlockHeader().GetHash()); // Perhaps too slow
        // End: actual consistency checks.

        // Try descending into the first subnode.
        std::pair<std::multimap<CBlockIndex*,CBlockIndex*>::iterator,std::multimap<CBlockIndex*,CBlockIndex*>::iterator> range = forward.equal_range(pindex);
        if (range.first != range.second) {
            // A subnode was found.
            pindex = range.first->second;
            nHeight++;
            continue;
        }
        // This is a leaf node.
        // Move upwards until we reach a node of which we have not yet visited the last child.
        while (pindex) {
            // We are going to either move to a parent or a sibling of pindex.
            // If pindex was the first with a certain property, unset the corresponding variable.
            if (pindex == pindexFirstInvalid) pindexFirstInvalid = NULL;
            if (pindex == pindexFirstMissing) pindexFirstMissing = NULL;
            if (pindex == pindexFirstNeverProcessed) pindexFirstNeverProcessed = NULL;
            if (pindex == pindexFirstNotTreeValid) pindexFirstNotTreeValid = NULL;
            if (pindex == pindexFirstNotTransactionsValid) pindexFirstNotTransactionsValid = NULL;
            if (pindex == pindexFirstNotChainValid) pindexFirstNotChainValid = NULL;
            if (pindex == pindexFirstNotScriptsValid) pindexFirstNotScriptsValid = NULL;
            // Find our parent.
            CBlockIndex* pindexPar = pindex->pprev;
            // Find which child we just visited.
            std::pair<std::multimap<CBlockIndex*,CBlockIndex*>::iterator,std::multimap<CBlockIndex*,CBlockIndex*>::iterator> rangePar = forward.equal_range(pindexPar);
            while (rangePar.first->second != pindex) {
                assert(rangePar.first != rangePar.second); // Our parent must have at least the node we're coming from as child.
                rangePar.first++;
            }
            // Proceed to the next one.
            rangePar.first++;
            if (rangePar.first != rangePar.second) {
                // Move to the sibling.
                pindex = rangePar.first->second;
                break;
            } else {
                // Move up further.
                pindex = pindexPar;
                nHeight--;
                continue;
            }
        }
    }

    // Check that we actually traversed the entire map.
    assert(nNodes == forward.size());
}

std::string CBlockFileInfo::ToString() const
{
    return strprintf("CBlockFileInfo(blocks=%u, size=%u, heights=%u...%u, time=%s...%s)", nBlocks, nSize, nHeightFirst, nHeightLast, DateTimeStrFormat("%Y-%m-%d", nTimeFirst), DateTimeStrFormat("%Y-%m-%d", nTimeLast));
}

CBlockFileInfo* GetBlockFileInfo(size_t n)
{
    return &vinfoBlockFile.at(n);
}

void SetFullSyncMode(bool state) {
    fFullSyncMode = state;
}

bool isFullSyncMode() {
    return fFullSyncMode;
}

void ResetPartialSync()
{
    pindexBestPartial = nullptr;
    partialChain.SetTip(nullptr);
    partialChain.SetHeightOffset(0);
    nPartialPruneHeightDone = 0;

    std::vector<uint256> removals;
    for (auto it = mapBlockIndex.begin(); it != mapBlockIndex.end(); )
    {
        CBlockIndex* pindex = it->second;

        if (pindex->IsPartialValid() && (!pindexBestPartial || pindex->nHeight > pindexBestPartial->nHeight)) {
            if (pindex->IsValid(BLOCK_VALID_TREE)) {
                // has some main tree validity, only remove partial sync reference
                pindex->nStatus &= ~BLOCK_PARTIAL_MASK;
                setDirtyBlockIndex.insert(pindex);
                it++;
            }
            else {
                // only partial validity, completely remove it
                removals.push_back(pindex->GetBlockHashPoW2());
                setDirtyBlockIndex.erase(pindex);
                it = mapBlockIndex.erase(it);
                // Reclaim memory
                delete pindex;
            }
        }
        else
            it++;
    }

    if (!removals.empty())
    {
        LogPrintf("Partial sync reset collected %d blocks for removal.\n", removals.size());
        if (!pblocktree->EraseBatchSync(removals)) {
            AbortNode("Failed to write to block index database");
        }
    }

#ifdef DEBUG_PARTIAL_SYNC
    checkBlockIndexForPartialSync();
#endif

    nMaxSPVPruneHeight = 0;
    PersistAndPruneForPartialSync();
}

void ComputeNewFilterRanges(uint64_t nWalletBirthBlockHard, uint64_t& nWalletBirthBlockSoft)
{
    // Once we are beyond the last checkpoint there is no filtering anymore
    if (nWalletBirthBlockHard >= (uint64_t)Checkpoints::LastCheckPointHeight())
    {
        LOCK(partialChain.cs_blockFilterRanges);
        partialChain.blockFilterRanges.clear();
        partialChain.blockFilterRanges.shrink_to_fit();
        LogPrintf("Hard birth block passed last checkpoint, cleared filter ranges.\n");
        return;
    }

    //fixme: (UNITY) (SPV) - Look closer into this - unclear what behaviour should be if there is SPV but no wallet (or if it should be allowed at all?)
    #ifdef ENABLE_WALLET
    if (pactiveWallet)
    {
        LOCK2(cs_main, pactiveWallet?&pactiveWallet->cs_wallet:NULL);

        GCSFilter::ElementSet elementSet;
        for (const auto& [accountUUID, forAccount] : pactiveWallet->mapAccounts)
        {
            (unused) accountUUID;
            std::set<CKeyID> setAddresses;
            forAccount->GetKeys(setAddresses);
            for (const auto& key : setAddresses)
            {
                //fixme: (PHASE4) Alter the blockfilter to use just the keys instead of the full script
                //This will be more efficient in terms of space and time and simplify code like this
                CScript searchScript = CScript() << OP_DUP << OP_HASH160 << ToByteVector(key) << OP_EQUALVERIFY << OP_CHECKSIG;
                std::vector<unsigned char> searchData(searchScript.begin(), searchScript.end());
                elementSet.insert(searchData);
            }
        }
        std::vector<std::tuple<uint64_t, uint64_t>> blockFilterRanges;
        getBlockFilterBirthAndRanges(nWalletBirthBlockHard, nWalletBirthBlockSoft, elementSet, blockFilterRanges);
        {
            LOCK(partialChain.cs_blockFilterRanges);
            std::swap(blockFilterRanges, partialChain.blockFilterRanges);
        }
    }
    else
    #endif
    {
        nWalletBirthBlockSoft = nWalletBirthBlockHard;
    }
}

void StopPartialHeaders(const std::function<void(const CBlockIndex*)>& notifyCallback)
{
    headerTipSignal.disconnect_all_slots();
    ResetPartialSync();
}

bool StartPartialHeaders(int64_t time, const std::function<void(const CBlockIndex*)>& notifyCallback)
{
    // To ensure that context checks can be done on headers from *time* onwards, a window of
    // at least 576 headers is required. So the youngest block that is before the requested time
    // should have at least 576 headers before it.
    const CBlockIndex* youngestBefore = partialChain.FindYoungest(time, [](int64_t before, const CBlockIndex* index)
    {
        return index->GetBlockTime() < before;
    });

    if (IsPartialSyncActive())
    {
        LogPrintf("Partial chain height = %d offset = %d.\n", partialChain.Height(), partialChain.HeightOffset());
    }

    if (IsPartialSyncActive() && youngestBefore && (youngestBefore->nHeight <= 576 || youngestBefore->nHeight - partialChain.HeightOffset() > 576))
    {
        LogPrintf("Partial sync continues.\n");

        if (youngestBefore->nHeight < Checkpoints::LastCheckPointHeight())
        {
            // Determine the first checkpoint that comes before wallet birth date
            uint64_t nWalletBirthBlockHard = Checkpoints::LastCheckpointBeforeTime(time);

            // Now determine the first checkpoint of actual interest using block filters
            uint64_t nWalletBirthBlockSoft = Checkpoints::LastCheckPointHeight();

            ComputeNewFilterRanges(nWalletBirthBlockHard, nWalletBirthBlockSoft);
        }
    }
    else
    {
        if (IsPartialSyncActive()) // IsPartialSyncActive() => above checks for time and/or 576 window failed
        {
            LogPrintf("Partial sync in progress but starting point is too young for requested start. Sync reset.\n");
            ResetPartialSync();
        }

        // Determine the first checkpoint that comes before wallet birth date
        uint64_t nWalletBirthBlockHard = Checkpoints::LastCheckpointBeforeTime(time);

        // Now determine the first checkpoint of actual interest using block filters
        uint64_t nWalletBirthBlockSoft = Checkpoints::LastCheckPointHeight();

        ComputeNewFilterRanges(nWalletBirthBlockHard, nWalletBirthBlockSoft);

        //fixme: (UNITY) (SPV) We don't always necessarily need to go back an entire checkpoint.
        // We could instead look at difference in time between original birth date and checkpoint to see if its necessary
        // Or alternatively we could just skip delta checks in the rare case where it isn't etc.
        // However if checkpoint gaps are small enough it doesn't matter, so this is a very minor issue and possibly not worth further effort
        // Leave this for now but revisit in future.

        // Now determine the actual checkpoint we will use.
        // This checkpoint needs to be at least 576 blocks before the one we were actually interested in, to ensure we can context check properly when we reach the actual data
        // The largest window for context checking is the DELTA algorithm, which needs 576 blocks of prior context to work properly.
        uint64_t nOffsetContextBirthCheckpoint = nWalletBirthBlockSoft >= 576 ? Checkpoints::LastCheckpointBeforeBlock(nWalletBirthBlockSoft-576) : 0;

        if (nOffsetContextBirthCheckpoint - 576 >= (uint64_t)chainActive.Height() || !isFullSyncMode())
        {
            // inititalize partial sync
            partialChain.SetHeightOffset(nOffsetContextBirthCheckpoint);
            CBlockIndex* index = InsertBlockIndex(Params().Checkpoints().find(nOffsetContextBirthCheckpoint)->second.hash);
            index->nHeight = nOffsetContextBirthCheckpoint;
            index->RaisePartialValidity(BLOCK_PARTIAL_TREE);
            partialChain.SetTip(index);
            pindexBestPartial = index;

            setDirtyBlockIndex.insert(index);

            LogPrintf("Partial headers started from built-in checkpoint with height=%d\n", nOffsetContextBirthCheckpoint);

            // from now IsPartialSyncActive() == true, as the offset is set and the partial chain has at least one entry
        }
        else
        {
            LogPrintf("Partial headers NOT started started as full chain is ahead of required offset, height=%d offset=%d\n", chainActive.Height(), nOffsetContextBirthCheckpoint);
            return false;
        }
    }

    headerTipSignal.connect(notifyCallback);
    return true;
}

void SetMaxSPVPruneHeight(int height)
{
    nMaxSPVPruneHeight = height;
}

class CMainCleanup
{
public:
    CMainCleanup() {}
    ~CMainCleanup() {
        // block headers
        BlockMap::iterator it1 = mapBlockIndex.begin();
        for (; it1 != mapBlockIndex.end(); it1++)
            delete (*it1).second;
        mapBlockIndex.clear();
    }
} instance_of_cmaincleanup;<|MERGE_RESOLUTION|>--- conflicted
+++ resolved
@@ -2896,7 +2896,6 @@
                 return true;
         }
 
-<<<<<<< HEAD
         // Get prev block index if we don't have it yet
         if (!pindexPrev)
         {
@@ -2919,14 +2918,11 @@
         // So this is not really a major weakening of security in any way and still more than sufficient.
         if (!fAssumePOWGood && IsPartialSyncActive() && pindexPrev->nHeight < Checkpoints::LastCheckPointHeight() && (GetRandInt(400) != 10))
             fAssumePOWGood = true;
-        if (!CheckBlockHeader(block, state, chainparams.GetConsensus(), !fAssumePOWGood))
-=======
         // CheckBlockHeader can take long so temporarily relinquish the lock to avoid freezing the UI
         LEAVE_CRITICAL_SECTION(cs_main);
         bool blockHeaderIsValid = CheckBlockHeader(block, state, chainparams.GetConsensus(), !fAssumePOWGood);
         ENTER_CRITICAL_SECTION(cs_main);
         if (!blockHeaderIsValid)
->>>>>>> 2905acc0
             return error("%s: Consensus::CheckBlockHeader: %s, %s", __func__, hash.ToString(), FormatStateMessage(state));
 
         if (pindexPrev->nStatus & BLOCK_FAILED_MASK)
