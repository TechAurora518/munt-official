// Copyright (c) 2009-2010 Satoshi Nakamoto
// Copyright (c) 2009-2016 The Bitcoin Core developers
// Distributed under the MIT software license, see the accompanying
// file COPYING or http://www.opensource.org/licenses/mit-license.php.
//
// File contains modifications by: The Gulden developers
// All modifications:
// Copyright (c) 2016-2019 The Gulden developers
// Authored by: Malcolm MacLeod (mmacleod@gmx.com)
// Distributed under the GULDEN software license, see the accompanying
// file COPYING

#include "validation/validation.h"
#include "validation/witnessvalidation.h"

#include "alert.h"
#include "arith_uint256.h"
#include "blockstore.h"
#include "chain.h"
#include "chainparams.h"
#include "checkpoints.h"
#include "Gulden/auto_checkpoints.h"
#include "checkqueue.h"
#include "consensus/consensus.h"
#include "consensus/merkle.h"
#include "consensus/tx_verify.h"
#include "consensus/validation.h"
#include "fs.h"
#include "hash.h"
#include "unity/appmanager.h"
#include "init.h"
#include "policy/fees.h"
#include "policy/policy.h"
#include "pow.h"
#include <Gulden/Common/diff.h>
#include "primitives/block.h"
#include "primitives/transaction.h"
#include "random.h"
#include "script/script.h"
#include "script/sigcache.h"
#include "script/sign.h"
#include "script/standard.h"
#include "timedata.h"
#include "tinyformat.h"
#include "txdb.h"
#include "txmempool.h"
#include "ui_interface.h"
#include "undo.h"
#include "util.h"
#include "utilmoneystr.h"
#include "utilstrencodings.h"
#include "validation/validationinterface.h"
#include "validation/versionbitsvalidation.h"
#include "versionbits.h"
#include "warnings.h"
#include "blockfilter.h"
#ifdef ENABLE_WALLET
#include "wallet/wallet.h"
#endif

#include <atomic>
#include <sstream>

#include <boost/foreach.hpp>
#include <boost/algorithm/string/replace.hpp>
#include <boost/algorithm/string/join.hpp>
#include <boost/thread.hpp>

#if defined(NDEBUG)
# error "Gulden cannot be compiled without assertions."
#endif

#define DEBUG_PARTIAL_SYNC

/**
 * Global state
 */

CCriticalSection cs_main;

BlockMap mapBlockIndex;
CChain chainActive;
CBlockIndex *pindexBestHeader = NULL;
CPartialChain partialChain;
CBlockIndex *pindexBestPartial = nullptr;
CWaitableCriticalSection csBestBlock;
CConditionVariable cvBlockChange;
int nScriptCheckThreads = 0;
std::atomic_bool fImporting(false);
bool fReindex = false;
bool fReverseHeaders = false;
bool fTxIndex = false;
bool fHavePruned = false;
bool fPruneMode = false;
bool fIsBareMultisigStd = DEFAULT_PERMIT_BAREMULTISIG;
bool fRequireStandard = true;
bool fCheckBlockIndex = false;
bool fCheckpointsEnabled = DEFAULT_CHECKPOINTS_ENABLED;
size_t nCoinCacheUsage = 5000 * 300;
uint64_t nPruneTarget = 0;
int nPartialPruneHeightDone = 0;
bool fAlerts = DEFAULT_ALERTS;
int64_t nMaxTipAge = DEFAULT_MAX_TIP_AGE;
bool fEnableReplacement = DEFAULT_ENABLE_REPLACEMENT;

uint256 hashAssumeValid;

CFeeRate minRelayTxFee = CFeeRate(DEFAULT_MIN_RELAY_TX_FEE);
CAmount maxTxFee = DEFAULT_TRANSACTION_MAXFEE;

CBlockPolicyEstimator feeEstimator;
CTxMemPool mempool(&feeEstimator);

static void CheckBlockIndex(const Consensus::Params& consensusParams);

/** Constant stuff for coinbase transactions we create: */
CScript COINBASE_FLAGS;

int64_t nMinimumInputValue = DUST_HARD_LIMIT;

const std::string strMessageMagic = "Guldencoin Signed Message:\n";

std::set<CBlockIndex*, CBlockIndexWorkComparator> setBlockIndexCandidates;

// Internal stuff
namespace {
    CBlockIndex *pindexBestInvalid;

    /** All pairs A->B, where A (or one of its ancestors) misses transactions, but B has transactions.
     * Pruned nodes may have entries where B is missing data.
     */
    std::multimap<CBlockIndex*, CBlockIndex*> mapBlocksUnlinked;

    CCriticalSection cs_LastBlockFile;
    std::vector<CBlockFileInfo> vinfoBlockFile;
    int nLastBlockFile = 0;
    /** Global flag to indicate we should check to see if there are
     *  block/undo files that should be deleted.  Set on startup
     *  or if we allocate more file space when we're in prune mode
     */
    bool fCheckForPruning = false;
    std::atomic<int> nMaxSPVPruneHeight = 0;
    /**
     * Every received block is assigned a unique and increasing identifier, so we
     * know which one to give priority in case of a fork.
     */
    CCriticalSection cs_nBlockSequenceId;
    /** Blocks loaded from disk are assigned id 0, so start the counter at 1. */
    int32_t nBlockSequenceId = 1;
    /** Decreasing counter (used by subsequent preciousblock calls). */
    int32_t nBlockReverseSequenceId = -1;
    /** chainwork for the last block that preciousblock has been applied to. */
    arith_uint256 nLastPreciousChainwork = 0;

    /** Dirty block index entries. */
    std::set<CBlockIndex*> setDirtyBlockIndex;

    /** Dirty block file entries. */
    std::set<int> setDirtyFileInfo;

    std::atomic<bool> fFullSyncMode(DEFAULT_FULL_SYNC_MODE);

    boost::signals2::signal<void (const CBlockIndex *pTip)> headerTipSignal;
} // anon namespace

CBlockIndex* FindForkInGlobalIndex(const CChain& chain, const CBlockLocator& locator)
{
    // Find the first block the caller has in the main chain
    for(const uint256& hash : locator.vHave) {
        BlockMap::iterator mi = mapBlockIndex.find(hash);
        if (mi != mapBlockIndex.end())
        {
            CBlockIndex* pindex = (*mi).second;
            if (chain.Contains(pindex))
                return pindex;
            if (pindex->GetAncestor(chain.Height()) == chain.Tip()) {
                return chain.Tip();
            }
        }
    }
    return chain.Genesis();
}

CCoinsViewDB *pcoinsdbview = NULL;
CCoinsViewCache *pcoinsTip = NULL;
CBlockTreeDB *pblocktree = NULL;

bool CheckFinalTx(const CTransaction &tx, const CChain& chain, int flags)
{
    AssertLockHeld(cs_main);

    // By convention a negative value for flags indicates that the
    // current network-enforced consensus rules should be used. In
    // a future soft-fork scenario that would mean checking which
    // rules would be enforced for the next block and setting the
    // appropriate flags. At the present time no soft-forks are
    // scheduled, so no flags are set.
    flags = std::max(flags, 0);

    // CheckFinalTx() uses chainActive.Height()+1 to evaluate
    // nLockTime because when IsFinalTx() is called within
    // CBlock::AcceptBlock(), the height of the block *being*
    // evaluated is what is used. Thus if we want to know if a
    // transaction can be part of the *next* block, we need to call
    // IsFinalTx() with one more than chainActive.Height().
    const int nBlockHeight = chain.Height() + 1;

    // BIP113 will require that time-locked transactions have nLockTime set to
    // less than the median time of the previous block they're contained in.
    // When the next block is created its previous block will be the current
    // chain tip, so we use that to calculate the median time passed to
    // IsFinalTx() if LOCKTIME_MEDIAN_TIME_PAST is set.
    const int64_t nBlockTime = (flags & LOCKTIME_MEDIAN_TIME_PAST)
                             ? chain.Tip()->GetMedianTimePast()
                             : GetAdjustedTime();

    return IsFinalTx(tx, nBlockHeight, nBlockTime);
}

bool TestLockPointValidity(const LockPoints* lp)
{
    AssertLockHeld(cs_main);
    assert(lp);
    // If there are relative lock times then the maxInputBlock will be set
    // If there are no relative lock times, the LockPoints don't depend on the chain
    if (lp->maxInputBlock) {
        // Check whether chainActive is an extension of the block at which the LockPoints
        // calculation was valid.  If not LockPoints are no longer valid
        if (!chainActive.Contains(lp->maxInputBlock)) {
            return false;
        }
    }

    // LockPoints still valid
    return true;
}

bool CheckSequenceLocks(const CTransaction &tx, int flags, LockPoints* lp, bool useExistingLockPoints)
{
    AssertLockHeld(cs_main);
    AssertLockHeld(mempool.cs);

    CBlockIndex* tip = chainActive.Tip();
    CBlockIndex index;
    index.pprev = tip;
    // CheckSequenceLocks() uses chainActive.Height()+1 to evaluate
    // height based locks because when SequenceLocks() is called within
    // ConnectBlock(), the height of the block *being*
    // evaluated is what is used.
    // Thus if we want to know if a transaction can be part of the
    // *next* block, we need to use one more than chainActive.Height()
    index.nHeight = tip->nHeight + 1;

    std::pair<int, int64_t> lockPair;
    if (useExistingLockPoints) {
        assert(lp);
        lockPair.first = lp->height;
        lockPair.second = lp->time;
    }
    else {
        // pcoinsTip contains the UTXO set for chainActive.Tip()
        CCoinsViewMemPool viewMemPool(pcoinsTip, mempool);
        std::vector<int> prevheights;
        prevheights.resize(tx.vin.size());
        for (size_t txinIndex = 0; txinIndex < tx.vin.size(); txinIndex++) {
            const CTxIn& txin = tx.vin[txinIndex];
            Coin coin;
            if (!viewMemPool.GetCoin(txin.prevout, coin)) {
                return error("%s: Missing input", __func__);
            }
            if (coin.nHeight == MEMPOOL_HEIGHT) {
                // Assume all mempool transaction confirm in the next block
                prevheights[txinIndex] = tip->nHeight + 1;
            } else {
                prevheights[txinIndex] = coin.nHeight;
            }
        }
        lockPair = CalculateSequenceLocks(tx, flags, &prevheights, index);
        if (lp) {
            lp->height = lockPair.first;
            lp->time = lockPair.second;
            // Also store the hash of the block with the highest height of
            // all the blocks which have sequence locked prevouts.
            // This hash needs to still be on the chain
            // for these LockPoint calculations to be valid
            // Note: It is impossible to correctly calculate a maxInputBlock
            // if any of the sequence locked inputs depend on unconfirmed txs,
            // except in the special case where the relative lock time/height
            // is 0, which is equivalent to no sequence lock. Since we assume
            // input height of tip+1 for mempool txs and test the resulting
            // lockPair from CalculateSequenceLocks against tip+1.  We know
            // EvaluateSequenceLocks will fail if there was a non-zero sequence
            // lock on a mempool input, so we can use the return value of
            // CheckSequenceLocks to indicate the LockPoints validity
            int maxInputHeight = 0;
            for(int height : prevheights) {
                // Can ignore mempool inputs since we'll fail if they had non-zero locks
                if (height != tip->nHeight+1) {
                    maxInputHeight = std::max(maxInputHeight, height);
                }
            }
            lp->maxInputBlock = tip->GetAncestor(maxInputHeight);
        }
    }
    return EvaluateSequenceLocks(index, lockPair);
}




//////////////////////////////////////////////////////////////////////////////
//
// CBlock and CBlockIndex
//

bool ReadBlockFromDisk(CBlock& block, const CBlockIndex* pindex, const CChainParams& params)
{
    return blockStore.ReadBlockFromDisk(block, pindex->GetBlockPos(), params, pindex);
}


CBlockIndex *pindexBestForkTip = NULL, *pindexBestForkBase = NULL;


static void CheckForkWarningConditions()
{
    AssertLockHeld(cs_main);
    // Before we get past initial download, we cannot reliably alert about forks
    // (we assume we don't get stuck on a fork before finishing our initial sync)
    if (IsInitialBlockDownload())
        return;

    // If our best fork is no longer within 72 blocks (+/- 12 hours if no one mines it)
    // of our head, drop it
    if (pindexBestForkTip && chainActive.Height() - pindexBestForkTip->nHeight >= 72)
        pindexBestForkTip = NULL;

    if (pindexBestForkTip || (pindexBestInvalid && pindexBestInvalid->nChainWork > chainActive.Tip()->nChainWork + (GetBlockProof(*chainActive.Tip()) * 6)))
    {
        if (!GetfLargeWorkForkFound() && pindexBestForkBase)
        {
            std::string warning = std::string("'Warning: Large-work fork detected, forking after block ") +
                pindexBestForkBase->phashBlock->ToString() + std::string("'");
            CAlert::Notify(warning, true);
        }
        if (pindexBestForkTip && pindexBestForkBase)
        {
            LogPrintf("%s: Warning: Large valid fork found\n  forking the chain at height %d (%s)\n  lasting to height %d (%s).\nChain state database corruption likely.\n", __func__,
                   pindexBestForkBase->nHeight, pindexBestForkBase->phashBlock->ToString(),
                   pindexBestForkTip->nHeight, pindexBestForkTip->phashBlock->ToString());
            SetfLargeWorkForkFound(true);
        }
        else
        {
            LogPrintf("%s: Warning: Found invalid chain at least ~6 blocks longer than our best chain.\nChain state database corruption likely.\n", __func__);
            SetfLargeWorkInvalidChainFound(true);
        }
    }
    else
    {
        SetfLargeWorkForkFound(false);
        SetfLargeWorkInvalidChainFound(false);
    }
}

static void CheckForkWarningConditionsOnNewFork(CBlockIndex* pindexNewForkTip)
{
    AssertLockHeld(cs_main);
    // If we are on a fork that is sufficiently large, set a warning flag
    CBlockIndex* pfork = pindexNewForkTip;
    CBlockIndex* plonger = chainActive.Tip();
    while (pfork && pfork != plonger)
    {
        while (plonger && plonger->nHeight > pfork->nHeight)
            plonger = plonger->pprev;
        if (pfork == plonger)
            break;
        pfork = pfork->pprev;
    }

    // We define a condition where we should warn the user about as a fork of at least 7 blocks
    // with a tip within 72 blocks (+/- 12 hours if no one mines it) of ours
    // We use 7 blocks rather arbitrarily as it represents just under 10% of sustained network
    // hash rate operating on the fork.
    // or a chain that is entirely longer than ours and invalid (note that this should be detected by both)
    // We define it this way because it allows us to only store the highest fork tip (+ base) which meets
    // the 7-block condition and from this always have the most-likely-to-cause-warning fork
    if (pfork && (!pindexBestForkTip || (pindexBestForkTip && pindexNewForkTip->nHeight > pindexBestForkTip->nHeight)) &&
            pindexNewForkTip->nChainWork - pfork->nChainWork > (GetBlockProof(*pfork) * 7) &&
            chainActive.Height() - pindexNewForkTip->nHeight < 72)
    {
        pindexBestForkTip = pindexNewForkTip;
        pindexBestForkBase = pfork;
    }

    CheckForkWarningConditions();
}

void static InvalidChainFound(CBlockIndex* pindexNew)
{
    if (!pindexBestInvalid || pindexNew->nChainWork > pindexBestInvalid->nChainWork)
        pindexBestInvalid = pindexNew;

    LogPrintf("%s: invalid block=%s  height=%d  log2_work=%.8g  date=%s\n", __func__,
      pindexNew->GetBlockHashPoW2().ToString(), pindexNew->nHeight,
      log(pindexNew->nChainWork.getdouble())/log(2.0), DateTimeStrFormat("%Y-%m-%d %H:%M:%S",
      pindexNew->GetBlockTime()));
    CBlockIndex *tip = chainActive.Tip();
    assert (tip);
    LogPrintf("%s:  current best=%s  height=%d  log2_work=%.8g  date=%s\n", __func__,
      tip->GetBlockHashPoW2().ToString(), chainActive.Height(), log(tip->nChainWork.getdouble())/log(2.0),
      DateTimeStrFormat("%Y-%m-%d %H:%M:%S", tip->GetBlockTime()));
    CheckForkWarningConditions();
}

void static InvalidBlockFound(CBlockIndex *pindex, const CValidationState &state) {
    if (!state.CorruptionPossible()) {
        LOCK(cs_main);
        pindex->nStatus |= BLOCK_FAILED_VALID;
        setDirtyBlockIndex.insert(pindex);
        setBlockIndexCandidates.erase(pindex);
        InvalidChainFound(pindex);
    }
}

void UpdateCoins(const CTransaction& tx, CCoinsViewCache& inputs, CTxUndo &txundo, int nHeight, int nTxIndex)
{
    // mark inputs spent
    if (!tx.IsCoinBase() || tx.IsPoW2WitnessCoinBase()) {
        //fixme: (FUT) (MED) See if we can bring back the reserve efficiency here.
        //txundo.vprevout.reserve(tx.vin.size());
        for(const CTxIn &txin : tx.vin) {
            if (!txin.prevout.IsNull())
            {
                txundo.vprevout.emplace_back();
                inputs.SpendCoin(txin.prevout, &txundo.vprevout.back());
            }
        }
    }
    // add outputs
    AddCoins(inputs, tx, nHeight, nTxIndex);
}

void UpdateCoins(const CTransaction& tx, CCoinsViewCache& inputs, int nHeight, int nTxIndex)
{
    CTxUndo txundo;
    UpdateCoins(tx, inputs, txundo, nHeight, nTxIndex);
}

bool CScriptCheck::operator()() {
    const CScript &scriptSig = ptxTo->vin[nIn].scriptSig;
    const CSegregatedSignatureData *witness = &ptxTo->vin[nIn].segregatedSignatureData;
    return VerifyScript(scriptSig, scriptPubKey, witness, nFlags, CachingTransactionSignatureChecker(signingKeyID, spendingKeyID, ptxTo, nIn, amount, cacheStore, *txdata), &error);
}

int GetSpendHeight(const CCoinsViewCache& inputs)
{
    LOCK(cs_main);
    CBlockIndex* pindexPrev = mapBlockIndex.find(inputs.GetBestBlock())->second;
    return pindexPrev->nHeight + 1;
}

//fixme: (PHASE4) This should rather use move semantics, but CScript doesn't currently seem compatible with this.
//fixme: (PHASE4) Use this in places that are hardcoded instead.
CScript GetScriptForNonScriptOutput(const CTxOut& out)
{
    if (out.GetType() <= CTxOutType::PoW2WitnessOutput)
    {
        std::vector<unsigned char> sWitnessPlaceholder = {'p','o','w','2','w','i','t','n','e','s','s'};
        return CScript(sWitnessPlaceholder.begin(), sWitnessPlaceholder.end());
    }
    else if (out.GetType() <= CTxOutType::StandardKeyHashOutput)
    {
        std::vector<unsigned char> sWitnessPlaceholder = {'k','e','y','h','a','s','h'};
        return CScript(sWitnessPlaceholder.begin(), sWitnessPlaceholder.end());
    }
    else
    {
        assert(0);
    }
    return CScript();
}


/**
 * Check whether all inputs of this transaction are valid (no double spends, scripts & sigs, amounts)
 * This does not modify the UTXO set. If pvChecks is not NULL, script checks are pushed onto it
 * instead of being performed inline.
 */
bool CheckInputs(const CTransaction& tx, CValidationState &state, const CCoinsViewCache &inputs, bool fScriptChecks, unsigned int flags, bool cacheStore, PrecomputedTransactionData& txdata, std::vector<CWitnessTxBundle>* pWitnessBundles, std::vector<CScriptCheck> *pvChecks)
{
    if (!tx.IsCoinBase() || tx.IsPoW2WitnessCoinBase())
    {
        if (!Consensus::CheckTxInputs(tx, state, inputs, GetSpendHeight(inputs), pWitnessBundles))
            return false;

        if (pvChecks)
            pvChecks->reserve(tx.vin.size());

        // The first loop above does all the inexpensive checks.
        // Only if ALL inputs pass do we perform expensive ECDSA signature checks.
        // Helps prevent CPU exhaustion attacks.

        // Skip script verification when connecting blocks under the
        // assumevalid block. Assuming the assumevalid block is valid this
        // is safe because block merkle hashes are still computed and checked,
        // Of course, if an assumed valid block is invalid due to false scriptSigs
        // this optimization would allow an invalid chain to be accepted.
        if (fScriptChecks) {
            for (unsigned int i = 0; i < tx.vin.size(); i++) {
                const COutPoint &prevout = tx.vin[i].prevout;
                if (prevout.IsNull() && tx.IsPoW2WitnessCoinBase())
                    continue;
                const Coin& coin = inputs.AccessCoin(prevout);
                assert(!coin.IsSpent());

                // We very carefully only pass in things to CScriptCheck which
                // are clearly committed to by tx' witness hash. This provides
                // a sanity check that our caching is not introducing consensus
                // failures through additional data in, eg, the coins being
                // spent being checked as a part of CScriptCheck.
                const CAmount amount = coin.out.nValue;

                CKeyID witnessSigningKeyID = ExtractSigningPubkeyFromTxOutput(coin.out, SignType::Witness);
                if (coin.out.GetType() > CTxOutType::ScriptLegacyOutput)
                {
                    CKeyID spendSigningKeyID;
                    if (coin.out.GetType() == CTxOutType::StandardKeyHashOutput || coin.out.GetType() == CTxOutType::PoW2WitnessOutput)
                    {
                        if (coin.out.GetType() == CTxOutType::StandardKeyHashOutput)
                        {
                            if (tx.vin[i].segregatedSignatureData.stack.size() != 1)
                                return state.DoS(100,false, REJECT_INVALID, strprintf("invalid-segregated-signature-stack-size (%d) (standard-key-hash-input should always have a segregatedSignatureData stack size of exactly 1)", tx.vin[i].segregatedSignatureData.stack.size()));
                        }
                        else
                        {
                            // NB! The checks in tx_verify ensure that we have the right number of signatures (2 or 1) based on the type of witness operation.
                            // A spend operation with only 1 signature will fail etc.
                            // So we can safely assume at this point in the code that a spend will always have 2 signatures and can't try trick the system by providing only 1 signature.
                            // Here we therefore just validate signatures based on number of signatures provided (If there are 2 validate for spending, otherwise for witnessing)
                            if (tx.vin[i].segregatedSignatureData.stack.size() == 2)
                            {
                                spendSigningKeyID = ExtractSigningPubkeyFromTxOutput(coin.out, SignType::Spend);
                                if (spendSigningKeyID.IsNull())
                                    return state.DoS(100,false, REJECT_INVALID, strprintf("invalid-witness-prevout (unable to extract a valid spending key from prevout)"));
                                if (witnessSigningKeyID.IsNull())
                                    return state.DoS(100,false, REJECT_INVALID, strprintf("invalid-witness-prevout (unable to extract a valid witness key from prevout)"));
                            }
                            else if (tx.vin[i].segregatedSignatureData.stack.size() == 1)
                            {
                                if (witnessSigningKeyID.IsNull())
                                    return state.DoS(100,false, REJECT_INVALID, strprintf("invalid-witness-prevout (unable to extract a valid witness key from prevout)"));
                            }
                            else
                            {
                                return state.DoS(100,false, REJECT_INVALID, strprintf("invalid-scriptwitness-segregated-signature-data-size (%d) (witness-input should always have a segregatedSignatureData stack size of either 1 or 2 depending on whether it is a spend or witness operation)", tx.vin[i].segregatedSignatureData.stack.size()));
                            }
                        }

                        CScript scriptCodePlaceHolder;
                        if (coin.out.GetType() == CTxOutType::StandardKeyHashOutput)
                        {
                            std::vector<unsigned char> sKeyHashPlaceholder = {'k','e','y','h','a','s','h'};
                            scriptCodePlaceHolder = CScript(sKeyHashPlaceholder.begin(), sKeyHashPlaceholder.end());
                        }
                        else
                        {
                            std::vector<unsigned char> sWitnessPlaceholder = {'p','o','w','2','w','i','t','n','e','s','s'};
                            scriptCodePlaceHolder = CScript(sWitnessPlaceholder.begin(), sWitnessPlaceholder.end());
                        }

                        //We extract the pubkey from the signatures so just pass in an empty pubkey for the checks.
                        std::vector<unsigned char> vchEmptyPubKey;
                        CachingTransactionSignatureChecker check1(witnessSigningKeyID, CKeyID(), &tx, i, amount, cacheStore, txdata);
                        if (!check1.CheckSig(tx.vin[i].segregatedSignatureData.stack[0], vchEmptyPubKey, scriptCodePlaceHolder, SIGVERSION_SEGSIG))
                        {
                            return false;
                        }
                        // For a witness spend operation we have a second key that also needs checking.
                        if (!spendSigningKeyID.IsNull())
                        {
                            CachingTransactionSignatureChecker check2(spendSigningKeyID, CKeyID(), &tx, i, amount, cacheStore, txdata);
                            if (!check2.CheckSig(tx.vin[i].segregatedSignatureData.stack[1], vchEmptyPubKey, scriptCodePlaceHolder, SIGVERSION_SEGSIG))
                            {
                                return false;
                            }
                        }
                    }
                    else
                    {
                        return state.DoS(100,false, REJECT_INVALID, strprintf("unknown-transaction-type [%d]", coin.out.GetType()));
                    }
                    return true;
                }

                //fixme: (PHASE4) (SEGSIG) - also transition to extracted signature.
                // Verify signature
                //fixme: (PHASE4) spendingKeyID
                const CScript& scriptPubKey = coin.out.output.scriptPubKey;
                CScriptCheck check(witnessSigningKeyID, scriptPubKey, amount, tx, i, flags, cacheStore, &txdata);
                if (scriptPubKey.IsPoW2Witness())
                {
                    check.spendingKeyID = ExtractSigningPubkeyFromTxOutput(coin.out, SignType::Spend);
                }
                if (pvChecks)
                {
                    pvChecks->push_back(CScriptCheck());
                    check.swap(pvChecks->back());
                }
                else if (!check())
                {
                    if (flags & STANDARD_NOT_MANDATORY_VERIFY_FLAGS)
                    {
                        // Check whether the failure was caused by a
                        // non-mandatory script verification check, such as
                        // non-standard DER encodings or non-null dummy
                        // arguments; if so, don't trigger DoS protection to
                        // avoid splitting the network between upgraded and
                        // non-upgraded nodes.
                        CScriptCheck check2(witnessSigningKeyID, scriptPubKey, amount, tx, i, flags & ~STANDARD_NOT_MANDATORY_VERIFY_FLAGS, cacheStore, &txdata);
                        if (check2())
                            return state.Invalid(false, REJECT_NONSTANDARD, strprintf("non-mandatory-script-verify-flag (%s)", ScriptErrorString(check.GetScriptError())));
                    }
                    // Failures of other flags indicate a transaction that is
                    // invalid in new blocks, e.g. a invalid P2SH. We DoS ban
                    // such nodes as they are not following the protocol. That
                    // said during an upgrade careful thought should be taken
                    // as to the correct behavior - we may want to continue
                    // peering with non-upgraded nodes even after soft-fork
                    // super-majority signaling has occurred.
                    return state.DoS(100,false, REJECT_INVALID, strprintf("mandatory-script-verify-flag-failed (%s)", ScriptErrorString(check.GetScriptError())));
                }
            }
        }
    }

    return true;
}

namespace {

/** Abort with a message */
bool AbortNode(const std::string& strMessage, const std::string& userMessage="")
{
    SetMiscWarning(strMessage);
    LogPrintf("*** %s\n", strMessage);
    uiInterface.ThreadSafeMessageBox(userMessage.empty() ? _("Error: A fatal internal error occurred, see debug.log for details") : userMessage, "", CClientUIInterface::MSG_ERROR);
    GuldenAppManager::gApp->shutdown();
    return false;
}

bool AbortNode(CValidationState& state, const std::string& strMessage, const std::string& userMessage="")
{
    AbortNode(strMessage, userMessage);
    return state.Error(strMessage);
}

} // anon namespace

/**
 * Restore the UTXO in a Coin at a given COutPoint
 * @param undo The Coin to be restored.
 * @param view The coins view to which to apply the changes.
 * @param out The out point that corresponds to the tx input.
 * @return A DisconnectResult as an int
 */
int ApplyTxInUndo(Coin&& undo, CCoinsViewCache& view, const COutPoint& out)
{
    bool fClean = true;

    if (view.HaveCoin(out)) fClean = false; // overwriting transaction output

    if (undo.nHeight == 0) {
        // Missing undo metadata (height and coinbase). Older versions included this
        // information only in undo records for the last spend of a transactions'
        // outputs. This implies that it must be present for some other output of the same tx.
        const Coin& alternate = AccessByTxid(view, out.getHash());
        if (!alternate.IsSpent()) {
            undo.nHeight = alternate.nHeight;
            undo.fCoinBase = alternate.fCoinBase;
        } else {
            return DISCONNECT_FAILED; // adding output for transaction without known metadata
        }
    }
    view.AddCoin(out, std::move(undo), undo.fCoinBase);

    return fClean ? DISCONNECT_OK : DISCONNECT_UNCLEAN;
}


DisconnectResult DisconnectBlock(const CBlock& block, const CBlockIndex* pindex, CCoinsViewCache& view)
{
    assert(pindex->GetBlockHashPoW2() == view.GetBestBlock());

    bool fClean = true;

    CBlockUndo blockUndo;
    CDiskBlockPos pos = pindex->GetUndoPos();
    if (pos.IsNull()) {
        error("DisconnectBlock(): no undo data available");
        return DISCONNECT_FAILED;
    }
    if (!blockStore.UndoReadFromDisk(blockUndo, pos, pindex->pprev->GetBlockHashPoW2())) {
        error("DisconnectBlock(): failure reading undo data");
        return DISCONNECT_FAILED;
    }

    if (blockUndo.vtxundo.size() + 1 != block.vtx.size()) {
        error("DisconnectBlock(): block and undo data inconsistent");
        return DISCONNECT_FAILED;
    }

    // undo transactions in reverse order
    for (int i = block.vtx.size() - 1; i >= 0; i--) {
        const CTransaction &tx = *(block.vtx[i]);
        uint256 hash = tx.GetHash();

        // Check that all outputs are available and match the outputs in the block itself
        // exactly.
        for (size_t o = 0; o < tx.vout.size(); o++) {
            if (!tx.vout[o].IsUnspendable()) {
                COutPoint out(hash, o);
                Coin coin;
                view.SpendCoin(out, &coin);
                if (tx.vout[o] != coin.out) {
                    fClean = false; // transaction output mismatch
                }
            }
        }

        // restore inputs
        if (i > 0) { // not coinbases
            CTxUndo &txundo = blockUndo.vtxundo[i-1];
            //fixme: (PHASE4) (HIGH) (force only 1 valid input in checkblock as well.)
            if (tx.IsPoW2WitnessCoinBase())
            {
                if (txundo.vprevout.size() != 1 || tx.vin.size() < 2)
                {
                    error("DisconnectBlock(): transaction and undo data inconsistent");
                    return DISCONNECT_FAILED;
                }
                for (unsigned int j = tx.vin.size(); j-- > 0;) {
                    if (!tx.vin[j].prevout.IsNull())
                    {
                        const COutPoint &out = tx.vin[j].prevout;
                        int res = ApplyTxInUndo(std::move(txundo.vprevout[0]), view, out);
                        if (res == DISCONNECT_FAILED)
                            return DISCONNECT_FAILED;
                        fClean = fClean && res != DISCONNECT_UNCLEAN;
                    }
                }
            }
            else
            {
                if (txundo.vprevout.size() != tx.vin.size()) {
                    error("DisconnectBlock(): transaction and undo data inconsistent");
                    return DISCONNECT_FAILED;
                }
                for (unsigned int j = tx.vin.size(); j-- > 0;) {
                    const COutPoint &out = tx.vin[j].prevout;
                    int res = ApplyTxInUndo(std::move(txundo.vprevout[j]), view, out);
                    if (res == DISCONNECT_FAILED)
                        return DISCONNECT_FAILED;
                    fClean = fClean && res != DISCONNECT_UNCLEAN;
                }
            }
            // At this point, all of txundo.vprevout should have been moved out.
        }
    }

    // move best block pointer to prevout block
    view.SetBestBlock(pindex->pprev->GetBlockHashPoW2());

    return fClean ? DISCONNECT_OK : DISCONNECT_UNCLEAN;
}

void static FlushBlockFile(bool fFinalize = false)
{
    LOCK(cs_LastBlockFile);

    CDiskBlockPos posOld(nLastBlockFile, 0);

    FILE *fileOld = blockStore.GetBlockFile(posOld);
    if (fileOld) {
        if (fFinalize)
            TruncateFile(fileOld, vinfoBlockFile[nLastBlockFile].nSize);
        FileCommit(fileOld);
    }

    fileOld = blockStore.GetUndoFile(posOld);
    if (fileOld) {
        if (fFinalize)
            TruncateFile(fileOld, vinfoBlockFile[nLastBlockFile].nUndoSize);
        FileCommit(fileOld);
    }
}

static bool FindUndoPos(CValidationState &state, int nFile, CDiskBlockPos &pos, unsigned int nAddSize);

static CCheckQueue<CScriptCheck> scriptcheckqueue(128);

void ThreadScriptCheck() {
    RenameThread("Gulden-scriptch");
    scriptcheckqueue.Thread();
}

/**
 * Threshold condition checker that triggers when unknown versionbits are seen on the network.
 */
class WarningBitsConditionChecker : public AbstractThresholdConditionChecker
{
private:
    int bit;

public:
    WarningBitsConditionChecker(int bitIn) : bit(bitIn) {}

    int64_t BeginTime(const Consensus::Params& params) const { return 0; }
    int64_t EndTime(const Consensus::Params& params) const { return std::numeric_limits<int64_t>::max(); }
    int Period(const Consensus::Params& params) const { return params.nMinerConfirmationWindow; }
    int Threshold(const Consensus::Params& params) const { return params.nRuleChangeActivationThreshold; }

    bool Condition(const CBlockIndex* pindex, const Consensus::Params& params) const
    {
        return ((pindex->nVersion & VERSIONBITS_TOP_MASK) == VERSIONBITS_TOP_BITS) &&
               ((pindex->nVersion >> bit) & 1) != 0 &&
               ((ComputeBlockVersion(pindex->pprev, params) >> bit) & 1) == 0;
    }
};

// Protected by cs_main
static ThresholdConditionCache warningcache[VERSIONBITS_NUM_BITS];

static int64_t nTimeCheck = 0;
static int64_t nTimeForks = 0;
static int64_t nTimeVerify = 0;
static int64_t nTimeConnect = 0;
static int64_t nTimeIndex = 0;
static int64_t nTimeCallbacks = 0;
static int64_t nTimeTotal = 0;

/** Apply the effects of this block (with given index) on the UTXO set represented by coins.
 *  Validity checks that depend on the UTXO set are also done; ConnectBlock()
 *  can fail if those validity checks fail (among other reasons). */
bool ConnectBlock(CChain& chain, const CBlock& block, CValidationState& state, CBlockIndex* pindex,
                  CCoinsViewCache& view, const CChainParams& chainparams, bool fJustCheck, bool fVerifyWitness)
{
    if (!ContextualCheckBlock(block, state, chainparams, pindex->pprev, chain, &view, true))
        return error("%s: Consensus::CheckBlock, failed ContextualCheckBlock with utxo check: %s", __func__, FormatStateMessage(state));

    AssertLockHeld(cs_main);
    assert(pindex);
    // pindex->phashBlock can be null if called by CreateNewBlock/TestBlockValidity
    assert((pindex->phashBlock == NULL) ||
           (*pindex->phashBlock == block.GetHashPoW2()));
    int64_t nTimeStart = GetTimeMicros();

    // Check it again in case a previous version let a bad block in
    if (!CheckBlock(block, state, chainparams.GetConsensus(), !fJustCheck, !fJustCheck))
        return error("%s: Consensus::CheckBlock: %s", __func__, FormatStateMessage(state));

    // verify that the view's current state corresponds to the previous block
    uint256 hashPrevBlock = pindex->pprev == NULL ? uint256() : pindex->pprev->GetBlockHashPoW2();
    assert(hashPrevBlock == view.GetBestBlock());

    // Special case for the genesis block, skipping connection of its transactions
    // (its coinbase is unspendable)
    if (block.GetHashLegacy() == chainparams.GetConsensus().hashGenesisBlock) {
        if (!fJustCheck)
            view.SetBestBlock(pindex->GetBlockHashLegacy());
        return true;
    }

    // Check transactions
    std::vector<std::vector<CWitnessTxBundle>> witnessBundles;
    for (const auto& tx : block.vtx)
    {
        witnessBundles.push_back(std::vector<CWitnessTxBundle>());
        if (!CheckTransactionContextual(*tx, state, pindex->nHeight, &witnessBundles.back()))
        {
            return state.Invalid(false, state.GetRejectCode(), state.GetRejectReason(), strprintf("Transaction check failed (tx hash %s) %s", tx->GetHash().ToString(), state.GetDebugMessage()));
        }
    }

    bool fScriptChecks = true;
    if (!hashAssumeValid.IsNull()) {
        // We've been configured with the hash of a block which has been externally verified to have a valid history.
        // A suitable default value is included with the software and updated from time to time.  Because validity
        //  relative to a piece of software is an objective fact these defaults can be easily reviewed.
        // This setting doesn't force the selection of any particular chain but makes validating some faster by
        //  effectively caching the result of part of the verification.
        BlockMap::const_iterator  it = mapBlockIndex.find(hashAssumeValid);
        if (it != mapBlockIndex.end()) {
            if (it->second->GetAncestor(pindex->nHeight) == pindex &&
                pindexBestHeader->GetAncestor(pindex->nHeight) == pindex &&
                pindexBestHeader->nChainWork >= UintToArith256(chainparams.GetConsensus().nMinimumChainWork)) {
                // This block is a member of the assumed verified chain and an ancestor of the best header.
                // The equivalent time check discourages hash power from extorting the network via DOS attack
                //  into accepting an invalid block through telling users they must manually set assumevalid.
                //  Requiring a software change or burying the invalid block, regardless of the setting, makes
                //  it hard to hide the implication of the demand.  This also avoids having release candidates
                //  that are hardly doing any signature verification at all in testing without having to
                //  artificially set the default assumed verified block further back.
                // The test against nMinimumChainWork prevents the skipping when denied access to any chain at
                //  least as good as the expected chain.
                fScriptChecks = (GetBlockProofEquivalentTime(*pindexBestHeader, *pindex, *pindexBestHeader, chainparams.GetConsensus()) <= 60 * 60 * 24 * 7 * 2);
            }
        }
    }

    int64_t nTime1 = GetTimeMicros(); nTimeCheck += nTime1 - nTimeStart;
    LogPrint(BCLog::BENCH, "    - Sanity checks: %.2fms [%.2fs]\n", 0.001 * (nTime1 - nTimeStart), nTimeCheck * 0.000001);

    // Do not allow blocks that contain transactions which 'overwrite' older transactions,
    // unless those are already completely spent.
    // If such overwrites are allowed, coinbases and transactions depending upon those
    // can be duplicated to remove the ability to spend the first instance -- even after
    // being sent to another address.
    // See BIP30 and http://r6.ca/blog/20120206T005236Z.html for more information.
    // This logic is not necessary for memory pool transactions, as AcceptToMemoryPool
    // already refuses previously-known transaction ids entirely.
    // This rule was originally applied to all blocks with a timestamp after March 15, 2012, 0:00 UTC.
    // Now that the whole chain is irreversibly beyond that time it is applied to all blocks except the
    // two in the chain that violate it. This prevents exploiting the issue against nodes during their
    // initial block download.
    //Gulden: BIP30 always true for us.
    bool fEnforceBIP30 = true;
/*
    bool fEnforceBIP30 = (!pindex->phashBlock) || // Enforce on CreateNewBlock invocations which don't have a hash.
                          !((pindex->nHeight==91842 && pindex->GetBlockHash() == uint256S("0x00000000000a4d0a398161ffc163c503763b1f4360639393e0e4c8e300e0caec")) ||
                           (pindex->nHeight==91880 && pindex->GetBlockHash() == uint256S("0x00000000000743f190a18c5577a3c2d2a1f610ae9601ac046a38084ccb7cd721")));
*/

    // Once BIP34 activated it was not possible to create new duplicate coinbases and thus other than starting
    // with the 2 existing duplicate coinbase pairs, not possible to create overwriting txs.  But by the
    // time BIP34 activated, in each of the existing pairs the duplicate coinbase had overwritten the first
    // before the first had been spent.  Since those coinbases are sufficiently buried its no longer possible to create further
    // duplicate transactions descending from the known pairs either.
    // If we're on the known chain at height greater than where BIP34 activated, we can save the db accesses needed for the BIP30 check.
    CBlockIndex *pindexBIP34height = pindex->pprev->GetAncestor(chainparams.GetConsensus().BIP34Height);
    //Only continue to enforce if we're below BIP34 activation height or the block hash at that height doesn't correspond.
    fEnforceBIP30 = fEnforceBIP30 && (!pindexBIP34height || !(pindexBIP34height->GetBlockHashPoW2() == chainparams.GetConsensus().BIP34Hash));

    if (fEnforceBIP30) {
        for (const auto& tx : block.vtx) {
            for (size_t o = 0; o < tx->vout.size(); o++) {
                if (view.HaveCoin(COutPoint(tx->GetHash(), o))) {
                    return state.DoS(100, error("ConnectBlock(): tried to overwrite transaction [%s]", tx->GetHash().ToString()), REJECT_INVALID, "bad-txns-BIP30");
                }
            }
        }
    }

    // BIP16 didn't become active until Oct 1 2012
    int64_t nBIP16SwitchTime = 1349049600;
    bool fStrictPayToScriptHash = (pindex->GetBlockTime() >= nBIP16SwitchTime);

    unsigned int flags = fStrictPayToScriptHash ? SCRIPT_VERIFY_P2SH : SCRIPT_VERIFY_NONE;

    // Start enforcing the DERSIG (BIP66) rule
    if (pindex->nHeight >= chainparams.GetConsensus().BIP66Height) {
        flags |= SCRIPT_VERIFY_DERSIG;
    }

    // Start enforcing CHECKLOCKTIMEVERIFY (BIP65) rule
    if (pindex->nHeight >= chainparams.GetConsensus().BIP65Height) {
        flags |= SCRIPT_VERIFY_CHECKLOCKTIMEVERIFY;
    }

    // Start enforcing BIP68 (sequence locks) and BIP112 (CHECKSEQUENCEVERIFY) using versionbits logic.
    int nLockTimeFlags = 0;
    if (VersionBitsState(pindex->pprev, chainparams.GetConsensus(), Consensus::DEPLOYMENT_CSV, versionbitscache) == THRESHOLD_ACTIVE) {
        flags |= SCRIPT_VERIFY_CHECKSEQUENCEVERIFY;
        nLockTimeFlags |= LOCKTIME_VERIFY_SEQUENCE;
    }

    //fixme: (PHASE4) (SEGSIG)
    // Start enforcing WITNESS rules using versionbits logic.
    if (IsSegSigEnabled(pindex->pprev))
        flags |= SCRIPT_VERIFY_NULLDUMMY;

    int64_t nTime2 = GetTimeMicros(); nTimeForks += nTime2 - nTime1;
    LogPrint(BCLog::BENCH, "    - Fork checks: %.2fms [%.2fs]\n", 0.001 * (nTime2 - nTime1), nTimeForks * 0.000001);

    CBlockUndo blockundo;

    //fixme: (PHASE4) Ideally this would be placed lower down (just before CAmount blockReward = nFees + nSubsidy;) 
    //However GetWitness calls recursively into ConnectBlock and CCheckQueueControl has a non-recursive mutex - so we must call this before creating 
    // Witness block must have valid signature from witness.
    if (block.nVersionPoW2Witness != 0)
    {
        CPubKey pubkey;
        uint256 hash = block.GetHashPoW2();
        if (!pubkey.RecoverCompact(hash, block.witnessHeaderPoW2Sig))
            return state.DoS(50, false, REJECT_INVALID, "invalid-witness-signature", false, "witness signature validation failed");

        if (fVerifyWitness)
        {
            CGetWitnessInfo witInfo;
            if (!GetWitness(chain, chainparams, &view, pindex->pprev, block, witInfo))
                return state.DoS(100, false, REJECT_INVALID, "invalid-witness", false, "could not determine a valid witness for block");
            if (witInfo.selectedWitnessTransaction.GetType() <= CTxOutType::ScriptLegacyOutput)
            {
                if (CKeyID(uint160(witInfo.selectedWitnessTransaction.output.scriptPubKey.GetPow2WitnessHash())) != pubkey.GetID())
                    return state.DoS(100, false, REJECT_INVALID, "invalid-witness-signature", false, "script witness signature incorrect for block");
            }
            else if(witInfo.selectedWitnessTransaction.GetType() == CTxOutType::PoW2WitnessOutput)
            {
                if (witInfo.selectedWitnessTransaction.output.witnessDetails.witnessKeyID != pubkey.GetID())
                    return state.DoS(100, false, REJECT_INVALID, "invalid-witness-signature", false, "witness signature incorrect for block");
            }
            else
            {
                return state.DoS(100, false, REJECT_INVALID, "invalid-witness-signature", false, "witness signature missing for block");
            }
        }
    }

    //fixme: (PHASE5) After phase4 activates the below re-entrancy from WitnessCoinbaseInfoIsValid is no longer a thing.
    //So we can move this down and combine it with the scope where we check:
    //unsigned int nWitnessCoinbasePayoutIndex = nWitnessCoinbaseIndex + 1;
    //NB! This must occur before CCheckQueueControl to prevent CCheckQueueControl re-entrancy.

    int nPoW2PhaseParent = GetPoW2Phase(pindex->pprev, chainparams, chain, &view);
    int nPoW2PhaseGrandParent = GetPoW2Phase(pindex->pprev->pprev, chainparams, chain, &view);
    //NB! IMPORTANT - Below this point we should -not- do any further Is/Get PoW2 phase checks - as we modify the view below which alters the results of phase 3 check.
    //Do and store all such tests above this point in the code.


    //Only the second block with a phase 3 parent onwards has a witness coinbase with embedded data, as only the first block with a phase 3 parent has a witness.
    int nEmbeddedWitnessCoinbaseIndex = 0;
    if (nPoW2PhaseGrandParent == 3 && nPoW2PhaseParent != 4)
    {
        nEmbeddedWitnessCoinbaseIndex = GetPoW2WitnessCoinbaseIndex(block);
        if (nEmbeddedWitnessCoinbaseIndex == -1)
            return state.DoS(100, error("ConnectBlock(): PoW2 phase 3 coinbase lacks witness data)"), REJECT_INVALID, "bad-cb-nowitnessdata");

        if (fVerifyWitness)
        {
            if (!WitnessCoinbaseInfoIsValid(chain, nEmbeddedWitnessCoinbaseIndex, pindex->pprev, block, chainparams, view))
                return state.DoS(100, error("ConnectBlock(): PoW2 phase 3 coinbase has invalid coinbase info)"), REJECT_INVALID, "bad-cb-badwitnessinfo");
        }
    }
    unsigned int nWitnessCoinbaseIndex = 0;
    if (nPoW2PhaseParent >= 3)
    {
        if (block.nVersionPoW2Witness == 0)
        {
            // PoW block
            // Phase 4 + 5 - miner mines 80 reward instead of 100, so nothing to do here (GetBlockSubsidy returns correct amount)
        }
        else
        {
            // PoW2 block
            // Ensure witness coinbase is present and that it pays out the right amount.
            {
                for (unsigned int i = 1; i < block.vtx.size(); i++)
                {
                    if (block.vtx[i]->IsCoinBase() && block.vtx[i]->IsPoW2WitnessCoinBase())
                    {
                        nWitnessCoinbaseIndex = i;
                        break;
                    }
                }
                //testme: (GULDEN) (PHASE5) I think this is a duplicate check so can probably be removed.
                if (nWitnessCoinbaseIndex == 0)
                {
                    return state.DoS(100, error("ConnectBlock(): PoW2 witness coinbase missing)"), REJECT_INVALID, "bad-witness-cb");
                }
            }
        }
    }

    CCheckQueueControl<CScriptCheck> control(fScriptChecks && nScriptCheckThreads ? &scriptcheckqueue : NULL);

    std::vector<int> prevheights;
    CAmount nFees = 0;
    CAmount nFeesPoW2Witness = 0;
    int nInputs = 0;
    int64_t nSigOpsCost = 0;
    CDiskTxPos pos(pindex->GetBlockPos(), GetSizeOfCompactSize(block.vtx.size()));
    std::vector<std::pair<uint256, CDiskTxPos> > vPos;
    vPos.reserve(block.vtx.size());
    blockundo.vtxundo.reserve(block.vtx.size() - 1);
    std::vector<PrecomputedTransactionData> txdata;
    txdata.reserve(block.vtx.size()); // Required so that pointers to individual PrecomputedTransactionData don't get invalidated
    for (unsigned int txIndex = 0; txIndex < block.vtx.size(); txIndex++)
    {
        const CTransaction &tx = *(block.vtx[txIndex]);

        nInputs += tx.vin.size();

        if (tx.IsPoW2WitnessCoinBase())
        {
            for (unsigned int inputIndex = 0; inputIndex < tx.vin.size(); inputIndex++)
            {
                if (!tx.vin[inputIndex].prevout.IsNull())
                {
                    if (!view.HaveCoin(tx.vin[inputIndex].prevout))
                    {
                        return state.DoS(100, error("ConnectBlock(): witness coinbase inputs missing/spent"), REJECT_INVALID, "bad-txns-inputs-missingorspent");
                    }

                    //fixme: (PHASE4) (SEGSIG) - Find a way to implement the bip68 sequence stuff here as well with minimal code churn...
                }
            }
        }
        else
        {
            if (!tx.IsCoinBase())
            {
                if (!view.HaveInputs(tx))
                {
                    //fixme: (PHASE4) - Low level fix for problem of conflicting transaction entering mempool and causing miners to be unable to mine (due to selecting invalid transactions for block continuously).
                    //This fix should remain in place, but a follow up fix is needed to try stop the conflicting transaction entering the mempool to begin with - need to hunt the source of this down.
                    //Seems to have something to do with a double (conflicting) witness renewal transaction.
                    mempool.removeRecursive(tx, MemPoolRemovalReason::UNKNOWN);
                    LogPrintf("ConnectBlock: mempool contains transaction with invalid inputs [%s]", tx.GetHash().ToString());
                    return state.DoS(100, error("ConnectBlock: inputs missing/spent"), REJECT_INVALID, "bad-txns-inputs-missingorspent");
                }

                // Check that transaction is BIP68 final
                // BIP68 lock checks (as opposed to nLockTime checks) must
                // be in ConnectBlock because they require the UTXO set
                prevheights.resize(tx.vin.size());
                for (size_t j = 0; j < tx.vin.size(); j++) {
                    prevheights[j] = view.AccessCoin(tx.vin[j].prevout).nHeight;
                }

                if (!SequenceLocks(tx, nLockTimeFlags, &prevheights, *pindex)) {
                    return state.DoS(100, error("%s: contains a non-BIP68-final transaction", __func__),
                                    REJECT_INVALID, "bad-txns-nonfinal");
                }
            }
        }

        // GetTransactionSigOpCost counts 3 types of sigops:
        // * legacy (always)
        // * p2sh (when P2SH enabled in flags and excludes coinbase)
        // * witness (when witness enabled in flags and excludes coinbase)
        nSigOpsCost += GetTransactionSigOpCost(tx, view, flags);
        if (nSigOpsCost > MAX_BLOCK_SIGOPS_COST)
            return state.DoS(100, error("ConnectBlock(): too many sigops"),
                             REJECT_INVALID, "bad-blk-sigops");

        txdata.emplace_back(tx);
        //fixme: (PHASE4) (CODEBASE CLEANUP) - CheckInputs needs to run as well for witness coinbase (can we just run this whole block for witness coinbase?) - we already test this elsewhere so it would only be a cleanness improvement.
        if (!tx.IsCoinBase())
        {
            if (nWitnessCoinbaseIndex != 0 && txIndex > nWitnessCoinbaseIndex)
            {
                nFeesPoW2Witness += view.GetValueIn(tx)-tx.GetValueOut();;
            }
            else
            {
                nFees += view.GetValueIn(tx)-tx.GetValueOut();
            }

            std::vector<CScriptCheck> vChecks;
            bool fCacheResults = fJustCheck; /* Don't cache results if we're actually connecting blocks (still consult the cache, though) */
            if (!CheckInputs(tx, state, view, fScriptChecks, flags, fCacheResults, txdata[txIndex], &witnessBundles[txIndex], nScriptCheckThreads ? &vChecks : NULL))
                return error("ConnectBlock(): CheckInputs on %s failed with %s",
                    tx.GetHash().ToString(), FormatStateMessage(state));
            control.Add(vChecks);
        }

        CTxUndo undoDummy;
        if (txIndex > 0) {
            blockundo.vtxundo.push_back(CTxUndo());
        }
        UpdateCoins(tx, view, txIndex == 0 ? undoDummy : blockundo.vtxundo.back(), pindex->nHeight, txIndex);

        vPos.push_back(std::pair(tx.GetHash(), pos));
        pos.nTxOffset += ::GetSerializeSize(tx, SER_DISK, CLIENT_VERSION);
    }
    int64_t nTime3 = GetTimeMicros(); nTimeConnect += nTime3 - nTime2;
    LogPrint(BCLog::BENCH, "      - Connect %u transactions: %.2fms (%.3fms/tx, %.3fms/txin) [%.2fs]\n", (unsigned)block.vtx.size(), 0.001 * (nTime3 - nTime2), 0.001 * (nTime3 - nTime2) / block.vtx.size(), nInputs <= 1 ? 0 : 0.001 * (nTime3 - nTime2) / (nInputs-1), nTimeConnect * 0.000001);

    //fixme: (PHASE5) (CLEANUP) - We can remove this after phase4 becomes active.

    //Until PoW2 activates mining subsidy remains full.
    //Phase 3 - miner mines 80 reward for himself and 20 reward for previous blocks witness...
    //Phase 4/5 - miner mines 80 reward for himself, witness 20 reward for himself (two seperate coinbases)
    CAmount nSubsidy = GetBlockSubsidy(pindex->nHeight);
    CAmount nSubsidyWitness = GetBlockSubsidyWitness(pindex->nHeight);
    CAmount nSubsidyDev = GetBlockSubsidyDev(pindex->nHeight);

    //fixme: (PHASE4) Unit tests
    // Second block with a phase 3 parent up to and including first block with a phase 4 parent.
    // Coinbase of previous witness block embedded in coinbase of current PoW block.
    if (nPoW2PhaseGrandParent == 3 && nPoW2PhaseParent != 4)
    {
        unsigned int nWitnessCoinbasePayoutIndex = nEmbeddedWitnessCoinbaseIndex + 1;

        if (block.vtx[0]->vout.size()-1 < nWitnessCoinbasePayoutIndex)
            return state.DoS(100, error("ConnectBlock(): PoW2 phase 3 coinbase lacks witness payout)"), REJECT_INVALID, "bad-cb-nowitnesspayout");

        if (block.vtx[0]->vout[nWitnessCoinbasePayoutIndex].nValue != nSubsidyWitness)
            return state.DoS(100, error("ConnectBlock(): PoW2 phase 3 coinbase has incorrect witness payout amount [%d] [%d])", block.vtx[0]->vout[nWitnessCoinbasePayoutIndex].nValue, nSubsidyWitness), REJECT_INVALID, "bad-cb-badwitnesspayoutamount");
    }
    else if (nPoW2PhaseParent >= 4)
    {
        nSubsidy -= nSubsidyWitness;
    }

    if (block.nVersionPoW2Witness == 0)
    {
        // PoW block
        // Phase 4 + 5 - miner mines 80 reward instead of 100, so nothing to do here (GetBlockSubsidy returns correct amount)
    }
    else
    {
        // PoW2 block
        // Ensure witness coinbase is present and that it pays out the right amount.
        if (nPoW2PhaseParent >= 3)
        {
            CAmount nValIn = 0;
            for (auto output : blockundo.vtxundo[nWitnessCoinbaseIndex-1].vprevout)
            {
                if (output.out.nValue > 0)
                    nValIn += output.out.nValue;
            }

            nSubsidyWitness += nFeesPoW2Witness;
            if (block.vtx[nWitnessCoinbaseIndex]->GetValueOut() - nValIn > nSubsidyWitness)
            {
                return state.DoS(100, error("ConnectBlock(): PoW2 witness pays too much (actual=%d vs limit=%d)", block.vtx[nWitnessCoinbaseIndex]->GetValueOut(), nSubsidyWitness), REJECT_INVALID, "bad-witness-cb-amount");
            }

            if (nPoW2PhaseParent == 3)
            {
                if (block.vtx[nWitnessCoinbaseIndex]->vout.size() != 2)
                    return state.DoS(100, error("ConnectBlock(): PoW2 witness coinbase invalid vout size)"), REJECT_INVALID, "bad-witness-cb");

                if (block.vtx[nWitnessCoinbaseIndex]->vin.size() != 2)
                    return state.DoS(100, error("ConnectBlock(): PoW2 witness coinbase invalid vin size)"), REJECT_INVALID, "bad-witness-cb");

                if (!block.vtx[nWitnessCoinbaseIndex]->vin[0].prevout.IsNull())
                    return state.DoS(100, error("ConnectBlock(): PoW2 witness coinbase invalid prevout)"), REJECT_INVALID, "bad-witness-cb");

                if (block.vtx[nWitnessCoinbaseIndex]->vin[0].GetSequence(block.vtx[nWitnessCoinbaseIndex]->nVersion) != 0)
                    return state.DoS(100, error("ConnectBlock(): PoW2 witness coinbase invalid sequence)"), REJECT_INVALID, "bad-witness-cb");
            }
            else if (nPoW2PhaseParent >= 4)
            {
                //fixme: (PHASE4) (SEGSIG/POW2) - Triple check that there are no remaining tests that should go here.
                //Phase 4 has no coinbase restrictions
            }
        }
        else
        {
            assert(0);
        }
    }


    //fixme: (PHASE4) (SEGSIG/POW2) - Triple check that there are no remaining tests that should go here.

    CAmount expectedBlockReward = nFees + nSubsidy;
    CAmount actualBlockReward = block.vtx[0]->GetValueOut();
    if ((actualBlockReward > expectedBlockReward))
    {
        return state.DoS(100, error("ConnectBlock(): coinbase pays too much (actual=%d vs limit=%d)", actualBlockReward, expectedBlockReward), REJECT_INVALID, "bad-cb-amount");
    }
    // fixme: (PHASE4) Forbid block reward that under pays as well
    
    if (nSubsidyDev > 0)
    {
        //fixme: (PHASE4) Ensure this check right for phase4 as well.
        if ((nPoW2PhaseGrandParent >= 3 && block.vtx[0]->vout.size() != 4) || (nPoW2PhaseGrandParent < 3 && block.vtx[0]->vout.size() != 2))
        {
            return state.DoS(100, error("ConnectBlock(): coinbase has incorrect number of outputs (actual=%d vs limit=%d)", block.vtx[0]->vout.size(), (nPoW2PhaseGrandParent >= 3)?4:2), REJECT_INVALID, "bad-cb-amount");
        }
        
        //fixme: (PHASE4)- handle other vout types
        static std::vector<unsigned char> data(ParseHex(devSubsidyAddress));
        static CPubKey pubKeyDevSubsidyCheck(data.begin(), data.end());
        static CScript scriptDevSubsidyCheck = (CScript() << ToByteVector(pubKeyDevSubsidyCheck) << OP_CHECKSIG);
        if (block.vtx[0]->vout[1].output.scriptPubKey != scriptDevSubsidyCheck)
        {
            return state.DoS(100, error("ConnectBlock(): coinbase lacks dev subsidy output"), REJECT_INVALID, "bad-cb-amount");
        }
        if (block.vtx[0]->vout[1].nValue != nSubsidyDev)
        {
            return state.DoS(100, error("ConnectBlock(): coinbase has invalid dev subsidy (actual=%d vs limit=%d)", block.vtx[0]->vout[1].nValue, nSubsidyDev), REJECT_INVALID, "bad-cb-amount");
        }
    }
    
    // From phase 3 onward we forbid miners from not claiming the full reward.
    if (nPoW2PhaseParent >= 3 && expectedBlockReward < actualBlockReward)
    {
        return state.DoS(100, error("ConnectBlock(): coinbase pays too little (actual=%d vs limit=%d)", actualBlockReward, expectedBlockReward), REJECT_INVALID, "bad-cb-amount");
    }

    if (!control.Wait())
        return state.DoS(100, error("%s: CheckQueue failed", __func__), REJECT_INVALID, "block-validation-failed");
    int64_t nTime4 = GetTimeMicros(); nTimeVerify += nTime4 - nTime2;
    LogPrint(BCLog::BENCH, "    - Verify %u txins: %.2fms (%.3fms/txin) [%.2fs]\n", nInputs - 1, 0.001 * (nTime4 - nTime2), nInputs <= 1 ? 0 : 0.001 * (nTime4 - nTime2) / (nInputs-1), nTimeVerify * 0.000001);

    if (fJustCheck)
        return true;

    // Write undo information to disk
    if (pindex->GetUndoPos().IsNull() || !pindex->IsValid(BLOCK_VALID_SCRIPTS))
    {
        if (pindex->GetUndoPos().IsNull()) {
            CDiskBlockPos _pos;
            if (!FindUndoPos(state, pindex->nFile, _pos, ::GetSerializeSize(blockundo, SER_DISK, CLIENT_VERSION) + 40))
                return error("ConnectBlock(): FindUndoPos failed");
            if (!blockStore.UndoWriteToDisk(blockundo, _pos, pindex->pprev->GetBlockHashPoW2(), chainparams.MessageStart()))
                return AbortNode(state, "Failed to write undo data");

            // update nUndoPos in block index
            pindex->nUndoPos = _pos.nPos;
            pindex->nStatus |= BLOCK_HAVE_UNDO;
        }

        pindex->RaiseValidity(BLOCK_VALID_SCRIPTS);
        if (chain == chainActive)
        {
            setDirtyBlockIndex.insert(pindex);
        }
    }

    if (fTxIndex)
        if (!pblocktree->WriteTxIndex(vPos))
            return AbortNode(state, "Failed to write transaction index");

    // add this block to the view's block chain
    view.SetBestBlock(pindex->GetBlockHashPoW2());

    int64_t nTime5 = GetTimeMicros(); nTimeIndex += nTime5 - nTime4;
    LogPrint(BCLog::BENCH, "    - Index writing: %.2fms [%.2fs]\n", 0.001 * (nTime5 - nTime4), nTimeIndex * 0.000001);

    int64_t nTime6 = GetTimeMicros(); nTimeCallbacks += nTime6 - nTime5;
    LogPrint(BCLog::BENCH, "    - Callbacks: %.2fms [%.2fs]\n", 0.001 * (nTime6 - nTime5), nTimeCallbacks * 0.000001);

    return true;
}

void FindFilesToPruneExplicit(std::set<int>& setFilesToPrune, unsigned int nPruneHeight)
{
    LOCK2(cs_main, cs_LastBlockFile);

    int count=0;
    for (int fileNumber = 0; fileNumber < nLastBlockFile; fileNumber++) {
        if (vinfoBlockFile[fileNumber].nSize == 0 || vinfoBlockFile[fileNumber].nHeightLast >= nPruneHeight)
            continue;
        PruneOneBlockFile(fileNumber);
        setFilesToPrune.insert(fileNumber);
        count++;
    }
    LogPrint(BCLog::PRUNE, "Prune (Manual): prune_height=%d removed %d blk/rev pairs\n", nPruneHeight, count);
}

/**
 * Update the on-disk chain state.
 * The caches and indexes are flushed depending on the mode we're called with
 * if they're too large, if it's been a while since the last write,
 * or always and in all cases if we're in prune mode and are deleting files.
 */
bool FlushStateToDisk(const CChainParams& chainparams, CValidationState &state, FlushStateMode mode, int nManualPruneHeight, bool fFlushPartialSync) {
    int64_t nMempoolUsage = mempool.DynamicMemoryUsage();
    LOCK2(cs_main, cs_LastBlockFile);
    static int64_t nLastWrite = 0;
    static int64_t nLastFlush = 0;
    static int64_t nLastSetChain = 0;
    std::set<int> setFilesToPrune;
    bool fFlushForPrune = false;
    try {
    if (fPruneMode && (fCheckForPruning || nManualPruneHeight > 0) && !fReindex)
    {
        if (nManualPruneHeight > 0 && !fFlushPartialSync)
        {
            FindFilesToPruneManual(setFilesToPrune, nManualPruneHeight);
        }
        else if (nManualPruneHeight > 0 && fFlushPartialSync)
        {
            FindFilesToPruneExplicit(setFilesToPrune, nManualPruneHeight);
        }
        else
        {
            FindFilesToPrune(setFilesToPrune, chainparams.PruneAfterHeight());
            fCheckForPruning = false;
        }

        if (!setFilesToPrune.empty()) {
            fFlushForPrune = true;
            if (!fHavePruned) {
                pblocktree->WriteFlag("prunedblockfiles", true);
                fHavePruned = true;
            }
        }
    }
    int64_t nNow = GetTimeMicros();
    // Avoid writing/flushing immediately after startup.
    if (nLastWrite == 0) {
        nLastWrite = nNow;
    }
    if (nLastFlush == 0) {
        nLastFlush = nNow;
    }
    if (nLastSetChain == 0) {
        nLastSetChain = nNow;
    }
    int64_t nMempoolSizeMax = GetArg("-maxmempool", DEFAULT_MAX_MEMPOOL_SIZE) * 1000000;
    int64_t cacheSize = pcoinsTip->DynamicMemoryUsage() * DB_PEAK_USAGE_FACTOR;
    int64_t nTotalSpace = nCoinCacheUsage + std::max<int64_t>(nMempoolSizeMax - nMempoolUsage, 0);
    // The cache is large and we're within 10% and 10 MiB of the limit, but we have time now (not in the middle of a block processing).
    bool fCacheLarge = mode == FLUSH_STATE_PERIODIC && cacheSize > std::max((9 * nTotalSpace) / 10, nTotalSpace - MAX_BLOCK_COINSDB_USAGE * 1024 * 1024);
    // The cache is over the limit, we have to write now.
    bool fCacheCritical = mode == FLUSH_STATE_IF_NEEDED && cacheSize > nTotalSpace;
    // It's been a while since we wrote the block index to disk. Do this frequently, so we don't need to redownload after a crash.
    bool fPeriodicWrite = mode == FLUSH_STATE_PERIODIC && nNow > nLastWrite + (int64_t)DATABASE_WRITE_INTERVAL * 1000000;
    // It's been very long since we flushed the cache. Do this infrequently, to optimize cache usage.
    bool fPeriodicFlush = mode == FLUSH_STATE_PERIODIC && nNow > nLastFlush + (int64_t)DATABASE_FLUSH_INTERVAL * 1000000;
    // Combine all conditions that result in a full cache flush.
    bool fDoFullFlush = (mode == FLUSH_STATE_ALWAYS) || fCacheLarge || fCacheCritical || fPeriodicFlush || fFlushForPrune;
    // Write blocks and block index to disk.
    if (fDoFullFlush || fPeriodicWrite) {
        // Depend on nMinDiskSpace to ensure we can write block index
        if (!CheckDiskSpace(0))
            return state.Error("out of disk space");
        // First make sure all block and undo data is flushed to disk.
        FlushBlockFile();
        // Then update all block file information (which may refer to block and undo files).
        {
            std::vector<std::pair<int, const CBlockFileInfo*> > vFiles;
            vFiles.reserve(setDirtyFileInfo.size());
            for (std::set<int>::iterator it = setDirtyFileInfo.begin(); it != setDirtyFileInfo.end(); ) {
                vFiles.push_back(std::pair(*it, &vinfoBlockFile[*it]));
                setDirtyFileInfo.erase(it++);
            }

            // prune block index for partial sync
            std::vector<uint256> removals;
            if (fFlushPartialSync) {
#ifdef DEBUG_PARTIAL_SYNC
                int numNotOnPartialChain = 0;
#endif
                for(const auto& it: mapBlockIndex)
                {
                    CBlockIndex* index = it.second;
                    if ((index->nHeight < nManualPruneHeight && // prune anything below prune-height
                         (index->nHeight !=0 || index->GetBlockHashPoW2() != Params().GenesisBlock().GetHashPoW2()) && // that is not the Genesis
                         index->nHeight >= nPartialPruneHeightDone // skip pruning below height that was already pruned this session
                        )
                        || index->nStatus & BLOCK_FAILED_MASK) // always prune invalid blocks (if it changes they will be dirty again)
                    {
                        removals.push_back(index->GetBlockHashPoW2());
                        setDirtyBlockIndex.erase(index); // prevent pruned indexes to be rewritten
                    }
#ifdef DEBUG_PARTIAL_SYNC
                    if (!partialChain.Contains(index)) {
                        numNotOnPartialChain++;
                        // it is normal to have forks (and blocks getting witnessed) at/near the tip, only log deeper ones
                        if (index->nHeight < partialChain.Height() - 20)
                            LogPrintf("Index not on partial chain during prune: [%s] height = %d\n", index->GetBlockHashPoW2().ToString(), index->nHeight);
                    }
#endif
                }
                nPartialPruneHeightDone = std::max(nManualPruneHeight, nPartialPruneHeightDone);
#ifdef DEBUG_PARTIAL_SYNC
                int numOrphans = mapBlockIndex.size() - (partialChain.Height()-partialChain.HeightOffset()) - 1;
                assert(numOrphans == numNotOnPartialChain);
#endif
            }

            std::vector<const CBlockIndex*> vBlocks;
            vBlocks.reserve(setDirtyBlockIndex.size());
            for (std::set<CBlockIndex*>::iterator it = setDirtyBlockIndex.begin(); it != setDirtyBlockIndex.end(); ) {
                vBlocks.push_back(*it);
                setDirtyBlockIndex.erase(it++);
            }
            LogPrintf("%s: updating %d and deleting %d block indexes, prune height = %d\n", __func__, vBlocks.size(), removals.size(), nManualPruneHeight);
            if (!pblocktree->UpdateBatchSync(vFiles, nLastBlockFile, vBlocks, removals)) {
                return AbortNode(state, "Failed to write to block index database");
            }
            uiInterface.NotifySPVPrune(nPartialPruneHeightDone);
        }
        // Finally remove any pruned files
        if (fFlushForPrune)
            blockStore.UnlinkPrunedFiles(setFilesToPrune);
        nLastWrite = nNow;
    }
    // Flush best chain related state. This can only be done if the blocks / block index write was also done.
    if (fDoFullFlush) {
        // Typical Coin structures on disk are around 48 bytes in size.
        // Pushing a new one to the database can cause it to be written
        // twice (once in the log, and once in the tables). This is already
        // an overestimation, as most will delete an existing entry or
        // overwrite one. Still, use a conservative safety factor of 2.
        if (!CheckDiskSpace(48 * 2 * 2 * pcoinsTip->GetCacheSize()))
            return state.Error("out of disk space");
        // Flush the chainstate (which may refer to block index entries).
        if (!pcoinsTip->Flush())
            return AbortNode(state, "Failed to write to coin database");
        nLastFlush = nNow;
    }
    if (   !fFlushPartialSync
        && (fDoFullFlush || ((mode == FLUSH_STATE_ALWAYS || mode == FLUSH_STATE_PERIODIC) && nNow > nLastSetChain + (int64_t)DATABASE_WRITE_INTERVAL * 1000000))) {
        // Update best block in wallet (so we can detect restored wallets).
        GetMainSignals().SetBestChain(chainActive.GetLocatorPoW2());
        nLastSetChain = nNow;
    }
    } catch (const std::runtime_error& e) {
        return AbortNode(state, std::string("System error while flushing: ") + e.what());
    }
    return true;
}

void FlushStateToDisk() {
    CValidationState state;
    const CChainParams& chainparams = Params();
    FlushStateToDisk(chainparams, state, FLUSH_STATE_ALWAYS);
}

void PruneAndFlush() {
    CValidationState state;
    fCheckForPruning = true;
    const CChainParams& chainparams = Params();
    FlushStateToDisk(chainparams, state, FLUSH_STATE_NONE);
}

static void DoWarning(const std::string& strWarning)
{
    static bool fWarned = false;
    SetMiscWarning(strWarning);
    if (!fWarned)
    {
        CAlert::Notify(strWarning, true, true);
        fWarned = true;
    }
}

/** Update chainActive and related internal data structures. */
void static UpdateTip(CBlockIndex *pindexNew, const CChainParams& chainParams) {
    chainActive.SetTip(pindexNew);

    // New best block
    mempool.AddTransactionsUpdated(1);

    cvBlockChange.notify_all();

    std::vector<std::string> warningMessages;
    if (!IsInitialBlockDownload())
    {
        int nUpgraded = 0;
        const CBlockIndex* pindex = chainActive.Tip();
        for (int bit = 0; bit < VERSIONBITS_NUM_BITS; bit++)
        {
            WarningBitsConditionChecker checker(bit);
            ThresholdState state = checker.GetStateFor(pindex, chainParams.GetConsensus(), warningcache[bit]);
            //fixme: (PHASE5) We can remove
            // Bypass invalid warnings for phase 4 activation 
            if (bit == chainParams.GetConsensus().vDeployments[Consensus::DEPLOYMENT_POW2_PHASE4].bit)
                continue;
            if (state == THRESHOLD_ACTIVE || state == THRESHOLD_LOCKED_IN)
            {
                const std::string strWarning = strprintf(_("Warning: unknown new rules activated (versionbit %i)"), bit);
                if (state == THRESHOLD_ACTIVE)
                {
                    DoWarning(strWarning);
                }
                else
                {
                    warningMessages.push_back(strWarning);
                }
            }
        }
        // Check the version of the last 100 blocks to see if we need to upgrade:
        for (int i = 0; i < 100 && pindex != NULL; i++)
        {
            int32_t nExpectedVersion = ComputeBlockVersion(pindex->pprev, chainParams.GetConsensus());
            if (pindex->nVersion > VERSIONBITS_LAST_OLD_BLOCK_VERSION && (pindex->nVersion & ~nExpectedVersion) != 0)
                ++nUpgraded;
            pindex = pindex->pprev;
        }
        if (nUpgraded > 0)
            warningMessages.push_back(strprintf(_("%d of last 100 blocks have unexpected version"), nUpgraded));
        if (nUpgraded > 100/2)
        {
            std::string strWarning = _("Warning: Unknown block versions in chain! It's possible unknown rules are in effect");
            // notify GetWarnings(), called by Qt and the JSON-RPC code to warn the user:
            DoWarning(strWarning);
        }
    }
    //fixme: (PHASE5) - Replace this 1000000 constant with a chainparams paramater so we remember to update it.
    if(!gbMinimalLogging || !warningMessages.empty() || IsArgSet("-testnet") || chainActive.Height() % 1000 == 0 || chainActive.Height() > 1000000)
    {
        LogPrintf("%s: new best=%s height=%d version=0x%08x versionpow2=0x%08x log2_work=%.8g tx=%lu date='%s' progress=%f cache=%.1fMiB(%utxo)", __func__,
            chainActive.Tip()->GetBlockHashPoW2().ToString(), chainActive.Height(), chainActive.Tip()->nVersion, chainActive.Tip()->nVersionPoW2Witness,
            log(chainActive.Tip()->nChainWork.getdouble())/log(2.0), (unsigned long)chainActive.Tip()->nChainTx,
            DateTimeStrFormat("%Y-%m-%d %H:%M:%S", chainActive.Tip()->GetBlockTime()),
            GuessVerificationProgress(chainParams.TxData(), chainActive.Tip()), pcoinsTip->DynamicMemoryUsage() * (1.0 / (1<<20)), pcoinsTip->GetCacheSize());
        if (!warningMessages.empty())
            LogPrintf(" warning='%s'", boost::algorithm::join(warningMessages, ", "));
        LogPrintf("\n");
    }
}

/** Disconnect chainActive's tip.
  * After calling, the mempool will be in an inconsistent state, with
  * transactions from disconnected blocks being added to disconnectpool.  You
  * should make the mempool consistent again by calling UpdateMempoolForReorg.
  * with cs_main held.
  *
  * If disconnectpool is NULL, then no disconnected transactions are added to
  * disconnectpool (note that the caller is responsible for mempool consistency
  * in any case).
  */
bool static DisconnectTip(CValidationState& state, const CChainParams& chainparams, DisconnectedBlockTransactions *disconnectpool)
{
    AssertLockHeld(cs_main); // Required for ReadBlockFromDisk.

    CBlockIndex *pindexDelete = chainActive.Tip();
    assert(pindexDelete);
    // Read block from disk.
    std::shared_ptr<CBlock> pblock = std::make_shared<CBlock>();
    CBlock& block = *pblock;
    if (!ReadBlockFromDisk(block, pindexDelete, chainparams))
        return AbortNode(state, "Failed to read block");
    // Apply the block atomically to the chain state.
    int64_t nStart = GetTimeMicros();
    {
        CCoinsViewCache view(pcoinsTip);
        if (DisconnectBlock(block, pindexDelete, view) != DISCONNECT_OK)
            return error("DisconnectTip(): DisconnectBlock %s failed", pindexDelete->GetBlockHashPoW2().ToString());
        bool flushed = view.Flush();
        assert(flushed);
    }
    LogPrint(BCLog::BENCH, "- Disconnect block: %.2fms\n", (GetTimeMicros() - nStart) * 0.001);
    // Write the chain state to disk, if necessary.
    if (!FlushStateToDisk(chainparams, state, FLUSH_STATE_IF_NEEDED))
        return false;

    if (disconnectpool) {
        // Save transactions to re-add to mempool at end of reorg
        for (auto it = block.vtx.rbegin(); it != block.vtx.rend(); ++it) {
            disconnectpool->addTransaction(*it);
        }
        while (disconnectpool->DynamicMemoryUsage() > MAX_DISCONNECTED_TX_POOL_SIZE * 1000) {
            // Drop the earliest entry, and remove its children from the mempool.
            auto it = disconnectpool->queuedTx.get<insertion_order>().begin();
            mempool.removeRecursive(**it, MemPoolRemovalReason::REORG);
            disconnectpool->removeEntry(it);
        }
    }

    // Update chainActive and related variables.
    UpdateTip(pindexDelete->pprev, chainparams);
    // Let wallets know transactions went from 1-confirmed to
    // 0-confirmed or conflicted:
    GetMainSignals().BlockDisconnected(pblock);
    return true;
}

static int64_t nTimeReadFromDisk = 0;
static int64_t nTimeConnectTotal = 0;
static int64_t nTimeFlush = 0;
static int64_t nTimeChainState = 0;
static int64_t nTimePostConnect = 0;

struct PerBlockConnectTrace {
    CBlockIndex* pindex = NULL;
    std::shared_ptr<const CBlock> pblock;
    std::shared_ptr<std::vector<CTransactionRef>> conflictedTxs;
    PerBlockConnectTrace() : conflictedTxs(std::make_shared<std::vector<CTransactionRef>>()) {}
};
/**
 * Used to track blocks whose transactions were applied to the UTXO state as a
 * part of a single ActivateBestChainStep call.
 *
 * This class also tracks transactions that are removed from the mempool as
 * conflicts (per block) and can be used to pass all those transactions
 * through SyncTransaction.
 *
 * This class assumes (and asserts) that the conflicted transactions for a given
 * block are added via mempool callbacks prior to the BlockConnected() associated
 * with those transactions. If any transactions are marked conflicted, it is
 * assumed that an associated block will always be added.
 *
 * This class is single-use, once you call GetBlocksConnected() you have to throw
 * it away and make a new one.
 */
class ConnectTrace {
private:
    std::vector<PerBlockConnectTrace> blocksConnected;
    CTxMemPool &pool;

public:
    ConnectTrace(CTxMemPool &_pool) : blocksConnected(1), pool(_pool) {
        pool.NotifyEntryRemoved.connect(boost::bind(&ConnectTrace::NotifyEntryRemoved, this, _1, _2));
    }

    ~ConnectTrace() {
        pool.NotifyEntryRemoved.disconnect(boost::bind(&ConnectTrace::NotifyEntryRemoved, this, _1, _2));
    }

    void BlockConnected(CBlockIndex* pindex, std::shared_ptr<const CBlock> pblock) {
        assert(!blocksConnected.back().pindex);
        assert(pindex);
        assert(pblock);
        blocksConnected.back().pindex = pindex;
        blocksConnected.back().pblock = std::move(pblock);
        blocksConnected.emplace_back();
    }

    std::vector<PerBlockConnectTrace>& GetBlocksConnected() {
        // We always keep one extra block at the end of our list because
        // blocks are added after all the conflicted transactions have
        // been filled in. Thus, the last entry should always be an empty
        // one waiting for the transactions from the next block. We pop
        // the last entry here to make sure the list we return is sane.
        assert(!blocksConnected.back().pindex);
        assert(blocksConnected.back().conflictedTxs->empty());
        blocksConnected.pop_back();
        return blocksConnected;
    }

    void NotifyEntryRemoved(CTransactionRef txRemoved, MemPoolRemovalReason reason) {
        assert(!blocksConnected.back().pindex);
        if (reason == MemPoolRemovalReason::CONFLICT) {
            blocksConnected.back().conflictedTxs->emplace_back(std::move(txRemoved));
        }
    }
};

/**
 * Connect a new block to chainActive. pblock is either NULL or a pointer to a CBlock
 * corresponding to pindexNew, to bypass loading it again from disk.
 *
 * The block is added to connectTrace if connection succeeds.
 */
bool static ConnectTip(CValidationState& state, const CChainParams& chainparams, CBlockIndex* pindexNew, const std::shared_ptr<const CBlock>& pblock, ConnectTrace& connectTrace, DisconnectedBlockTransactions &disconnectpool)
{
    AssertLockHeld(cs_main); // Required for ReadBlockFromDisk.

    assert(pindexNew->pprev == chainActive.Tip());
    // Read block from disk.
    int64_t nTime1 = GetTimeMicros();
    std::shared_ptr<const CBlock> pthisBlock;
    if (!pblock) {
        std::shared_ptr<CBlock> pblockNew = std::make_shared<CBlock>();
        if (!ReadBlockFromDisk(*pblockNew, pindexNew, chainparams))
            return AbortNode(state, "Failed to read block");
        pthisBlock = pblockNew;
    } else {
        pthisBlock = pblock;
    }
    const CBlock& blockConnecting = *pthisBlock;
    // Apply the block atomically to the chain state.
    int64_t nTime2 = GetTimeMicros(); nTimeReadFromDisk += nTime2 - nTime1;
    int64_t nTime3;
    LogPrint(BCLog::BENCH, "  - Load block from disk: %.2fms [%.2fs]\n", (nTime2 - nTime1) * 0.001, nTimeReadFromDisk * 0.000001);
    {
        CCoinsViewCache view(pcoinsTip);
        bool fJustCheck = false;
        bool fValidateWitness = true;
        //fixme: (PHASE4) - relook into this for phase4.
        //This check is expensive when syncing
        //So we bypass this with a small random chance of still checking IFF we are below the checkpoint heights.
        //Note:
        // 1) An attacker would still have to meet/break/forge the sha ppev hash checks for an entire chain from the checkpoints
        // 2) An attacker would still have to meet all other PoW check *and* keep all witness states intact
        // This is enough to ensure that an attacker would have to go to great lengths for what would amount to a minor nuisance (having to refetch some more headers after detecting wrong chain)
        // So this is not really a major weakening of security in any way and still more than sufficient.
        if (((unsigned int)pindexNew->nHeight < Checkpoints::LastCheckPointHeight()))
            fValidateWitness = false;
        bool rv = ConnectBlock(chainActive, blockConnecting, state, pindexNew, view, chainparams, fJustCheck, fValidateWitness);
        GetMainSignals().BlockChecked(blockConnecting, state);
        if (!rv) {
            if (state.IsInvalid())
                InvalidBlockFound(pindexNew, state);
            return error("ConnectTip(): ConnectBlock %s failed (%s)", pindexNew->GetBlockHashPoW2().ToString(), state.GetRejectReason().c_str());
        }
        nTime3 = GetTimeMicros(); nTimeConnectTotal += nTime3 - nTime2;
        LogPrint(BCLog::BENCH, "  - Connect total: %.2fms [%.2fs]\n", (nTime3 - nTime2) * 0.001, nTimeConnectTotal * 0.000001);
        bool flushed = view.Flush();
        assert(flushed);
    }
    int64_t nTime4 = GetTimeMicros(); nTimeFlush += nTime4 - nTime3;
    LogPrint(BCLog::BENCH, "  - Flush: %.2fms [%.2fs]\n", (nTime4 - nTime3) * 0.001, nTimeFlush * 0.000001);
    // Write the chain state to disk, if necessary.
    if (!FlushStateToDisk(chainparams, state, FLUSH_STATE_IF_NEEDED))
        return false;
    int64_t nTime5 = GetTimeMicros(); nTimeChainState += nTime5 - nTime4;
    LogPrint(BCLog::BENCH, "  - Writing chainstate: %.2fms [%.2fs]\n", (nTime5 - nTime4) * 0.001, nTimeChainState * 0.000001);
    // Remove conflicting transactions from the mempool.;
    mempool.removeForBlock(blockConnecting.vtx, pindexNew->nHeight);
    disconnectpool.removeForBlock(blockConnecting.vtx);
    // Update chainActive & related variables.
    UpdateTip(pindexNew, chainparams);

    int64_t nTime6 = GetTimeMicros(); nTimePostConnect += nTime6 - nTime5; nTimeTotal += nTime6 - nTime1;
    LogPrint(BCLog::BENCH, "  - Connect postprocess: %.2fms [%.2fs]\n", (nTime6 - nTime5) * 0.001, nTimePostConnect * 0.000001);
    LogPrint(BCLog::BENCH, "- Connect block: %.2fms [%.2fs]\n", (nTime6 - nTime1) * 0.001, nTimeTotal * 0.000001);

    connectTrace.BlockConnected(pindexNew, std::move(pthisBlock));
    return true;
}

/**
 * Return the tip of the chain with the most work in it, that isn't
 * known to be invalid (it's however far from certain to be valid).
 */
static CBlockIndex* FindMostWorkChain() {
    LOCK(cs_main);
    do {
        CBlockIndex *pindexNew = NULL;

        // Find the best candidate header.
        {
            std::set<CBlockIndex*, CBlockIndexWorkComparator>::reverse_iterator it = setBlockIndexCandidates.rbegin();
            if (it == setBlockIndexCandidates.rend())
                return NULL;
            pindexNew = *it;
        }

        // Check whether all blocks on the path between the currently active chain and the candidate are valid.
        // Just going until the active chain is an optimization, as we know all blocks in it are valid already.
        CBlockIndex *pindexTest = pindexNew;
        bool fInvalidAncestor = false;
        while (pindexTest && !chainActive.Contains(pindexTest)) {
            assert(pindexTest->nChainTx || pindexTest->nHeight == 0);

            // Pruned nodes may have entries in setBlockIndexCandidates for
            // which block files have been deleted.  Remove those as candidates
            // for the most work chain if we come across them; we can't switch
            // to a chain unless we have all the non-active-chain parent blocks.
            bool fFailedChain = pindexTest->nStatus & BLOCK_FAILED_MASK;
            bool fMissingData = !(pindexTest->nStatus & BLOCK_HAVE_DATA);
            if (fFailedChain || fMissingData) {
                // Candidate chain is not usable (either invalid or missing data)
                if (fFailedChain && (pindexBestInvalid == NULL || pindexNew->nChainWork > pindexBestInvalid->nChainWork))
                    pindexBestInvalid = pindexNew;
                CBlockIndex *pindexFailed = pindexNew;
                // Remove the entire chain from the set.
                while (pindexTest != pindexFailed) {
                    if (fFailedChain) {
                        pindexFailed->nStatus |= BLOCK_FAILED_CHILD;
                    } else if (fMissingData) {
                        // If we're missing data, then add back to mapBlocksUnlinked,
                        // so that if the block arrives in the future we can try adding
                        // to setBlockIndexCandidates again.
                        mapBlocksUnlinked.insert(std::pair(pindexFailed->pprev, pindexFailed));
                    }
                    setBlockIndexCandidates.erase(pindexFailed);
                    pindexFailed = pindexFailed->pprev;
                }
                setBlockIndexCandidates.erase(pindexTest);
                fInvalidAncestor = true;
                break;
            }
            pindexTest = pindexTest->pprev;
        }
        if (!fInvalidAncestor)
            return pindexNew;
    } while(true);
}

/** Delete all entries in setBlockIndexCandidates that are worse than the current tip. */
static void PruneBlockIndexCandidates() {
    LOCK(cs_main);
    // Note that we can't delete the current block itself, as we may need to return to it later in case a
    // reorganization to a better block fails.
    std::set<CBlockIndex*, CBlockIndexWorkComparator>::iterator it = setBlockIndexCandidates.begin();

    //NB! We don't prune blocks that are the same height as the current tip when the current tip is PoW.
    //The reason for this is that we must consider all such blocks as witness candidates even if they are of lower weight - in case the higher weight block has an "absent" witness.
    while ( ( it != setBlockIndexCandidates.end() ) && ( (*it)->nChainWork < chainActive.Tip()->nChainWork ) && ( (*it)->nHeight < chainActive.Tip()->nHeight /*|| (*it)->nVersionPoW2Witness == 0*/ ) ) {
        setBlockIndexCandidates.erase(it++);
    }
    // Either the current tip or a successor of it we're working towards is left in setBlockIndexCandidates.
    assert(!setBlockIndexCandidates.empty());
}

/**
 * Try to make some progress towards making pindexMostWork the active block.
 * pblock is either NULL or a pointer to a CBlock corresponding to pindexMostWork.
 */
static bool ActivateBestChainStep(CValidationState& state, const CChainParams& chainparams, CBlockIndex* pindexMostWork, const std::shared_ptr<const CBlock>& pblock, bool& fInvalidFound, ConnectTrace& connectTrace)
{
    AssertLockHeld(cs_main);
    const CBlockIndex *pindexOldTip = chainActive.Tip();
    const CBlockIndex *pindexFork = chainActive.FindFork(pindexMostWork);

    // Disconnect active blocks which are no longer in the best chain.
    bool fBlocksDisconnected = false;
    DisconnectedBlockTransactions disconnectpool;
    while (chainActive.Tip() && chainActive.Tip() != pindexFork) {
        if (!DisconnectTip(state, chainparams, &disconnectpool)) {
            // This is likely a fatal error, but keep the mempool consistent,
            // just in case. Only remove from the mempool in this case.
            UpdateMempoolForReorg(disconnectpool, false);
            return false;
        }
        fBlocksDisconnected = true;
    }

    // Build list of new blocks to connect.
    std::vector<CBlockIndex*> vpindexToConnect;
    bool fContinue = true;
    int nHeight = pindexFork ? pindexFork->nHeight : -1;
    while (fContinue && nHeight != pindexMostWork->nHeight) {
        // Don't iterate the entire list of potential improvements toward the best tip, as we likely only need
        // a few blocks along the way.
        int nTargetHeight = std::min(nHeight + 32, pindexMostWork->nHeight);
        vpindexToConnect.clear();
        vpindexToConnect.reserve(nTargetHeight - nHeight);
        CBlockIndex *pindexIter = pindexMostWork->GetAncestor(nTargetHeight);
        while (pindexIter && pindexIter->nHeight != nHeight) {
            vpindexToConnect.push_back(pindexIter);
            pindexIter = pindexIter->pprev;
        }
        nHeight = nTargetHeight;

        // Connect new blocks.
        BOOST_REVERSE_FOREACH(CBlockIndex *pindexConnect, vpindexToConnect) {
            if (!ConnectTip(state, chainparams, pindexConnect, pindexConnect == pindexMostWork ? pblock : std::shared_ptr<const CBlock>(), connectTrace, disconnectpool)) {
                if (state.IsInvalid()) {
                    // The block violates a consensus rule.
                    if (!state.CorruptionPossible())
                        InvalidChainFound(vpindexToConnect.back());
                    state = CValidationState();
                    fInvalidFound = true;
                    fContinue = false;
                    break;
                } else {
                    // A system error occurred (disk space, database error, ...).
                    // Make the mempool consistent with the current tip, just in case
                    // any observers try to use it before shutdown.
                    UpdateMempoolForReorg(disconnectpool, false);
                    return false;
                }
            } else {
                PruneBlockIndexCandidates();
                if (!pindexOldTip || chainActive.Tip()->nChainWork > pindexOldTip->nChainWork) {
                    // We're in a better position than we were. Return temporarily to release the lock.
                    fContinue = false;
                    break;
                }
            }
        }
    }

    if (fBlocksDisconnected) {
        // If any blocks were disconnected, disconnectpool may be non empty.  Add
        // any disconnected transactions back to the mempool.
        UpdateMempoolForReorg(disconnectpool, true);
    }
    mempool.check(pcoinsTip);

    // Callbacks/notifications for a new best chain.
    if (fInvalidFound)
        CheckForkWarningConditionsOnNewFork(vpindexToConnect.back());
    else
        CheckForkWarningConditions();

    return true;
}

// Requires cs_main
void DeactivatePartialSync()
{
    LogPrintf("Transition partial into full sync height = %d\n", chainActive.Height());

    // clear partial chain => !IsPartialSyncActive()
    partialChain.SetTip(nullptr);
    partialChain.SetHeightOffset(0);
    pindexBestPartial = nullptr;

    // clear partial chain from blockindex (not can trigger partial sync on next session)
    for (auto& it: mapBlockIndex) {
        CBlockIndex* idx = it.second;
        if (idx->IsPartialValid())
        {
            idx->nStatus &= ~BLOCK_PARTIAL_MASK;
            setDirtyBlockIndex.insert(idx);
        }
    }

    // notify and stop future notifications
    headerTipSignal(nullptr);
    headerTipSignal.disconnect_all_slots();

    // clear mempool to avoid complexity of transitioning partial validated mempool entries
    mempool.clear();
}

/**
 * Make the best chain active, in multiple steps. The result is either failure
 * or an activated best chain. pblock is either NULL or a pointer to a block
 * that is already loaded (to avoid loading it again from disk).
 */
bool ActivateBestChain(CValidationState &state, const CChainParams& chainparams, std::shared_ptr<const CBlock> pblock) {
    // Note that while we're often called here from ProcessNewBlock, this is
    // far from a guarantee. Things in the P2P/RPC will often end up calling
    // us in the middle of ProcessNewBlock - do not assume pblock is set
    // sanely for performance or correctness!

    CBlockIndex *pindexMostWork = NULL;
    CBlockIndex *pindexNewTip = NULL;
    int nStopAtHeight = GetArg("-stopatheight", DEFAULT_STOPATHEIGHT);
    do {
        boost::this_thread::interruption_point();
        if (ShutdownRequested())
            break;

        const CBlockIndex *pindexFork;
        bool fInitialDownload;
        {
            #ifdef ENABLE_WALLET
            LOCK2(cs_main, pactiveWallet?&pactiveWallet->cs_wallet:NULL);
            #else
            LOCK(cs_main);
            #endif

            ConnectTrace connectTrace(mempool); // Destructed before cs_main is unlocked

            CBlockIndex *pindexOldTip = chainActive.Tip();
            if (pindexMostWork == NULL) {
                pindexMostWork = FindMostWorkChain();
            }

            // Gulden - This is PoW2 related (unwitnessed blocks sit ahead of the chain tip with 0 extra chain work until they are activated).
            if (pindexMostWork && pindexMostWork->pprev && pindexMostWork->nChainWork == pindexMostWork->pprev->nChainWork)
                pindexMostWork = pindexMostWork->pprev;


            // Whether we have anything to do at all.
            if (pindexMostWork == NULL || pindexMostWork == chainActive.Tip())
                return true;

            bool fInvalidFound = false;
            std::shared_ptr<const CBlock> nullBlockPtr;
            if (!ActivateBestChainStep(state, chainparams, pindexMostWork, pblock && pblock->GetHashPoW2() == pindexMostWork->GetBlockHashPoW2() ? pblock : nullBlockPtr, fInvalidFound, connectTrace))
                return false;

            if (fInvalidFound) {
                // Wipe cache, we may need another branch now.
                pindexMostWork = NULL;
            }
            pindexNewTip = chainActive.Tip();
            pindexFork = chainActive.FindFork(pindexOldTip);
            fInitialDownload = IsInitialBlockDownload();

            for (const PerBlockConnectTrace& trace : connectTrace.GetBlocksConnected()) {
                assert(trace.pblock && trace.pindex);
                GetMainSignals().BlockConnected(trace.pblock, trace.pindex, *trace.conflictedTxs);
            }
        }
        // When we reach this point, we switched to a new tip (stored in pindexNewTip).

        if (IsPartialSyncActive() && isFullSyncMode() && chainActive.Height() >= partialChain.Height())
            DeactivatePartialSync();

        // Notifications/callbacks that can run without cs_main
        // Notify external listeners about the new tip.
        GetMainSignals().UpdatedBlockTip(pindexNewTip, pindexFork, fInitialDownload);

        // Always notify the UI if a new block tip was connected
        if (pindexFork != pindexNewTip) {
            uiInterface.NotifyBlockTip(fInitialDownload, pindexNewTip);
        }

        if (nStopAtHeight && pindexNewTip && pindexNewTip->nHeight >= nStopAtHeight)
            GuldenAppManager::gApp->shutdown();
    } while (pindexNewTip != pindexMostWork);
    CheckBlockIndex(chainparams.GetConsensus());

    // Write changes periodically to disk, after relay.
    if (!FlushStateToDisk(chainparams, state, FLUSH_STATE_PERIODIC)) {
        return false;
    }

    return true;
}


bool PreciousBlock(CValidationState& state, const CChainParams& params, CBlockIndex *pindex)
{
    {
        LOCK(cs_main);
        if (pindex->nChainWork < chainActive.Tip()->nChainWork) {
            // Nothing to do, this block is not at the tip.
            return true;
        }
        if (chainActive.Tip()->nChainWork > nLastPreciousChainwork) {
            // The chain has been extended since the last call, reset the counter.
            nBlockReverseSequenceId = -1;
        }
        nLastPreciousChainwork = chainActive.Tip()->nChainWork;
        setBlockIndexCandidates.erase(pindex);
        pindex->nSequenceId = nBlockReverseSequenceId;
        if (nBlockReverseSequenceId > std::numeric_limits<int32_t>::min()) {
            // We can't keep reducing the counter if somebody really wants to
            // call preciousblock 2**31-1 times on the same set of tips...
            nBlockReverseSequenceId--;
        }
        if (pindex->IsValid(BLOCK_VALID_TRANSACTIONS) && pindex->nChainTx) {
            if (!gbMinimalLogging)
                LogPrintf("PreciousBlock: New index candidate: [%s] [%d]\n", pindex->GetBlockHashPoW2().ToString(), pindex->nHeight);
            setBlockIndexCandidates.insert(pindex);
            PruneBlockIndexCandidates();
        }
    }

    return ActivateBestChain(state, params);
}

bool InvalidateBlock(CValidationState& state, const CChainParams& chainparams, CBlockIndex *pindex)
{
    AssertLockHeld(cs_main);

    // Mark the block itself as invalid.
    pindex->nStatus |= BLOCK_FAILED_VALID;
    setDirtyBlockIndex.insert(pindex);
    setBlockIndexCandidates.erase(pindex);

    if (chainActive.Contains(pindex))
    {
        DisconnectedBlockTransactions disconnectpool;
        while (chainActive.Contains(pindex)) {
            CBlockIndex *pindexWalk = chainActive.Tip();
            pindexWalk->nStatus |= BLOCK_FAILED_CHILD;
            setDirtyBlockIndex.insert(pindexWalk);
            setBlockIndexCandidates.erase(pindexWalk);
            // ActivateBestChain considers blocks already in chainActive
            // unconditionally valid already, so force disconnect away from it.
            if (!DisconnectTip(state, chainparams, &disconnectpool)) {
                // It's probably hopeless to try to make the mempool consistent
                // here if DisconnectTip failed, but we can try.
                UpdateMempoolForReorg(disconnectpool, false);
                return false;
            }
        }

        // DisconnectTip will add transactions to disconnectpool; try to add these
        // back to the mempool.
        UpdateMempoolForReorg(disconnectpool, true);

        // The resulting new best tip may not be in setBlockIndexCandidates anymore, so
        // add it again.
        BlockMap::iterator it = mapBlockIndex.begin();
        while (it != mapBlockIndex.end()) {
            if (it->second->IsValid(BLOCK_VALID_TRANSACTIONS) && it->second->nChainTx && !setBlockIndexCandidates.value_comp()(it->second, chainActive.Tip())) {
                setBlockIndexCandidates.insert(it->second);
            }
            it++;
        }

        InvalidChainFound(pindex);
        uiInterface.NotifyBlockTip(IsInitialBlockDownload(), pindex->pprev);
    }
    else
    {
        InvalidChainFound(pindex);
    }
    return true;
}

bool ResetBlockFailureFlags(CBlockIndex *pindex) {
    AssertLockHeld(cs_main);

    int nHeight = pindex->nHeight;

    // Remove the invalidity flag from this block and all its descendants.
    BlockMap::iterator it = mapBlockIndex.begin();
    while (it != mapBlockIndex.end()) {
        if (!it->second->IsValid() && it->second->GetAncestor(nHeight) == pindex) {
            it->second->nStatus &= ~BLOCK_FAILED_MASK;
            setDirtyBlockIndex.insert(it->second);
            if (it->second->IsValid(BLOCK_VALID_TRANSACTIONS) && it->second->nChainTx && setBlockIndexCandidates.value_comp()(chainActive.Tip(), it->second)) {
                setBlockIndexCandidates.insert(it->second);
            }
            if (it->second == pindexBestInvalid) {
                // Reset invalid block marker if it was pointing to one of those.
                pindexBestInvalid = NULL;
            }
        }
        it++;
    }

    // Remove the invalidity flag from all ancestors too.
    while (pindex != NULL) {
        if (pindex->nStatus & BLOCK_FAILED_MASK) {
            pindex->nStatus &= ~BLOCK_FAILED_MASK;
            setDirtyBlockIndex.insert(pindex);
        }
        pindex = pindex->pprev;
    }
    return true;
}

static arith_uint256 CalculateChainWork(const CBlockIndex* pIndex, const CChainParams& chainparams)
{
    LOCK(cs_main);

    arith_uint256 nBlockProof = GetBlockProof(*pIndex);
    arith_uint256 chainWork = (pIndex->pprev ? pIndex->pprev->nChainWork : 0) + nBlockProof;
    if (pIndex->nVersionPoW2Witness != 0)
    {
        // Note: (PoW2) If we wanted to include witness weight in the chain weight this would be the place to do it.
        // This would have the benefit of making it harder to mine a side chain using lots of small witnesses.
        // However it would also bias the earnings and chain control even more to large witnesses and act as a 'centralisation' incentive.
        // So at this point we don't do this - and prefer instead to be agnostic, so we increase witnessed blocks always by a fixed weight.

        if (pIndex->pprev->nVersionPoW2Witness != 0)
        {
            // Witnessed blocks sit ahead of non-witnessed blocks in the chain so must have more work than our non-witnessed counterpart.
            // However this is more complicated than it would seem at first.
            // If we increase the work by some arbitrary amount e.g. 1 or 10000 then we sit with the following problem:
            // 1) Miner mines a block at high difficulty. 2) Witness is 'absent'. 3) Chain temporarily stalls.
            // 4) Miners start mining competing blocks at lower difficulty (delta difficulty halving). 5) Witnesses witness the block
            // 6) However because they are substantially lower difficulty - nBlockProof + 1 is not enough to put the new block at tip of chain
            // 7) It takes multiple lower difficulty blocks to form a new chain tip and for chain to progress (chain stalls unacceptably long)
            // If we base it on the current block weight (e.g. 2x current weight) then we face the opposite - i.e. an attacker can hold back a high difficulty witnessed block and then orphan a bunch of lower difficulty blocks using it.
            // If we base it on the weight of a previous block (some arbitrary distance backwards) then we fix the above some of the time, however with careful timing the possibility to manipulate is still there.
            // So instead we base it on the average of the last 10 blocks inclusive of the current, this provides sufficient protection from fluctuations.
            int nCount = 1;
            CBlockIndex* pprev = pIndex->pprev;
            while (pprev && nCount < 10)
            {
                ++nCount;
                nBlockProof += GetBlockProof(*pprev);
                pprev = pprev->pprev;
            }
            assert (nCount == 10);
            nBlockProof /= nCount;
            chainWork += nBlockProof;
        }
        else
        {
            // However for phase 3 we need subsequent PoW blocks to outweigh PoS blocks so we are stuck with the temporary limitation of using nChainWork + 1
            chainWork += 1;
        }
    }
    return chainWork;
}

static CBlockIndex* AddToBlockIndex(const CChainParams& chainParams, const CBlockHeader& block)
{
    // Check for duplicate
    uint256 hash = block.GetHashPoW2();
    BlockMap::iterator it = mapBlockIndex.find(hash);
    if (it != mapBlockIndex.end())
        return it->second;

    // Construct new block index object
    CBlockIndex* pindexNew = new CBlockIndex(block);
    assert(pindexNew);
    // We assign the sequence id to blocks only when the full data is available,
    // to avoid miners withholding blocks but broadcasting headers, to get a
    // competitive advantage.
    pindexNew->nSequenceId = 0;
    BlockMap::iterator mi = mapBlockIndex.insert(std::pair(hash, pindexNew)).first;
    pindexNew->phashBlock = &((*mi).first);
    BlockMap::iterator miPrev = mapBlockIndex.find(block.hashPrevBlock);
    if (miPrev != mapBlockIndex.end())
    {
        pindexNew->pprev = (*miPrev).second;
        pindexNew->nHeight = pindexNew->pprev->nHeight + 1;
        // Skip list can only be build for full chain
        if (pindexNew->pprev->pskip || pindexNew->pprev->nHeight == 0)
            pindexNew->BuildSkip();
    }
    pindexNew->nTimeMax = (pindexNew->pprev ? std::max(pindexNew->pprev->nTimeMax, pindexNew->nTime) : pindexNew->nTime);

    // we're only called for blocks that have the header verified (or Genenis)
    pindexNew->RaiseValidity(BLOCK_VALID_HEADER);

    pindexNew->nChainWork = CalculateChainWork(pindexNew, chainParams);
    if (isFullSyncMode() && ((pindexNew->nHeight > 0 && pindexNew->pprev->IsValid(BLOCK_VALID_TREE)) || pindexNew->nHeight == 0))
    {
        // block is extending the main tree
        if (pindexNew->nChainTx && (pindexNew->nChainWork >= (chainActive.Tip() == NULL ? 0 : chainActive.Tip()->nChainWork) || pindexNew->nHeight >= (chainActive.Tip() == NULL ? 0 : chainActive.Tip()->nHeight)))
        {
            if (!gbMinimalLogging || (pindexNew->nHeight%10000==0))
                LogPrintf("AddToBlockIndex: New index candidate: [%s] [%d]\n", pindexNew->GetBlockHashPoW2().ToString(), pindexNew->nHeight);
            setBlockIndexCandidates.insert(pindexNew);
        }
        pindexNew->RaiseValidity(BLOCK_VALID_TREE);
        if (pindexBestHeader == nullptr || pindexBestHeader->nChainWork < pindexNew->nChainWork)
            pindexBestHeader = pindexNew;
    }

    if (IsPartialSyncActive() && pindexNew->nHeight > 0 && pindexNew->pprev->IsPartialValid(BLOCK_PARTIAL_TREE))
    {
        // block is not extending main tree, so it's extending the partial tree
        pindexNew->RaisePartialValidity(BLOCK_PARTIAL_TREE);
    }

    if (IsPartialSyncActive() && (pindexBestPartial == nullptr || pindexBestPartial->nChainWork < pindexNew->nChainWork))
    {
        if (pindexNew->nHeight > partialChain.HeightOffset())
        {
            pindexBestPartial = pindexNew;
            partialChain.SetTip(pindexBestPartial);
        }
    }

    setDirtyBlockIndex.insert(pindexNew);

    return pindexNew;
}

/** Promote a blockindex in the partial tree to the full tree, connecting it if needed */
static bool PromoteBlockIndex(CBlockIndex* pindexNew, const CBlockHeader& header, CBlockIndex* pindexPrev)
{
    if (!pindexPrev->IsValid(BLOCK_VALID_TREE))
        return false;

    // Partial block might not have been fully initalized if it was constructed from a checkpoint, do so here
    pindexNew->nVersionPoW2Witness = header.nVersionPoW2Witness;
    pindexNew->nTimePoW2Witness = header.nTimePoW2Witness;
    pindexNew->hashMerkleRootPoW2Witness = header.hashMerkleRootPoW2Witness;
    pindexNew->witnessHeaderPoW2Sig = header.witnessHeaderPoW2Sig;
    pindexNew->nVersion       = header.nVersion;
    pindexNew->hashMerkleRoot = header.hashMerkleRoot;
    pindexNew->nTime          = header.nTime;
    pindexNew->nBits          = header.nBits;
    pindexNew->nNonce         = header.nNonce;

    pindexNew->pprev = pindexPrev;
    pindexNew->nHeight = pindexNew->pprev->nHeight + 1;
    pindexNew->BuildSkip();
    pindexNew->nTimeMax = (pindexNew->pprev ? std::max(pindexNew->pprev->nTimeMax, pindexNew->nTime) : pindexNew->nTime);

    arith_uint256 chainWork = CalculateChainWork(pindexNew, Params());
    if (pindexNew->nChainTx && (pindexNew->nChainWork >= (chainActive.Tip() == NULL ? 0 : chainActive.Tip()->nChainWork) || pindexNew->nHeight >= (chainActive.Tip() == NULL ? 0 : chainActive.Tip()->nHeight)))
    {
        if (!gbMinimalLogging)
            LogPrintf("PromoteBlockIndex: new/updated index candidate: [%s] [%d]\n", pindexNew->GetBlockHashPoW2().ToString(), pindexNew->nHeight);
        setBlockIndexCandidates.erase(pindexNew);
        pindexNew->nChainWork = chainWork;
        setBlockIndexCandidates.insert(pindexNew);
    }
    else
    {
        pindexNew->nChainWork = chainWork;
    }

    pindexNew->RaiseValidity(BLOCK_VALID_TREE);
    if (pindexBestHeader == nullptr || pindexBestHeader->nChainWork < pindexNew->nChainWork)
        pindexBestHeader = pindexNew;

    setDirtyBlockIndex.insert(pindexNew);

    return true;
}

/** Mark a block as having its data received and checked (up to BLOCK_VALID_TRANSACTIONS or BLOCK_PARTIAL_TRANSACTIONS). */
static bool ReceivedBlockTransactions(const CBlock &block, CValidationState& state, CBlockIndex *pindexNew, const CDiskBlockPos& pos, const Consensus::Params& consensusParams)
{
    pindexNew->nTx = block.vtx.size();
    pindexNew->nChainTx = 0;
    pindexNew->nFile = pos.nFile;
    pindexNew->nDataPos = pos.nPos;
    pindexNew->nUndoPos = 0;
    pindexNew->nStatus |= BLOCK_HAVE_DATA;
    if (IsSegSigEnabled(pindexNew->pprev)) {
        pindexNew->nStatus |= BLOCK_OPT_WITNESS;
    }

    if (pindexNew->nHeight == 0 || (pindexNew->pprev && pindexNew->pprev->IsValid(BLOCK_VALID_TREE)))
    {
        pindexNew->RaiseValidity(BLOCK_VALID_TRANSACTIONS);
        setDirtyBlockIndex.insert(pindexNew);
    }
    else if (pindexNew->pprev && pindexNew->pprev->IsPartialValid(BLOCK_PARTIAL_TREE)) {
        pindexNew->RaisePartialValidity(BLOCK_PARTIAL_TRANSACTIONS);
        setDirtyBlockIndex.insert(pindexNew);
    }
    else
        return false;

    if (pindexNew->pprev == NULL || pindexNew->pprev->nChainTx) {
        // If pindexNew is the genesis block or all parents are BLOCK_VALID_TRANSACTIONS.
        std::deque<CBlockIndex*> queue;
        queue.push_back(pindexNew);

        LOCK(cs_main);
        // Recursively process any descendant blocks that now may be eligible to be connected.
        while (!queue.empty()) {
            CBlockIndex *pindex = queue.front();
            queue.pop_front();
            pindex->nChainTx = (pindex->pprev ? pindex->pprev->nChainTx : 0) + pindex->nTx;
            {
                LOCK(cs_nBlockSequenceId);
                setBlockIndexCandidates.erase(pindex);
                pindex->nSequenceId = nBlockSequenceId++;
            }
            if (pindex->nChainWork >= (chainActive.Tip() == NULL ? 0 : chainActive.Tip()->nChainWork) || pindex->nHeight >= (chainActive.Tip() == NULL ? 0 : chainActive.Tip()->nHeight))
            {
                if (!gbMinimalLogging || (pindexNew->nHeight%10000==0))
                    LogPrintf("ReceivedBlockTransactions: New index candidate: [%s] [%d]\n", pindex->GetBlockHashPoW2().ToString(), pindex->nHeight);
                setBlockIndexCandidates.insert(pindex);
            }
            std::pair<std::multimap<CBlockIndex*, CBlockIndex*>::iterator, std::multimap<CBlockIndex*, CBlockIndex*>::iterator> range = mapBlocksUnlinked.equal_range(pindex);
            while (range.first != range.second) {
                std::multimap<CBlockIndex*, CBlockIndex*>::iterator it = range.first;
                queue.push_back(it->second);
                range.first++;
                mapBlocksUnlinked.erase(it);
            }
        }
    } else {
        if (pindexNew->pprev && pindexNew->pprev->IsValid(BLOCK_VALID_TREE)) {
            mapBlocksUnlinked.insert(std::pair(pindexNew->pprev, pindexNew));
        }
    }

    return true;
}

static bool FindBlockPos(CValidationState &state, CDiskBlockPos &pos, unsigned int nAddSize, unsigned int nHeight, uint64_t nTime, bool fKnown = false)
{
    LOCK(cs_LastBlockFile);

    unsigned int nFile = fKnown ? pos.nFile : nLastBlockFile;
    if (vinfoBlockFile.size() <= nFile) {
        vinfoBlockFile.resize(nFile + 1);
    }

    if (!fKnown) {
        while (vinfoBlockFile[nFile].nSize + nAddSize >= MAX_BLOCKFILE_SIZE) {
            nFile++;
            if (vinfoBlockFile.size() <= nFile) {
                vinfoBlockFile.resize(nFile + 1);
            }
        }
        pos.nFile = nFile;
        pos.nPos = vinfoBlockFile[nFile].nSize;
    }

    if ((int)nFile != nLastBlockFile) {
        if (!fKnown) {
            LogPrintf("Leaving block file %i: %s\n", nLastBlockFile, vinfoBlockFile[nLastBlockFile].ToString());
        }
        FlushBlockFile(!fKnown);
        nLastBlockFile = nFile;
    }

    vinfoBlockFile[nFile].AddBlock(nHeight, nTime);
    if (fKnown)
        vinfoBlockFile[nFile].nSize = std::max(pos.nPos + nAddSize, vinfoBlockFile[nFile].nSize);
    else
        vinfoBlockFile[nFile].nSize += nAddSize;

    if (!fKnown) {
        unsigned int nOldChunks = (pos.nPos + BLOCKFILE_CHUNK_SIZE - 1) / BLOCKFILE_CHUNK_SIZE;
        unsigned int nNewChunks = (vinfoBlockFile[nFile].nSize + BLOCKFILE_CHUNK_SIZE - 1) / BLOCKFILE_CHUNK_SIZE;
        if (nNewChunks > nOldChunks) {
            if (fPruneMode)
                fCheckForPruning = true;
            if (CheckDiskSpace(nNewChunks * BLOCKFILE_CHUNK_SIZE - pos.nPos)) {
                FILE *file = blockStore.GetBlockFile(pos);
                if (file) {
                    LogPrintf("Pre-allocating up to position 0x%x in blk%05u.dat\n", nNewChunks * BLOCKFILE_CHUNK_SIZE, pos.nFile);
                    AllocateFileRange(file, pos.nPos, nNewChunks * BLOCKFILE_CHUNK_SIZE - pos.nPos);
                }
            }
            else
                return state.Error("out of disk space");
        }
    }

    setDirtyFileInfo.insert(nFile);
    return true;
}

static bool FindUndoPos(CValidationState &state, int nFile, CDiskBlockPos &pos, unsigned int nAddSize)
{
    pos.nFile = nFile;

    LOCK(cs_LastBlockFile);

    unsigned int nNewSize;
    pos.nPos = vinfoBlockFile[nFile].nUndoSize;
    nNewSize = vinfoBlockFile[nFile].nUndoSize += nAddSize;
    setDirtyFileInfo.insert(nFile);

    unsigned int nOldChunks = (pos.nPos + UNDOFILE_CHUNK_SIZE - 1) / UNDOFILE_CHUNK_SIZE;
    unsigned int nNewChunks = (nNewSize + UNDOFILE_CHUNK_SIZE - 1) / UNDOFILE_CHUNK_SIZE;
    if (nNewChunks > nOldChunks) {
        if (fPruneMode)
            fCheckForPruning = true;
        if (CheckDiskSpace(nNewChunks * UNDOFILE_CHUNK_SIZE - pos.nPos)) {
            FILE *file = blockStore.GetUndoFile(pos);
            if (file) {
                LogPrintf("Pre-allocating up to position 0x%x in rev%05u.dat\n", nNewChunks * UNDOFILE_CHUNK_SIZE, pos.nFile);
                AllocateFileRange(file, pos.nPos, nNewChunks * UNDOFILE_CHUNK_SIZE - pos.nPos);
            }
        }
        else
            return state.Error("out of disk space");
    }

    return true;
}

static bool CheckBlockHeader(const CBlock& block, CValidationState& state, const Consensus::Params& consensusParams, bool fCheckPOW = true)
{
    // Check proof of work matches claimed amount
    if (fCheckPOW) {
        uint256 blockHash = block.GetHashLegacy();
        
        //fixme: (PHASE5) We can probably remove this after phase4
        //Avoid unnecessary extra checkpow computation on witness blocks as they contain the exact same pow as their non-witness counterparts.
        if (checkedPoWCache.contains(blockHash))
            return checkedPoWCache.get(blockHash);

        // Nested if statement for easier breakpoint management
        if (!CheckProofOfWork(&block, consensusParams))
        {
            checkedPoWCache.insert(blockHash, false);
            return state.DoS(50, false, REJECT_INVALID, "high-hash", false, "proof of work failed");
        }
        
        checkedPoWCache.insert(blockHash, true);
    }
    
    return true;
}

bool CheckBlock(const CBlock& block, CValidationState& state, const Consensus::Params& consensusParams, bool fCheckPOW, bool fCheckMerkleRoot, bool fAssumePOWGood)
{
    // These are checks that are independent of context.

    if (block.fChecked)
        return true;

    // Check that the header is valid (particularly PoW).  This is mostly
    // redundant with the call in AcceptBlockHeader.
    if (fCheckPOW)
    {
        if (!CheckBlockHeader(block, state, consensusParams, !fAssumePOWGood && !block.fPOWChecked))
            return false;
        else
            block.fPOWChecked = true;
    }

    // All potential-corruption validation must be done before we do any
    // transaction validation, as otherwise we may mark the header as invalid
    // because we receive the wrong transactions for it.
    // Note that witness malleability is checked in ContextualCheckBlock, so no
    // checks that use witness data may be performed here.

    // Size limits
    if (block.vtx.empty() || block.vtx.size() > MAX_BLOCK_BASE_SIZE || ::GetSerializeSize(block, SER_NETWORK, PROTOCOL_VERSION | SERIALIZE_TRANSACTION_NO_SEGREGATED_SIGNATURES) > MAX_BLOCK_BASE_SIZE)
        return state.DoS(100, false, REJECT_INVALID, "bad-blk-length", false, "size limits failed");

    // First transaction must be coinbase, the rest must not be
    if (block.vtx.empty() || !block.vtx[0]->IsCoinBase())
        return state.DoS(100, false, REJECT_INVALID, "bad-cb-missing", false, "first tx is not coinbase");

    // Witness block has two coinbases
    unsigned int nWitnessCoinbaseIndex = 0;
    if (block.nVersionPoW2Witness != 0)
    {
        for (unsigned int i = 1; i < block.vtx.size(); i++)
            if (block.vtx[i]->IsCoinBase() && block.vtx[i]->IsPoW2WitnessCoinBase())
                nWitnessCoinbaseIndex = i;
    }

    // Extra coinbase (invalid)
    for (unsigned int i = (nWitnessCoinbaseIndex == 0 ? 1 : nWitnessCoinbaseIndex+1); i < block.vtx.size(); i++)
        if (block.vtx[i]->IsCoinBase())
            return state.DoS(100, false, REJECT_INVALID, "bad-cb-multiple", false, "block contains excess coinbase transactions");

    // Check the merkle root.
    if (fCheckMerkleRoot) {
        bool mutated;
        uint256 hashMerkleRoot2 = BlockMerkleRoot(block.vtx.begin(), (nWitnessCoinbaseIndex == 0 ? block.vtx.end() : block.vtx.begin()+nWitnessCoinbaseIndex), &mutated);
        if (block.hashMerkleRoot != hashMerkleRoot2)
            return state.DoS(100, false, REJECT_INVALID, "bad-txnmrklroot", true, "hashMerkleRoot mismatch");

        // Check for merkle tree malleability (CVE-2012-2459): repeating sequences
        // of transactions in a block without affecting the merkle root of a block,
        // while still invalidating it.
        if (mutated)
            return state.DoS(100, false, REJECT_INVALID, "bad-txns-duplicate", true, "duplicate transaction");

        if (block.nVersionPoW2Witness != 0)
        {
            uint256 hashMerkleRoot3 = BlockMerkleRoot(block.vtx.begin()+nWitnessCoinbaseIndex, block.vtx.end(), &mutated);
            if (block.hashMerkleRootPoW2Witness != hashMerkleRoot3)
                return state.DoS(100, false, REJECT_INVALID, "bad-txnmrklroot", true, "pow2 witness hashMerkleRoot mismatch");

            // Check for merkle tree malleability (CVE-2012-2459): repeating sequences
            // of transactions in a block without affecting the merkle root of a block,
            // while still invalidating it.
            if (mutated)
                return state.DoS(100, false, REJECT_INVALID, "bad-txns-duplicate", true, "witness duplicate transaction");
        }
    }

    // Check transactions
    for (const auto& tx : block.vtx)
        if (!CheckTransaction(*tx, state, true))
            return state.Invalid(false, state.GetRejectCode(), state.GetRejectReason(),
                                 strprintf("Transaction check failed (tx hash %s) %s", tx->GetHash().ToString(), state.GetDebugMessage()));

    unsigned int nSigOps = 0;
    for (const auto& tx : block.vtx)
    {
        nSigOps += GetLegacySigOpCount(*tx);
    }
    if (nSigOps > MAX_BLOCK_SIGOPS_COST)
        return state.DoS(100, false, REJECT_INVALID, "bad-blk-sigops", false, "out-of-bounds SigOpCount");

    if (fCheckPOW && fCheckMerkleRoot)
        block.fChecked = true;

    return true;
}

static bool CheckIndexAgainstCheckpoint(const CBlockIndex* pindexPrev, CValidationState& state, const CChainParams& chainparams, const uint256& hash)
{
    if (*pindexPrev->phashBlock == chainparams.GetConsensus().hashGenesisBlock)
        return true;

    int nHeight = pindexPrev->nHeight+1;
    // Gulden: check that the block satisfies synchronized checkpoint
    if (!Checkpoints::CheckSync(hash, pindexPrev))
        return error("AcceptBlock() : rejected by synchronized checkpoint");


    // Don't accept any forks from the main chain prior to last checkpoint.
    // GetLastCheckpoint finds the last checkpoint in MapCheckpoints that's in our
    // MapBlockIndex.
    CBlockIndex* pcheckpoint = Checkpoints::GetLastCheckpointIndex();
    if (pcheckpoint && nHeight < pcheckpoint->nHeight)
        return state.DoS(100, error("%s: forked chain older than last checkpoint (height %d)", __func__, nHeight), REJECT_CHECKPOINT, "bad-fork-prior-to-checkpoint");

    return true;
}

// We go for a cheap check here, instead of checking for phase 4 (which can be expensive and lead to problems) 
// We instead just check if the previous block is a witness block (if it is we are in phase 4 as this isn't allowed in other phases.
bool IsSegSigEnabled(const CBlockIndex* pindexPrev)
{
    LOCK(cs_main);
    if (!pindexPrev)
        return false;
    if (pindexPrev->nVersionPoW2Witness != 0)
        return true;
    return false;
}


bool ContextualCheckBlockHeader(const CBlockHeader& block, CValidationState& state, const Consensus::Params& consensusParams, const CBlockIndex* pindexPrev, int64_t nAdjustedTime)
{
    assert(pindexPrev != NULL);
    //const int nHeight = pindexPrev->nHeight + 1;
    // Check proof of work
    if (block.nBits != GetNextWorkRequired(pindexPrev, &block, consensusParams))
        return state.DoS(100, false, REJECT_INVALID, "bad-diffbits", false, "incorrect proof of work");

    // Check timestamp against prev
    if (block.GetBlockTime() <= pindexPrev->GetMedianTimePastWitness())
        return state.Invalid(false, REJECT_INVALID, "time-too-old", "block's timestamp is too early");

    // Check timestamp
    if (pindexPrev->nHeight > (IsArgSet("-testnet") ? 446500 : 437500) )
    {
        if (block.GetBlockTime() > nAdjustedTime + MAX_FUTURE_BLOCK_TIME)
            return state.Invalid(false, REJECT_INVALID, "time-too-new", "block timestamp too far in the future");
    }
    else
    {
        if (block.GetBlockTime() > nAdjustedTime + 15 * 60)
            return state.Invalid(false, REJECT_INVALID, "time-too-new", "block timestamp too far in the future");
    }

    //fixme: (PHASE4) (SEGSIG) Enforce segsig upgrade rules here; this is I think redundany as it is already handled elsewhere, but we should catch it earlier.

    // Reject outdated version blocks when 95% (75% on testnet) of the network has upgraded:
    // check for version 2, 3 and 4 upgrades
    /* GULDEN - These aren't valid for Gulden
    if((block.nVersion < 2 && nHeight >= consensusParams.BIP34Height) ||
       (block.nVersion < 3 && nHeight >= consensusParams.BIP66Height) ||
       (block.nVersion < 4 && nHeight >= consensusParams.BIP65Height))
            return state.Invalid(false, REJECT_OBSOLETE, strprintf("bad-version(0x%08x)", block.nVersion),
                                 strprintf("rejected nVersion=0x%08x block", block.nVersion));
    */

    return true;
}

//fixme: (PHASE5) Do away with this doUTXOChecks junk
//Long story short; we need to call this twice, the second time from within ConnectTip as we can't do the 'phase' checks without the utxo
//After phase4 activation we won't need the phase checks so we can code this properly.
bool ContextualCheckBlock(const CBlock& block, CValidationState& state, const CChainParams& chainParams, const CBlockIndex* pindexPrev, CChain& chainOverride, CCoinsViewCache* viewOverride, bool doUTXOChecks)
{
    const int nHeight = pindexPrev == NULL ? 0 : pindexPrev->nHeight + 1;

    // Start enforcing BIP113 (Median Time Past) using versionbits logic.
    int nLockTimeFlags = 0;
    if (VersionBitsState(pindexPrev, chainParams.GetConsensus(), Consensus::DEPLOYMENT_CSV, versionbitscache) == THRESHOLD_ACTIVE) {
        nLockTimeFlags |= LOCKTIME_MEDIAN_TIME_PAST;
    }

    int64_t nLockTimeCutoff = (nLockTimeFlags & LOCKTIME_MEDIAN_TIME_PAST)
                              ? pindexPrev->GetMedianTimePast()
                              : block.GetBlockTime();

    // Check that all transactions are finalized
    for (const auto& tx : block.vtx) {
        if (!IsFinalTx(*tx, nHeight, nLockTimeCutoff)) {
            return state.DoS(10, false, REJECT_INVALID, "bad-txns-nonfinal", false, "non-final transaction");
        }
    }

    // Check that no transactions (from phase2 onward) have transaction version above 4 - this behaviour is no longer allowed
    if (doUTXOChecks && GetPoW2Phase(pindexPrev, chainParams, chainOverride, viewOverride) >= 3)
    {
        for (const auto& tx : block.vtx)
        {
            if (tx->nVersion > CTransaction::MAX_STANDARD_VERSION)
            {
                return state.DoS(100, false, REJECT_INVALID, "bad-transaction-version", false, "non-standard transaction versions above are no longer permitted.");
            }
        }
    }

    bool fHaveSegregatedSignatures = IsSegSigEnabled(pindexPrev);
    // Check that no transactions (from phase4 onward) contain a scriptSig - scriptSig is completely deprecated.
    if (fHaveSegregatedSignatures)
    {
        for (const auto& tx : block.vtx)
        {
            for (const auto& txIn : tx->vin)
            {
                (unused)txIn;
                if (IsOldTransactionVersion(tx->nVersion))
                {
                    return state.DoS(100, false, REJECT_INVALID, "bad-transaction-version", false, "mining non-segsig version transactions after activation is forbidden");
                }
                if (txIn.scriptSig.size() > 0)
                {
                    return state.DoS(100, false, REJECT_INVALID, "bad-segsig-txin", false, "segsig blocks may not contain scriptSig which has been deprecated");
                }
            }
        }
    }
    else
    {
        for (const auto& tx : block.vtx)
        {
            for (const auto& txIn : tx->vin)
            {
                (unused)txIn;
                if (!IsOldTransactionVersion(tx->nVersion))
                {
                    return state.DoS(100, false, REJECT_INVALID, "bad-transaction-version", false, "mining segsig version transactions before activation is forbidden");
                }
            }
        }
    }

    // Enforce rule that the coinbase starts with serialized block height
    if (nHeight >= chainParams.GetConsensus().BIP34Height)
    {
        if (fHaveSegregatedSignatures)
        {
            std::vector<unsigned char> expect;
            CVectorWriter(0, 0, expect, 0) << VARINT(nHeight);
            if (block.vtx[0]->vin[0].segregatedSignatureData.stack.empty() || !std::equal(expect.begin(), expect.end(), block.vtx[0]->vin[0].segregatedSignatureData.stack[0].begin()))
            {
                return state.DoS(100, false, REJECT_INVALID, "bad-cb-height", false, "block height mismatch in coinbase2");
            }
        }
        else
        {
            CScript expect = CScript() << nHeight;
            if (block.vtx[0]->vin[0].scriptSig.size() < expect.size() ||
                !std::equal(expect.begin(), expect.end(), block.vtx[0]->vin[0].scriptSig.begin())) {
                return state.DoS(100, false, REJECT_INVALID, "bad-cb-height", false, "block height mismatch in coinbase1");
            }
        }
    }


    //Enforce embedded witness coinbase data in phase 3.
    //Only the second block with a phase 3 parent onwards has a witness coinbase with embedded data, as only the first block with a phase 3 parent has a witness.
    //Also having the check here prevents miners from broadcasting invalid blocks sooner.
    //fixme: (PHASE4) This is now a duplicate of the check in ConnectBlock - reconsider if we need both.
    //This was added as invalid blocks were still being accepted (just not connected) and this was combining with other factors to cause network issues.
    if (nHeight > 10 && IsPow2Phase3Active(nHeight-2) && !fHaveSegregatedSignatures && block.nVersionPoW2Witness == 0)
    {
        int nEmbeddedWitnessCoinbaseIndex = 0;
        nEmbeddedWitnessCoinbaseIndex = GetPoW2WitnessCoinbaseIndex(block);
        if (nEmbeddedWitnessCoinbaseIndex == -1)
            return state.DoS(20, error("ContextualCheckBlock(): PoW2 phase 3 coinbase lacks witness data)"), REJECT_INVALID, "bad-cb-nowitnessdata");

        unsigned int nWitnessCoinbasePayoutIndex = nEmbeddedWitnessCoinbaseIndex + 1;

        if (block.vtx[0]->vout.size()-1 < nWitnessCoinbasePayoutIndex)
            return state.DoS(20, error("ConnectBlock(): PoW2 phase 3 coinbase lacks witness payout)"), REJECT_INVALID, "bad-cb-nowitnesspayout");

        CAmount nSubsidyWitness = GetBlockSubsidyWitness(nHeight);
        if (block.vtx[0]->vout[nWitnessCoinbasePayoutIndex].nValue != nSubsidyWitness)
            return state.DoS(20, error("ConnectBlock(): PoW2 phase 3 coinbase has incorrect witness payout amount [%d] [%d])", block.vtx[0]->vout[nWitnessCoinbasePayoutIndex].nValue, nSubsidyWitness), REJECT_INVALID, "bad-cb-badwitnesspayoutamount");
    }

    // And the same for witness coinbase. (Enforce rule that the coinbase starts with serialized block height)
    unsigned int nWitnessCoinbaseIndex = 0;
    if (block.nVersionPoW2Witness != 0)
    {
        for (unsigned int i = 1; i < block.vtx.size(); i++)
        {
            if (block.vtx[i]->IsCoinBase() && block.vtx[i]->IsPoW2WitnessCoinBase())
            {
                nWitnessCoinbaseIndex = i;
                break;
            }
        }
        //fixme: (PHASE5) Pretty sure this is a duplicate check - so we should eventually remove it, for now we just leave it in.
        if (nWitnessCoinbaseIndex == 0)
        {
            return state.DoS(100, error("ContextualCheckBlock(): PoW2 witness coinbase missing)"), REJECT_INVALID, "bad-witness-cb");
        }
    }

    if (block.nVersionPoW2Witness != 0)
    {
        // Phase 3 - we restrict the coinbase signature to only the block height.
        // This helps simplify the logic for the PoW mining (which has to stuff all this info into it's own coinbase signature).
        if (fHaveSegregatedSignatures)
        {
            std::vector<unsigned char> expect;
            CVectorWriter(0, 0, expect, 0) << VARINT(nHeight);
            if (block.vtx[nWitnessCoinbaseIndex]->vin[0].segregatedSignatureData.stack.empty() || !std::equal(expect.begin(), expect.end(), block.vtx[nWitnessCoinbaseIndex]->vin[0].segregatedSignatureData.stack[0].begin()))
            {
                return state.DoS(100, false, REJECT_INVALID, "bad-cb-height", false, "block height mismatch in coinbase3");
            }
        }
        else
        {
            CScript expect = CScript() << nHeight;
            if (block.vtx[nWitnessCoinbaseIndex]->vin[0].scriptSig.size() != expect.size())
                return state.DoS(100, error("ContextualCheckBlock(): PoW2 phase 3 witness coinbase has incorrect size for scriptSig)"), REJECT_INVALID, "bad-phase3-witness-cb-scriptsig");

            // Enforce rule that the coinbase starts with serialized block height
            if (block.vtx[nWitnessCoinbaseIndex]->vin[0].scriptSig.size() < expect.size() ||
                !std::equal(expect.begin(), expect.end(), block.vtx[nWitnessCoinbaseIndex]->vin[0].scriptSig.begin()))
            {
                return state.DoS(100, false, REJECT_INVALID, "bad-witness-cb-height", false, "block height mismatch in witness coinbase");
            }
        }
    }

    //NB!! GULDEN - segwit commits/adds a coinbase commitment here.
    //For segsig this is unnecessary; we hash this data as part of the normal merkle root instead.


    //fixme: (PHASE5) Below checks can be removed/simplified
    // No witness data is allowed in blocks that don't commit to witness data, as this would otherwise leave room for spam
    if (fHaveSegregatedSignatures)
    {
        for (const auto& tx : block.vtx)
        {
            if (!tx->HasSegregatedSignatures())
                return state.DoS(100, false, REJECT_INVALID, "missing-segregated-signature", true, strprintf("%s : missing segregated signature data found", __func__));
        }
    }
    else
    {
        for (const auto& tx : block.vtx)
        {
            if (tx->HasSegregatedSignatures())
                return state.DoS(100, false, REJECT_INVALID, "invalid-segregated-signature", true, strprintf("%s : segregated signature not allowed before phase 4 activation", __func__));
        }
    }

    // After the coinbase witness nonce and commitment are verified,
    // we can check if the block weight passes (before we've checked the
    // coinbase witness, it would be possible for the weight to be too
    // large by filling up the coinbase witness, which doesn't change
    // the block hash, so we couldn't mark the block as permanently
    // failed).
    if (GetBlockWeight(block) > MAX_BLOCK_WEIGHT) {
        return state.DoS(100, false, REJECT_INVALID, "bad-blk-weight", false, strprintf("%s : weight limit failed", __func__));
    }

    return true;
}

static bool AcceptBlockHeader(const CBlockHeader& block, CValidationState& state, const CChainParams& chainparams, CBlockIndex** ppindex, bool fAssumePOWGood = false)
{
    AssertLockHeld(cs_main);

    //fixme: (PHASE4) Double check handling of different header types.

    CBlockIndex* pindexPrev = nullptr;
    bool promoteToFullTree = false;

    // Check for duplicate
    uint256 hash = block.GetHashPoW2();
    BlockMap::iterator miSelf = mapBlockIndex.find(hash);
    CBlockIndex *pindex = NULL;
    if (hash != chainparams.GetConsensus().hashGenesisBlock) {

        if (miSelf != mapBlockIndex.end()) {
            // Block header is already known.
            pindex = miSelf->second;
            if (ppindex)
                *ppindex = pindex;
            if (pindex->nStatus & BLOCK_FAILED_MASK)
                return state.Invalid(error("%s: block %s is marked invalid", __func__, hash.ToString()), 0, "duplicate");
            if (!pindex->IsValid(BLOCK_VALID_TREE) && pindex->IsPartialValid(BLOCK_PARTIAL_TREE))
            {
                // check if the block can be promoted to the full tree
                if (pindex->pprev)
                    pindexPrev = pindex->pprev;
                else
                {
                    const auto prevIt = mapBlockIndex.find(block.hashPrevBlock);
                    if (prevIt != mapBlockIndex.end())
                        pindexPrev = prevIt->second;
                }
                promoteToFullTree = pindexPrev && pindexPrev->IsValid(BLOCK_VALID_TREE);
            }
            else
                return true;
        }

        // Get prev block index if we don't have it yet
        if (!pindexPrev)
        {
            BlockMap::iterator mi = mapBlockIndex.find(block.hashPrevBlock);
            if (mi == mapBlockIndex.end())
                return state.DoS(10, error("%s: prev block not found", __func__), 0, "prev-blk-not-found");
            pindexPrev = (*mi).second;
        }

        //fixme: (UNITY) (SPV) - Reconsider this when/if we have partial filtered header sync functional.
        //On SPV (Android) for instance these scrypt checks on the headers are really expensive.
        //We bypass this with a small random chance of still checking.
        //NB! Previously this was before the pindexPrev call - it is fine for it to be after, however if we alter this further consider putting it before again.
        //
        //Note:
        // 1) This check gets called again (and not skipped) for any actual blocks we fetch from within CheckBlock()
        // 2) An attacker would still have to meet/break/forge the sha ppev hash checks for an entire chain from the checkpoints
        // 3) We still check randomly
        // This is enough to ensure that an attacker would have to go to great lengths for what would amount to a minor nuisance (having to refetch some more headers after detecting wrong chain)
        // So this is not really a major weakening of security in any way and still more than sufficient.
        if (!fAssumePOWGood && IsPartialSyncActive() && pindexPrev->nHeight < Checkpoints::LastCheckPointHeight() && (GetRandInt(400) != 10))
            fAssumePOWGood = true;

        // CheckBlockHeader can take long so temporarily relinquish the lock to avoid freezing the UI
        LEAVE_CRITICAL_SECTION(cs_main);
        bool blockHeaderIsValid = CheckBlockHeader(block, state, chainparams.GetConsensus(), !fAssumePOWGood);
        ENTER_CRITICAL_SECTION(cs_main);
        if (!blockHeaderIsValid)
            return error("%s: Consensus::CheckBlockHeader: %s, %s", __func__, hash.ToString(), FormatStateMessage(state));

        if (pindexPrev->nStatus & BLOCK_FAILED_MASK)
            return state.DoS(100, error("%s: prev block invalid", __func__), REJECT_INVALID, "bad-prevblk");

        assert(pindexPrev);
        if (fCheckpointsEnabled && !CheckIndexAgainstCheckpoint(pindexPrev, state, chainparams, hash))
            return error("%s: CheckIndexAgainstCheckpoint(): %s, %s", __func__, hash.ToString(), state.GetRejectReason().c_str());

        // do context check if block header connects to the full tree or when we have at least the required amount of partial tree available
        bool doContextCheck = pindexPrev->IsValid(BLOCK_VALID_TREE) || ((pindexPrev->IsPartialValid(BLOCK_PARTIAL_TREE)) && pindexPrev->nHeight - partialChain.HeightOffset() > 576);
        if (doContextCheck && !ContextualCheckBlockHeader(block, state, chainparams.GetConsensus(), pindexPrev, GetAdjustedTime()))
            return error("%s: Consensus::ContextualCheckBlockHeader: %s, %s", __func__, hash.ToString(), FormatStateMessage(state));
    }

    if (promoteToFullTree)
        PromoteBlockIndex(pindex, block, pindexPrev);
    else if (pindex == nullptr)
        pindex = AddToBlockIndex(chainparams, block);

    if (ppindex)
        *ppindex = pindex;

    CheckBlockIndex(chainparams.GetConsensus());

    return true;
}

static void CheckAndNotifyHeaderTip()
{
    if (!IsPartialSyncActive())
        return;

    static const CBlockIndex* pPreviousHeaderTip = nullptr;
    bool fNotify = false;
    {
        LOCK(cs_main);
        if (partialChain.Tip() != pPreviousHeaderTip) {
            fNotify = true;
            pPreviousHeaderTip = partialChain.Tip();
        }
    }
    if (fNotify)
        headerTipSignal(pPreviousHeaderTip);
}

// Exposed wrapper for AcceptBlockHeader
bool ProcessNewBlockHeaders(const std::vector<CBlockHeader>& headers, CValidationState& state, const CChainParams& chainparams, const CBlockIndex** ppindex, bool fAssumePOWGood)
{
    {
        LOCK(cs_main);
        for (const CBlockHeader& header : headers) {
            CBlockIndex *pindex = NULL; // Use a temp pindex instead of ppindex to avoid a const_cast
            if (!AcceptBlockHeader(header, state, chainparams, &pindex, fAssumePOWGood)) {
                return false;
            }
            if (ppindex) {
                *ppindex = pindex;
            }
        }
    }

    CheckAndNotifyHeaderTip();

    if (IsPartialSyncActive() && !isFullSyncMode())
        PersistAndPruneForPartialSync(true);

    return true;
}

/** Store block on disk. If dbp is non-NULL, the file is known to already reside on disk */
static bool AcceptBlock(const std::shared_ptr<const CBlock>& pblock, CValidationState& state, const CChainParams& chainparams, CBlockIndex** ppindex, bool fRequested, const CDiskBlockPos* dbp, bool* fNewBlock, bool fAssumePOWGood, bool checkFarAhead)
{
    const CBlock& block = *pblock;

    if (fNewBlock) *fNewBlock = false;
    AssertLockHeld(cs_main);

    CBlockIndex *pindexDummy = NULL;
    CBlockIndex *&pindex = ppindex ? *ppindex : pindexDummy;

    if (!AcceptBlockHeader(block, state, chainparams, &pindex, fAssumePOWGood))
        return false;

    // Try to process all requested blocks that we don't have, but only
    // process an unrequested block if it's new and has enough work to
    // advance our tip, and isn't too many blocks ahead.
    bool fAlreadyHave = pindex->nStatus & BLOCK_HAVE_DATA;
    bool fHasMoreWork = (chainActive.Tip() ? pindex->nChainWork > chainActive.Tip()->nChainWork : true);
    // Blocks that are too out-of-order needlessly limit the effectiveness of
    // pruning, because pruning will not delete block files that contain any
    // blocks which are too close in height to the tip.  Apply this test
    // regardless of whether pruning is enabled; it should generally be safe to
    // not process unrequested blocks.
    bool fTooFarAhead = (pindex->nHeight > int(chainActive.Height() + MIN_BLOCKS_TO_KEEP));

    // TODO: Decouple this function from the block download logic by removing fRequested
    // This requires some new chain data structure to efficiently look up if a
    // block is in a chain leading to a candidate for best tip, despite not
    // being such a candidate itself.

    // TODO: deal better with return value and error conditions for duplicate
    // and unrequested blocks.
    if (fAlreadyHave) return true;
    if (!fRequested) {  // If we didn't ask for it:
        if (pindex->nTx != 0) return true;  // This is a previously-processed block that was pruned
        if (!fHasMoreWork) return true;     // Don't process less-work chains
        if (checkFarAhead && fTooFarAhead) return true;      // Block height is too high
    }
    if (fNewBlock) *fNewBlock = true;

    if (!CheckBlock(block, state, chainparams.GetConsensus(), true, true, fAssumePOWGood) ||
        !ContextualCheckBlock(block, state, chainparams, pindex->pprev, chainActive)) {
        if (state.IsInvalid() && !state.CorruptionPossible()) {
            pindex->nStatus |= BLOCK_FAILED_VALID;
            setDirtyBlockIndex.insert(pindex);
        }
        return error("%s: %s", __func__, FormatStateMessage(state));
    }

    // TODO, do not relay if we are SPV and have not fully validated the block? Something with the contextual block check
    // fails in our partial sync.

    // Header is valid/has work, merkle tree are good...RELAY NOW
    // (but if it does not build on our best tip, let the SendMessages loop relay it)
    //fixme: (PHASE5) (HIGH) This will probably increase forks slightly - but we need to keep pushing tip contenders out in case of stalled witness
    // Maybe we could 'delay' such candidates slightly, store them in a cache and then only relay after some time has passed with tip not advancing.
    if (((!IsInitialBlockDownload())||IsArgSet("-regtest")) && (chainActive.Tip() == pindex->pprev || pindex->nHeight >= chainActive.Tip()->nHeight))
        GetMainSignals().NewPoWValidBlock(pindex, pblock);

    int nHeight = pindex->nHeight;

    // Write block to history file
    try {
        unsigned int nBlockSize = ::GetSerializeSize(block, SER_DISK, CLIENT_VERSION);
        CDiskBlockPos blockPos;
        if (dbp != NULL)
            blockPos = *dbp;
        if (!FindBlockPos(state, blockPos, nBlockSize+8, nHeight, block.GetBlockTime(), dbp != NULL))
            return error("AcceptBlock(): FindBlockPos failed");
        if (dbp == NULL)
            if (!blockStore.WriteBlockToDisk(block, blockPos, chainparams.MessageStart()))
                AbortNode(state, "Failed to write block");
        if (!ReceivedBlockTransactions(block, state, pindex, blockPos, chainparams.GetConsensus()))
            return error("AcceptBlock(): ReceivedBlockTransactions failed");
    } catch (const std::runtime_error& e) {
        return AbortNode(state, std::string("System error: ") + e.what());
    }

    if (fCheckForPruning)
        FlushStateToDisk(chainparams, state, FLUSH_STATE_NONE); // we just allocated more disk space for block files

    return true;
}

bool ProcessNewBlock(const CChainParams& chainparams, const std::shared_ptr<const CBlock> pblock, bool fForceProcessing, bool *fNewBlock, bool fAssumePOWGood, bool checkFarAhead)
{
    bool fCloseToTip;
    {
        CBlockIndex *pindex = NULL;
        if (fNewBlock) *fNewBlock = false;
        CValidationState state;
        // Ensure that CheckBlock() passes before calling AcceptBlock, as
        // belt-and-suspenders.
        bool ret = CheckBlock(*pblock, state, chainparams.GetConsensus(), true, true, fAssumePOWGood);
        if (!ret)
        {
            return error("%s: CheckBlock FAILED [%s]", __func__, state.GetRejectReason().c_str());
        }

        LOCK(cs_main);

        if (ret) {
            // Store to disk, skip toFarAway check if we are not planing to activate the best chain
            ret = AcceptBlock(pblock, state, chainparams, &pindex, fForceProcessing, nullptr, fNewBlock, fAssumePOWGood, checkFarAhead);
        }
        CheckBlockIndex(chainparams.GetConsensus());
        if (!ret) {
            GetMainSignals().BlockChecked(*pblock, state);
            return error("%s: AcceptBlock FAILED [%s]", __func__, state.GetRejectReason().c_str());
        }
        fCloseToTip = pindex->nHeight <= chainActive.Height() + int(MIN_BLOCKS_TO_KEEP);
    }

    if (fCloseToTip && isFullSyncMode()) {
        CValidationState state; // Only used to report errors, not invalidity - ignore it
        if (!ActivateBestChain(state, chainparams, pblock))
            return error("%s: ActivateBestChain failed", __func__);
    }

    if (!IsInitialBlockDownload())
    {
        // Gulden: if responsible for sync-checkpoint send it
        if (!CSyncCheckpoint::strMasterPrivKey.empty())
            Checkpoints::SendSyncCheckpoint(Checkpoints::AutoSelectSyncCheckpoint(), chainparams);

        // Gulden: check pending sync-checkpoint
        Checkpoints::AcceptPendingSyncCheckpoint(chainparams);
    }

    CheckAndNotifyHeaderTip();

    return true;
}

bool TestBlockValidity(CChain& chain, CValidationState& state, const CChainParams& chainparams, const CBlock& block, CBlockIndex* pindexPrev, bool fCheckPOW, bool fCheckMerkleRoot, CCoinsViewCache* cacheOverride)
{
    AssertLockHeld(cs_main);

    if(!pindexPrev || pindexPrev != chain.Tip())
        return false;

    if (fCheckpointsEnabled && !CheckIndexAgainstCheckpoint(pindexPrev, state, chainparams, block.GetHashPoW2()))
        return error("%s: CheckIndexAgainstCheckpoint(): %s", __func__, state.GetRejectReason().c_str());

    CCoinsViewCache viewNew(cacheOverride?cacheOverride:pcoinsTip);
    CBlockIndex indexDummy(block);
    indexDummy.pprev = pindexPrev;
    indexDummy.nHeight = pindexPrev->nHeight + 1;

    // NOTE: CheckBlockHeader is called by CheckBlock
    if (!ContextualCheckBlockHeader(block, state, chainparams.GetConsensus(), pindexPrev, GetAdjustedTime()))
        return error("%s: Consensus::ContextualCheckBlockHeader: %s", __func__, FormatStateMessage(state));
    if (!CheckBlock(block, state, chainparams.GetConsensus(), fCheckPOW, fCheckMerkleRoot))
        return error("%s: Consensus::CheckBlock: %s", __func__, FormatStateMessage(state));
    if (!ContextualCheckBlock(block, state, chainparams, pindexPrev, chain, cacheOverride))
        return error("%s: Consensus::ContextualCheckBlock: %s", __func__, FormatStateMessage(state));
    if (!ConnectBlock(chain, block, state, &indexDummy, viewNew, chainparams, true))
        return false;
    assert(state.IsValid());

    return true;
}

/**
 * BLOCK PRUNING CODE
 */

/* Calculate the amount of disk space the block & undo files currently use */
static uint64_t CalculateCurrentUsage()
{
    uint64_t retval = 0;
    for(const CBlockFileInfo &file : vinfoBlockFile) {
        retval += file.nSize + file.nUndoSize;
    }
    return retval;
}

/* Prune a block file (modify associated database entries)*/
void PruneOneBlockFile(const int fileNumber)
{
    for (BlockMap::iterator it = mapBlockIndex.begin(); it != mapBlockIndex.end(); ++it) {
        CBlockIndex* pindex = it->second;
        if (pindex->nFile == fileNumber) {
            pindex->nStatus &= ~BLOCK_HAVE_DATA;
            pindex->nStatus &= ~BLOCK_HAVE_UNDO;
            pindex->nFile = 0;
            pindex->nDataPos = 0;
            pindex->nUndoPos = 0;
            setDirtyBlockIndex.insert(pindex);

            // Prune from mapBlocksUnlinked -- any block we prune would have
            // to be downloaded again in order to consider its chain, at which
            // point it would be considered as a candidate for
            // mapBlocksUnlinked or setBlockIndexCandidates.
            std::pair<std::multimap<CBlockIndex*, CBlockIndex*>::iterator, std::multimap<CBlockIndex*, CBlockIndex*>::iterator> range = mapBlocksUnlinked.equal_range(pindex->pprev);
            while (range.first != range.second) {
                std::multimap<CBlockIndex *, CBlockIndex *>::iterator _it = range.first;
                range.first++;
                if (_it->second == pindex) {
                    mapBlocksUnlinked.erase(_it);
                }
            }
        }
    }

    vinfoBlockFile[fileNumber].SetNull();
    setDirtyFileInfo.insert(fileNumber);
}

/* Calculate the block/rev files to delete based on height specified by user with RPC command pruneblockchain */
void FindFilesToPruneManual(std::set<int>& setFilesToPrune, int nManualPruneHeight)
{
    assert(fPruneMode && nManualPruneHeight > 0);

    LOCK2(cs_main, cs_LastBlockFile);
    if (chainActive.Tip() == NULL)
        return;

    // last block to prune is the lesser of (user-specified height, MIN_BLOCKS_TO_KEEP from the tip)
    unsigned int nLastBlockWeCanPrune = std::min((unsigned)nManualPruneHeight, chainActive.Tip()->nHeight - MIN_BLOCKS_TO_KEEP);

    FindFilesToPruneExplicit(setFilesToPrune, nLastBlockWeCanPrune);
}

/* This function is called from the RPC code for pruneblockchain */
void PruneBlockFilesManual(int nManualPruneHeight)
{
    CValidationState state;
    const CChainParams& chainparams = Params();
    FlushStateToDisk(chainparams, state, FLUSH_STATE_NONE, nManualPruneHeight);
}

/**
 * Prune block and undo files (blk???.dat and undo???.dat) so that the disk space used is less than a user-defined target.
 * The user sets the target (in MB) on the command line or in config file.  This will be run on startup and whenever new
 * space is allocated in a block or undo file, staying below the target. Changing back to unpruned requires a reindex
 * (which in this case means the blockchain must be re-downloaded.)
 *
 * Pruning functions are called from FlushStateToDisk when the global fCheckForPruning flag has been set.
 * Block and undo files are deleted in lock-step (when blk00003.dat is deleted, so is rev00003.dat.)
 * Pruning cannot take place until the longest chain is at least a certain length (100000 on mainnet, 1000 on testnet, 1000 on regtest).
 * Pruning will never delete a block within a defined distance (currently 288) from the active chain's tip.
 * The block index is updated by unsetting HAVE_DATA and HAVE_UNDO for any blocks that were stored in the deleted files.
 * A db flag records the fact that at least some block files have been pruned.
 *
 * @param[out]   setFilesToPrune   The set of file indices that can be unlinked will be returned
 */
void FindFilesToPrune(std::set<int>& setFilesToPrune, uint64_t nPruneAfterHeight)
{
    LOCK2(cs_main, cs_LastBlockFile);
    if (chainActive.Tip() == NULL || nPruneTarget == 0) {
        return;
    }
    if ((uint64_t)chainActive.Tip()->nHeight <= nPruneAfterHeight) {
        return;
    }

    unsigned int nLastBlockWeCanPrune = chainActive.Tip()->nHeight - MIN_BLOCKS_TO_KEEP;
    uint64_t nCurrentUsage = CalculateCurrentUsage();
    // We don't check to prune until after we've allocated new space for files
    // So we should leave a buffer under our target to account for another allocation
    // before the next pruning.
    uint64_t nBuffer = BLOCKFILE_CHUNK_SIZE + UNDOFILE_CHUNK_SIZE;
    uint64_t nBytesToPrune;
    int count=0;

    if (nCurrentUsage + nBuffer >= nPruneTarget) {
        for (int fileNumber = 0; fileNumber < nLastBlockFile; fileNumber++) {
            nBytesToPrune = vinfoBlockFile[fileNumber].nSize + vinfoBlockFile[fileNumber].nUndoSize;

            if (vinfoBlockFile[fileNumber].nSize == 0)
                continue;

            if (nCurrentUsage + nBuffer < nPruneTarget)  // are we below our target?
                break;

            // don't prune files that could have a block within MIN_BLOCKS_TO_KEEP of the main chain's tip but keep scanning
            if (vinfoBlockFile[fileNumber].nHeightLast > nLastBlockWeCanPrune)
                continue;

            PruneOneBlockFile(fileNumber);
            // Queue up the files for removal
            setFilesToPrune.insert(fileNumber);
            nCurrentUsage -= nBytesToPrune;
            count++;
        }
    }

    LogPrint(BCLog::PRUNE, "Prune: target=%dMiB actual=%dMiB diff=%dMiB max_prune_height=%d removed %d blk/rev pairs\n",
           nPruneTarget/1024/1024, nCurrentUsage/1024/1024,
           ((int64_t)nPruneTarget - (int64_t)nCurrentUsage)/1024/1024,
           nLastBlockWeCanPrune, count);
}

bool CheckDiskSpace(uint64_t nAdditionalBytes)
{
    uint64_t nFreeBytesAvailable = fs::space(GetDataDir()).available;

    // Check for nMinDiskSpace bytes (currently 50MB)
    if (nFreeBytesAvailable < nMinDiskSpace + nAdditionalBytes)
        return AbortNode("Disk space is low!", _("Error: Disk space is low!"));

    return true;
}

CBlockIndex * InsertBlockIndex(uint256 hash)
{
    if (hash.IsNull())
        return NULL;

    // Return existing
    BlockMap::iterator mi = mapBlockIndex.find(hash);
    if (mi != mapBlockIndex.end())
        return (*mi).second;

    // Create new
    CBlockIndex* pindexNew = new CBlockIndex();
    if (!pindexNew)
        throw std::runtime_error(std::string(__func__) + ": new CBlockIndex failed");
    mi = mapBlockIndex.insert(std::pair(hash, pindexNew)).first;
    pindexNew->phashBlock = &((*mi).first);

    return pindexNew;
}

#ifdef DEBUG_PARTIAL_SYNC
bool static checkBlockIndexForPartialSync()
{
    LogPrintf("Checking block index for partial sync integrity\n");

    bool integrityOK = true;

    // test for blocks with nHeight == 0 and nStatus == 0
    int num00 = 0;
    CBlockIndex* theOne = nullptr;
    for(const PAIRTYPE(uint256, CBlockIndex*)& item : mapBlockIndex)
    {
        CBlockIndex* pindex = item.second;
        if (pindex->nHeight == 0 && pindex->nStatus == 0)
        {
            theOne = pindex;
            LogPrintf("  Index with height 0 and status 0: %s\n", pindex->GetBlockHashPoW2().ToString());
            num00++;
        }
    }
    LogPrintf("  Number of indexes with height 0 and status 0: %d\n", num00);

    // there can be at most one index with height 0 and status 0 (this is the index that precedes
    // the start of the partial chain and was automtically creted during loading of the block-index
    if (num00 > 1)
        integrityOK = false;

    // check that the one block with height 0 & status 0 precedes the partial chain
    if (integrityOK && num00 == 1) {
        if (partialChain[partialChain.HeightOffset()]->pprev == theOne) {
            LogPrintf("  Exactly one index with height 0 and status 0 and it precedes the partial chain.\n");
        }
        else {
            LogPrintf("  Exactly one index with height 0 and status 0 but is does NOT precede the partial chain, this and is a BUG!\n");
            integrityOK = false;
        }
    }

    // note for case where num00 == 0 there is no partial chain (yet)

    // check that there are no partial valid blocks beyond the pindexBestPartial
    for(const auto &[hash, pindex] : mapBlockIndex)
    {
        if (pindex->IsPartialValid() && (!pindexBestPartial || pindex->nHeight > pindexBestPartial->nHeight)) {
            LogPrintf("  Index partial valid beyond pindexBestPartial: %s height = %d status  %d\n", hash.ToString(), pindex->nHeight, pindex->nStatus);
            integrityOK = false;
        }
    }

    LogPrintf(integrityOK ? "  integrity is OK.\n"
                          : "  integrity check FAILED! Block index has invalid state.\n");

    return integrityOK;
}
#endif

void static heightSortedBlockIndex(std::vector<std::pair<int, CBlockIndex*> >& vSorted)
{
    vSorted.clear();
    vSorted.reserve(mapBlockIndex.size());
    for(const PAIRTYPE(uint256, CBlockIndex*)& item : mapBlockIndex)
    {
        CBlockIndex* pindex = item.second;
        vSorted.push_back(std::pair(pindex->nHeight, pindex));
    }
    sort(vSorted.begin(), vSorted.end(), [](const std::pair<int, CBlockIndex*>& a, const std::pair<int, CBlockIndex*>& b) -> bool
    {
        //Ensure PoW block always comes first in sort before witness block of same height.
        if (a.first == b.first)
        {
            if (a.second->nVersionPoW2Witness == 0 && b.second->nVersionPoW2Witness > 0)
                return true;
            if (a.second->nVersionPoW2Witness > 0 && b.second->nVersionPoW2Witness == 0)
                return false;
            return a.second < b.second;
        }
        return a.first < b.first;
    });
}

bool static LoadBlockIndexDB(const CChainParams& chainparams)
{
    LOCK(cs_main);

    if (!pblocktree->LoadBlockIndexGuts(InsertBlockIndex))
        return false;

    boost::this_thread::interruption_point();

    // find pindexBestPartial
    for (const auto& it: mapBlockIndex) {
        CBlockIndex* pindex = it.second;
        if ((pindex->IsPartialValid(BLOCK_PARTIAL_TREE))
                && (!pindexBestPartial || pindex->nHeight >= pindexBestPartial->nHeight))
            pindexBestPartial = pindex;
    }

    // initialize partial chain and cleanup block index
    if (pindexBestPartial)
    {
        CBlockIndex* pindex = pindexBestPartial;
        while (pindex->pprev && pindex->pprev->IsPartialValid(BLOCK_PARTIAL_TREE))
            pindex = pindex->pprev;
        partialChain.SetHeightOffset(pindex->nHeight);
        partialChain.SetTip(pindexBestPartial);

#ifdef DEBUG_PARTIAL_SYNC
        checkBlockIndexForPartialSync();
#endif

        // Kill link before partial chain offset unless it is linked:
        // a) beyond pindex->pprev in which case it connects to the main chain.
        // b)  to the genesis
        if (pindex->pprev && !pindex->pprev->pprev && pindex->pprev->GetBlockHashPoW2() != Params().GenesisBlock().GetHashPoW2()) {
            pindex->pprev = 0;
        }

        // if we are not in full sync mode any index block not in the partial chain is useless and can and should be removed
        // if our partial chain is on a fork and blocks (now known) to be on the main chain are removed by this they will be
        // re-requested (so that is ok)
        if (!isFullSyncMode())
        {
            // collect orphans
            std::vector<uint256> removals;
            for (auto it = mapBlockIndex.begin(); it != mapBlockIndex.end(); )
            {
                CBlockIndex* pindex = it->second;

                // When not in full sync mode we should not have any full validation status so clear it.
                // This should normally not happen. An edge case is when with full sync mode in a previous session and
                // in a later session switching to pure partial sync.
                if (pindex->nHeight != 0) {
                    pindex->nStatus &= ~(BLOCK_VALID_TREE | BLOCK_VALID_TRANSACTIONS | BLOCK_VALID_CHAIN | BLOCK_VALID_SCRIPTS);
                    pindex->nChainTx = 0;
                }

                if (!partialChain.Contains(pindex) && (pindex->nHeight != 0 || pindex->GetBlockHashPoW2() != Params().GenesisBlock().GetHashPoW2()))
                {
                    // important to get hash for removals here first before erasing from mapBlockIndex
                    // as the erase will invalidate the internal hash block ptr
                    removals.push_back(pindex->GetBlockHashPoW2());
                    it = mapBlockIndex.erase(it);

                    // Reclaim memory now that it's not used anymore.
                    delete pindex;
                }
                else {
                    it++;
                }
            }

            if (!removals.empty())
            {
                LogPrintf("Collected %d orphans from block index which will be removed\n", removals.size());

                // remove them from disk
                if (!pblocktree->EraseBatchSync(removals)) {
                    LogPrintf("Failed to erase orphans from block index database");
                    return false;
                }
            }
        }

#ifdef DEBUG_PARTIAL_SYNC
        assert(checkBlockIndexForPartialSync());
#endif
    }

    std::vector<std::pair<int, CBlockIndex*> > vSortedByHeight;

    // Build skiplist, calculate nChainWork and block index candidates
    heightSortedBlockIndex(vSortedByHeight);
    for(const PAIRTYPE(int, CBlockIndex*)& item : vSortedByHeight)
    {
        CBlockIndex* pindex = item.second;
        pindex->BuildSkip();
        pindex->nChainWork = CalculateChainWork(pindex, chainparams);;
        pindex->nTimeMax = (pindex->pprev ? std::max(pindex->pprev->nTimeMax, pindex->nTime) : pindex->nTime);
        // We can link the chain of blocks for which we've received transactions at some point.
        // Pruned nodes may have deleted the block.
        if (pindex->nTx > 0) {
            if (pindex->pprev) {
                if (pindex->pprev->nChainTx) {
                    pindex->nChainTx = pindex->pprev->nChainTx + pindex->nTx;
                } else {
                    pindex->nChainTx = 0;
                    mapBlocksUnlinked.insert(std::pair(pindex->pprev, pindex));
                }
            } else {
                pindex->nChainTx = pindex->nTx;
            }
        }

        if (pindex->IsValid(BLOCK_VALID_TRANSACTIONS) && (pindex->nChainTx || pindex->pprev == NULL))
        {
            setBlockIndexCandidates.insert(pindex);
            //LogPrintf("LoadBlockIndexDB: New index candidate: [%s] [%d]\n", pindex->GetBlockHashPoW2().ToString(), pindex->nHeight);
        }
        if (pindex->nStatus & BLOCK_FAILED_MASK && (!pindexBestInvalid || pindex->nChainWork > pindexBestInvalid->nChainWork))
            pindexBestInvalid = pindex;
        if (pindex->IsValid(BLOCK_VALID_TREE) && (pindexBestHeader == NULL || CBlockIndexWorkComparator()(pindexBestHeader, pindex))) {
            pindexBestHeader = pindex;
        }
    }

    // Load block file info
    pblocktree->ReadLastBlockFile(nLastBlockFile);
    vinfoBlockFile.resize(nLastBlockFile + 1);
    LogPrintf("%s: last block file = %i\n", __func__, nLastBlockFile);
    for (int nFile = 0; nFile <= nLastBlockFile; nFile++) {
        pblocktree->ReadBlockFileInfo(nFile, vinfoBlockFile[nFile]);
    }
    LogPrintf("%s: last block file info: %s\n", __func__, vinfoBlockFile[nLastBlockFile].ToString());
    for (int nFile = nLastBlockFile + 1; true; nFile++) {
        CBlockFileInfo info;
        if (pblocktree->ReadBlockFileInfo(nFile, info)) {
            vinfoBlockFile.push_back(info);
        } else {
            break;
        }
    }

    // Check presence of blk files
    LogPrintf("Checking all blk files are present...\n");
    std::set<int> setBlkDataFiles;
    for(const PAIRTYPE(uint256, CBlockIndex*)& item : mapBlockIndex)
    {
        CBlockIndex* pindex = item.second;
        if (pindex->nStatus & BLOCK_HAVE_DATA) {
            setBlkDataFiles.insert(pindex->nFile);
        }
    }
    for (std::set<int>::iterator it = setBlkDataFiles.begin(); it != setBlkDataFiles.end(); it++)
    {
        CDiskBlockPos pos(*it, 0);
        if (CFile(blockStore.GetBlockFile(pos, true), SER_DISK, CLIENT_VERSION).IsNull()) {
            return false;
        }
    }

    // Check whether we have ever pruned block & undo files
    pblocktree->ReadFlag("prunedblockfiles", fHavePruned);
    if (fHavePruned)
        LogPrintf("LoadBlockIndexDB(): Block files have previously been pruned\n");

    // Check whether we need to continue reindexing
    bool fReindexing = false;
    pblocktree->ReadReindexing(fReindexing);
    fReindex |= fReindexing;

    // Check whether we have a transaction index
    pblocktree->ReadFlag("txindex", fTxIndex);
    LogPrintf("%s: transaction index %s\n", __func__, fTxIndex ? "enabled" : "disabled");

    // Load pointer to end of best chain
    BlockMap::iterator it = mapBlockIndex.find(pcoinsTip->GetBestBlock());
    if (it == mapBlockIndex.end())
        return true;
    chainActive.SetTip(it->second);

    PruneBlockIndexCandidates();

    //Temporary code to clean up old checkpoints database - We can remove this in future versions
    if ( fs::exists(GetDataDir() / "checkpoints") )
    {
        fs::remove_all( GetDataDir() / "checkpoints" );
    }

    // Gulden: load hashSyncCheckpoint
    Checkpoints::ReadSyncCheckpoint(Checkpoints::hashSyncCheckpoint);
    LogPrintf("LoadBlockIndexDB(): using synchronized checkpoint %s\n", Checkpoints::hashSyncCheckpoint.ToString().c_str());

    LogPrintf("%s: hashBestChain=%s height=%d date=%s progress=%f\n", __func__,
        chainActive.Tip()->GetBlockHashPoW2().ToString(), chainActive.Height(),
        DateTimeStrFormat("%Y-%m-%d %H:%M:%S", chainActive.Tip()->GetBlockTime()),
        GuessVerificationProgress(chainparams.TxData(), chainActive.Tip()));

    return true;
}

bool UpgradeBlockIndex(const CChainParams& chainparams, int nPreviousVersion, int nCurrentVersion)
{
    // Any future upgrade code goes here.
    // See source control history for previous implementations that might be reusable.

    return true;
}

CVerifyDB::CVerifyDB()
{
    uiInterface.ShowProgress(_("Verifying blocks..."), 0);
}

CVerifyDB::~CVerifyDB()
{
    uiInterface.ShowProgress("", 100);
}

bool CVerifyDB::VerifyDB(const CChainParams& chainparams, CCoinsView *coinsview, int nCheckLevel, int nCheckDepth)
{
    LOCK(cs_main); // Required for ReadBlockFromDisk.
    if (chainActive.Tip() == NULL || chainActive.Tip()->pprev == NULL)
        return true;

    // Verify blocks in the best chain
    if (nCheckDepth <= 0)
        nCheckDepth = 1000000000; // suffices until the year 19000
    if (nCheckDepth > chainActive.Height())
        nCheckDepth = chainActive.Height();
    nCheckLevel = std::max(0, std::min(4, nCheckLevel));
    LogPrintf("Verifying last %i blocks at level %i\n", nCheckDepth, nCheckLevel);
    CCoinsViewCache coins(coinsview);
    CBlockIndex* pindexState = chainActive.Tip();
    CBlockIndex* pindexFailure = NULL;
    int nGoodTransactions = 0;
    CValidationState state;
    int reportDone = 0;
    LogPrintf("[0%%]...");
    for (CBlockIndex* pindex = chainActive.Tip(); pindex && pindex->pprev; pindex = pindex->pprev)
    {
        boost::this_thread::interruption_point();
        int percentageDone = std::max(1, std::min(99, (int)(((double)(chainActive.Height() - pindex->nHeight)) / (double)nCheckDepth * (nCheckLevel >= 4 ? 50 : 100))));
        if (reportDone < percentageDone/10) {
            // report every 10% step
            LogPrintf("[%d%%]...", percentageDone);
            reportDone = percentageDone/10;
        }
        uiInterface.ShowProgress(_("Verifying blocks..."), percentageDone);
        if (pindex->nHeight < chainActive.Height()-nCheckDepth)
            break;
        if (fPruneMode && !(pindex->nStatus & BLOCK_HAVE_DATA)) {
            // If pruning, only go back as far as we have data.
            LogPrintf("VerifyDB(): block verification stopping at height %d (pruning, no data)\n", pindex->nHeight);
            break;
        }
        CBlock block;
        // check level 0: read from disk
        if (!ReadBlockFromDisk(block, pindex, chainparams))
            return error("VerifyDB(): *** ReadBlockFromDisk failed at %d, hash=%s", pindex->nHeight, pindex->GetBlockHashPoW2().ToString());
        // check level 1: verify block validity
        if (nCheckLevel >= 1 && !CheckBlock(block, state, chainparams.GetConsensus()))
            return error("%s: *** found bad block at %d, hash=%s (%s)\n", __func__,
                         pindex->nHeight, pindex->GetBlockHashPoW2().ToString(), FormatStateMessage(state));
        // check level 2: verify undo validity
        if (nCheckLevel >= 2 && pindex) {
            CBlockUndo undo;
            CDiskBlockPos pos = pindex->GetUndoPos();
            if (!pos.IsNull()) {
                if (!blockStore.UndoReadFromDisk(undo, pos, pindex->pprev->GetBlockHashPoW2()))
                    return error("VerifyDB(): *** found bad undo data at %d, hash=%s\n", pindex->nHeight, pindex->GetBlockHashPoW2().ToString());
            }
        }
        // check level 3: check for inconsistencies during memory-only disconnect of tip blocks
        if (nCheckLevel >= 3 && pindex == pindexState && (coins.DynamicMemoryUsage() + pcoinsTip->DynamicMemoryUsage()) <= nCoinCacheUsage) {
            DisconnectResult res = DisconnectBlock(block, pindex, coins);
            if (res == DISCONNECT_FAILED) {
                return error("VerifyDB(): *** irrecoverable inconsistency in block data at %d, hash=%s", pindex->nHeight, pindex->GetBlockHashPoW2().ToString());
            }
            pindexState = pindex->pprev;
            if (res == DISCONNECT_UNCLEAN) {
                nGoodTransactions = 0;
                pindexFailure = pindex;
            } else {
                nGoodTransactions += block.vtx.size();
            }
        }
        if (ShutdownRequested())
            return true;
    }
    if (pindexFailure)
        return error("VerifyDB(): *** coin database inconsistencies found (last %i blocks, %i good transactions before that)\n", chainActive.Height() - pindexFailure->nHeight + 1, nGoodTransactions);

    // check level 4: try reconnecting blocks
    if (nCheckLevel >= 4) {
        CBlockIndex *pindex = pindexState;
        while (pindex != chainActive.Tip()) {
            boost::this_thread::interruption_point();
            uiInterface.ShowProgress(_("Verifying blocks..."), std::max(1, std::min(99, 100 - (int)(((double)(chainActive.Height() - pindex->nHeight)) / (double)nCheckDepth * 50))));
            pindex = chainActive.Next(pindex);
            CBlock block;
            if (!ReadBlockFromDisk(block, pindex, chainparams))
                return error("VerifyDB(): *** ReadBlockFromDisk failed at %d, hash=%s", pindex->nHeight, pindex->GetBlockHashPoW2().ToString());
            if (!ConnectBlock(chainActive, block, state, pindex, coins, chainparams))
                return error("VerifyDB(): *** found unconnectable block at %d, hash=%s", pindex->nHeight, pindex->GetBlockHashPoW2().ToString());
        }
    }

    LogPrintf("[DONE].\n");
    LogPrintf("No coin database inconsistencies in last %i blocks (%i transactions)\n", chainActive.Height() - pindexState->nHeight, nGoodTransactions);

    return true;
}

bool RewindBlockIndex(const CChainParams& params)
{
    LOCK(cs_main);

    int nHeight = 1;
    while (nHeight <= chainActive.Height())
    {
        if (IsSegSigEnabled(chainActive[nHeight - 1]) && !(chainActive[nHeight]->nStatus & BLOCK_OPT_WITNESS))
        {
            break;
        }
        nHeight++;
    }

    // nHeight is now the height of the first insufficiently-validated block, or tipheight + 1
    CValidationState state;
    CBlockIndex* pindex = chainActive.Tip();
    while (chainActive.Height() >= nHeight) {
        if (fPruneMode && !(chainActive.Tip()->nStatus & BLOCK_HAVE_DATA)) {
            // If pruning, don't try rewinding past the HAVE_DATA point;
            // since older blocks can't be served anyway, there's
            // no need to walk further, and trying to DisconnectTip()
            // will fail (and require a needless reindex/redownload
            // of the blockchain).
            break;
        }
        if (!DisconnectTip(state, params, NULL)) {
            return error("RewindBlockIndex: unable to disconnect block at height %i", pindex->nHeight);
        }
        // Occasionally flush state to disk.
        if (!FlushStateToDisk(params, state, FLUSH_STATE_PERIODIC))
            return false;
    }

    // Reduce validity flag and have-data flags.
    // We do this after actual disconnecting, otherwise we'll end up writing the lack of data
    // to disk before writing the chainstate, resulting in a failure to continue if interrupted.
    for (BlockMap::iterator it = mapBlockIndex.begin(); it != mapBlockIndex.end(); it++) {
        CBlockIndex* pindexIter = it->second;

        // Note: If we encounter an insufficiently validated block that
        // is on chainActive, it must be because we are a pruning node, and
        // this block or some successor doesn't HAVE_DATA, so we were unable to
        // rewind all the way.  Blocks remaining on chainActive at this point
        // must not have their validity reduced.
        if (IsSegSigEnabled(pindexIter->pprev) && !(pindexIter->nStatus & BLOCK_OPT_WITNESS) && !chainActive.Contains(pindexIter)) {
            // Reduce validity
            pindexIter->nStatus = std::min<unsigned int>(pindexIter->nStatus & BLOCK_VALID_MASK, BLOCK_VALID_TREE) | (pindexIter->nStatus & ~BLOCK_VALID_MASK);
            // Remove have-data flags.
            pindexIter->nStatus &= ~(BLOCK_HAVE_DATA | BLOCK_HAVE_UNDO);
            // Remove storage location.
            pindexIter->nFile = 0;
            pindexIter->nDataPos = 0;
            pindexIter->nUndoPos = 0;
            // Remove various other things
            pindexIter->nTx = 0;
            pindexIter->nChainTx = 0;
            pindexIter->nSequenceId = 0;
            // Make sure it gets written.
            setDirtyBlockIndex.insert(pindexIter);
            // Update indexes
            setBlockIndexCandidates.erase(pindexIter);
            std::pair<std::multimap<CBlockIndex*, CBlockIndex*>::iterator, std::multimap<CBlockIndex*, CBlockIndex*>::iterator> ret = mapBlocksUnlinked.equal_range(pindexIter->pprev);
            while (ret.first != ret.second) {
                if (ret.first->second == pindexIter) {
                    mapBlocksUnlinked.erase(ret.first++);
                } else {
                    ++ret.first;
                }
            }
        } else if (pindexIter->IsValid(BLOCK_VALID_TRANSACTIONS) && pindexIter->nChainTx)
        {
            setBlockIndexCandidates.insert(pindexIter);
            //LogPrintf("RewindBlockIndex: New index candidate: [%s] [%d]\n", pindexIter->GetBlockHashPoW2().ToString(), pindexIter->nHeight);
        }
    }

    PruneBlockIndexCandidates();

    CheckBlockIndex(params.GetConsensus());

    if (!FlushStateToDisk(params, state, FLUSH_STATE_ALWAYS)) {
        return false;
    }

    return true;
}

// May NOT be used after any connections are up as much
// of the peer-processing logic assumes a consistent
// block index state
void UnloadBlockIndex()
{
    LOCK(cs_main);
    setBlockIndexCandidates.clear();
    chainActive.SetTip(NULL);
    pindexBestInvalid = NULL;
    pindexBestHeader = NULL;
    partialChain.SetTip(nullptr);
    mempool.clear();
    mapBlocksUnlinked.clear();
    vinfoBlockFile.clear();
    nLastBlockFile = 0;
    nBlockSequenceId = 1;
    setDirtyBlockIndex.clear();
    setDirtyFileInfo.clear();
    versionbitscache.Clear();
    for (int b = 0; b < VERSIONBITS_NUM_BITS; b++) {
        warningcache[b].clear();
    }

    for(BlockMap::value_type& entry : mapBlockIndex) {
        delete entry.second;
    }
    mapBlockIndex.clear();
    fHavePruned = false;
}

bool LoadBlockIndex(const CChainParams& chainparams)
{
    // Load block index from databases
    if (!fReindex && !LoadBlockIndexDB(chainparams))
        return false;
    return true;
}

bool InitBlockIndex(const CChainParams& chainparams)
{
    LOCK(cs_main);

    // Check whether we're already initialized
    if (chainActive.Genesis() != NULL)
        return true;

    // Use the provided setting for -txindex in the new database
    fTxIndex = GetBoolArg("-txindex", DEFAULT_TXINDEX);
    pblocktree->WriteFlag("txindex", fTxIndex);
    LogPrintf("Initializing databases...\n");

    // Only add the genesis block if not reindexing (in which case we reuse the one already on disk)
    if (!fReindex) {
        try {
            CBlock &block = const_cast<CBlock&>(chainparams.GenesisBlock());
            // Start new block file
            unsigned int nBlockSize = ::GetSerializeSize(block, SER_DISK, CLIENT_VERSION);
            CDiskBlockPos blockPos;
            CValidationState state;
            if (!FindBlockPos(state, blockPos, nBlockSize+8, 0, block.GetBlockTime()))
                return error("LoadBlockIndex(): FindBlockPos failed");
            if (!blockStore.WriteBlockToDisk(block, blockPos, chainparams.MessageStart()))
                return error("LoadBlockIndex(): writing genesis block to disk failed");
            CBlockIndex *pindex = AddToBlockIndex(chainparams, block);
            if (!ReceivedBlockTransactions(block, state, pindex, blockPos, chainparams.GetConsensus()))
                return error("LoadBlockIndex(): genesis block not accepted");

            // Gulden: initialize synchronized checkpoint
            if (!Checkpoints::WriteSyncCheckpoint(Params().GenesisBlock().GetHashLegacy()))
                return error("LoadBlockIndex() : failed to init sync checkpoint");
            std::string strPubKey;
            std::string strPubKeyComp = IsArgSet("-testnet") ? CSyncCheckpoint::strMasterPubKeyTestnet : CSyncCheckpoint::strMasterPubKey;
            if (chainparams.UseSyncCheckpoints())
            {
                if (!Checkpoints::ReadCheckpointPubKey(strPubKey) || strPubKey != strPubKeyComp)
                {
                    // write checkpoint master key to db
                    if (!Checkpoints::WriteCheckpointPubKey(strPubKeyComp))
                        return error("LoadBlockIndex() : failed to write new checkpoint master key to db");
                    if (!Checkpoints::ResetSyncCheckpoint(chainparams))
                        return error("LoadBlockIndex() : failed to reset sync-checkpoint");
                }
            }
            LogPrintf("Wrote sync checkpoint...\n");

            // Force a chainstate write so that when we VerifyDB in a moment, it doesn't check stale data
            return FlushStateToDisk(chainparams, state, FLUSH_STATE_ALWAYS);
        } catch (const std::runtime_error& e) {
            return error("LoadBlockIndex(): failed to initialize block database: %s", e.what());
        }
    }

    return true;
}

void PersistAndPruneForPartialSync(bool periodic)
{
    // should be run at shutdown so that the block index remains small and
    // next startup stays fast
    // also run periodically (and on demand at key points, ie. app to background)
    // to prevent loss of data and needing to re-dowload

    LOCK(cs_main);

    if (isFullSyncMode() || !IsPartialSyncActive())
        return;

    // never use a pruning height above what has been spv processed, if it has been set at all
    // there is no point in keeping blocks below the partial chain offset
    int pruneHeight = std::max(nMaxSPVPruneHeight.load(), partialChain.HeightOffset());

    CValidationState state;
    FlushStateToDisk(Params(), state,
                     periodic ? FlushStateMode::FLUSH_STATE_PERIODIC : FlushStateMode::FLUSH_STATE_ALWAYS,
                     pruneHeight, true);
}

bool LoadExternalBlockFile(const CChainParams& chainparams, FILE* fileIn, CDiskBlockPos *dbp)
{
    // Map of disk positions for blocks with unknown parent (only used for reindex)
    static std::multimap<uint256, CDiskBlockPos> mapBlocksUnknownParent;
    int64_t nStart = GetTimeMillis();

    int nLoaded = 0;
    try {
        // This takes over fileIn and calls fclose() on it in the CBufferedFile destructor
        CBufferedFile blkdat(fileIn, 2*MAX_BLOCK_SERIALIZED_SIZE, MAX_BLOCK_SERIALIZED_SIZE+8, SER_DISK, CLIENT_VERSION);
        uint64_t nRewind = blkdat.GetPos();
        while (!blkdat.eof()) {
            boost::this_thread::interruption_point();

            blkdat.SetPos(nRewind);
            nRewind++; // start one byte further next time, in case of failure
            blkdat.SetLimit(); // remove former limit
            unsigned int nSize = 0;
            try {
                // locate a header
                unsigned char buf[CMessageHeader::MESSAGE_START_SIZE];
                blkdat.FindByte(chainparams.MessageStart()[0]);
                nRewind = blkdat.GetPos()+1;
                blkdat >> FLATDATA(buf);
                if (memcmp(buf, chainparams.MessageStart(), CMessageHeader::MESSAGE_START_SIZE))
                    continue;
                // read size
                blkdat >> nSize;
                if (nSize < 80 || nSize > MAX_BLOCK_SERIALIZED_SIZE)
                    continue;
            } catch (const std::exception&) {
                // no valid block header found; don't complain
                break;
            }
            try {
                // read block
                uint64_t nBlockPos = blkdat.GetPos();
                if (dbp)
                    dbp->nPos = nBlockPos;
                blkdat.SetLimit(nBlockPos + nSize);
                blkdat.SetPos(nBlockPos);
                std::shared_ptr<CBlock> pblock = std::make_shared<CBlock>();
                CBlock& block = *pblock;
                blkdat >> block;
                nRewind = blkdat.GetPos();

                // detect out of order blocks, and store them for later
                uint256 hash = block.GetHashPoW2();
                if (hash != chainparams.GetConsensus().hashGenesisBlock && mapBlockIndex.find(block.hashPrevBlock) == mapBlockIndex.end()) {
                    LogPrint(BCLog::REINDEX, "%s: Out of order block %s, parent %s not known\n", __func__, hash.ToString(),
                            block.hashPrevBlock.ToString());
                    if (dbp)
                        mapBlocksUnknownParent.insert(std::pair(block.hashPrevBlock, *dbp));
                    continue;
                }

                // process in case the block isn't known yet
                if (mapBlockIndex.count(hash) == 0 || (mapBlockIndex[hash]->nStatus & BLOCK_HAVE_DATA) == 0) {
                    LOCK(cs_main);
                    CValidationState state;
<<<<<<< HEAD
                    if (AcceptBlock(pblock, state, chainparams, NULL, true, dbp, NULL, false, true))
=======
                    bool fAssumePOWGood=false;
                    //This check is expensive
                    //Bypass with a small random chance of still checking IFF we are below the checkpoint heights.
                    //Note: an attacker would still have to meet/break/forge the sha ppev hash checks for an entire chain from the checkpoints
                    // This is enough to ensure that an attacker would have to go to great lengths for what would amount to a minor nuisance (having to refetch some data after detecting wrong chain)
                    // So this is not really a major weakening of security in any way and still more than sufficient.
                    if (((unsigned int)mapBlockIndex.find(block.hashPrevBlock)->second->nHeight < Checkpoints::LastCheckPointHeight()))
                    {
                        fAssumePOWGood = true;
                    }
                    if (AcceptBlock(pblock, state, chainparams, NULL, true, dbp, NULL, fAssumePOWGood))
>>>>>>> f280cdce
                        nLoaded++;
                    if (state.IsError())
                        break;
                } else if (hash != chainparams.GetConsensus().hashGenesisBlock && mapBlockIndex[hash]->nHeight % 1000 == 0) {
                    LogPrint(BCLog::REINDEX, "Block Import: already had block %s at height %d\n", hash.ToString(), mapBlockIndex[hash]->nHeight);
                }

                // Activate the genesis block so normal node progress can continue
                if (hash == chainparams.GetConsensus().hashGenesisBlock) {
                    CValidationState state;
                    if (!ActivateBestChain(state, chainparams)) {
                        break;
                    }
                }

                // Recursively process earlier encountered successors of this block
                std::deque<uint256> queue;
                queue.push_back(hash);
                while (!queue.empty()) {
                    uint256 head = queue.front();
                    queue.pop_front();
                    std::pair<std::multimap<uint256, CDiskBlockPos>::iterator, std::multimap<uint256, CDiskBlockPos>::iterator> range = mapBlocksUnknownParent.equal_range(head);
                    while (range.first != range.second) {
                        std::multimap<uint256, CDiskBlockPos>::iterator it = range.first;
                        std::shared_ptr<CBlock> pblockrecursive = std::make_shared<CBlock>();
                        {
                            LOCK(cs_main); // acquire cs_main here to protect ReadBlockFromDisk
                            if (blockStore.ReadBlockFromDisk(*pblockrecursive, it->second, chainparams))
                            {
                                LogPrint(BCLog::REINDEX, "%s: Processing out of order child %s of %s\n", __func__, pblockrecursive->GetHashPoW2().ToString(),
                                        head.ToString());
                                CValidationState dummy;
                                if (AcceptBlock(pblockrecursive, dummy, chainparams, NULL, true, &it->second, NULL, false, true))
                                {
                                    nLoaded++;
                                    queue.push_back(pblockrecursive->GetHashPoW2());
                                }
                            }
                        }
                        range.first++;
                        mapBlocksUnknownParent.erase(it);
                    }
                }
            } catch (const std::exception& e) {
                LogPrintf("%s: Deserialize or I/O error - %s\n", __func__, e.what());
            }
        }
    } catch (const std::runtime_error& e) {
        AbortNode(std::string("System error: ") + e.what());
    }
    if (nLoaded > 0)
        LogPrintf("Loaded %i blocks from external file in %dms\n", nLoaded, GetTimeMillis() - nStart);
    return nLoaded > 0;
}

void static CheckBlockIndex(const Consensus::Params& consensusParams)
{
    if (!fCheckBlockIndex) {
        return;
    }

    LOCK(cs_main);

    // During a reindex, we read the genesis block and call CheckBlockIndex before ActivateBestChain,
    // so we have the genesis block in mapBlockIndex but no active chain.  (A few of the tests when
    // iterating the block tree require that chainActive has been initialized.)
    if (chainActive.Height() < 0) {
        assert(mapBlockIndex.size() <= 1);
        return;
    }

    // Build forward-pointing map of the entire block tree.
    std::multimap<CBlockIndex*,CBlockIndex*> forward;
    for (BlockMap::iterator it = mapBlockIndex.begin(); it != mapBlockIndex.end(); it++) {
        forward.insert(std::pair(it->second->pprev, it->second));
    }

    assert(forward.size() == mapBlockIndex.size());

    std::pair<std::multimap<CBlockIndex*,CBlockIndex*>::iterator,std::multimap<CBlockIndex*,CBlockIndex*>::iterator> rangeGenesis = forward.equal_range(NULL);
    CBlockIndex *pindex = rangeGenesis.first->second;
    rangeGenesis.first++;
    assert(rangeGenesis.first == rangeGenesis.second); // There is only one index entry with parent NULL.

    // Iterate over the entire block tree, using depth-first search.
    // Along the way, remember whether there are blocks on the path from genesis
    // block being explored which are the first to have certain properties.
    size_t nNodes = 0;
    int nHeight = 0;
    CBlockIndex* pindexFirstInvalid = NULL; // Oldest ancestor of pindex which is invalid.
    CBlockIndex* pindexFirstMissing = NULL; // Oldest ancestor of pindex which does not have BLOCK_HAVE_DATA.
    CBlockIndex* pindexFirstNeverProcessed = NULL; // Oldest ancestor of pindex for which nTx == 0.
    CBlockIndex* pindexFirstNotTreeValid = NULL; // Oldest ancestor of pindex which does not have BLOCK_VALID_TREE (regardless of being valid or not).
    CBlockIndex* pindexFirstNotTransactionsValid = NULL; // Oldest ancestor of pindex which does not have BLOCK_VALID_TRANSACTIONS (regardless of being valid or not).
    CBlockIndex* pindexFirstNotChainValid = NULL; // Oldest ancestor of pindex which does not have BLOCK_VALID_CHAIN (regardless of being valid or not).
    CBlockIndex* pindexFirstNotScriptsValid = NULL; // Oldest ancestor of pindex which does not have BLOCK_VALID_SCRIPTS (regardless of being valid or not).
    while (pindex != NULL) {
        nNodes++;
        if (pindexFirstInvalid == NULL && pindex->nStatus & BLOCK_FAILED_VALID) pindexFirstInvalid = pindex;
        if (pindexFirstMissing == NULL && !(pindex->nStatus & BLOCK_HAVE_DATA)) pindexFirstMissing = pindex;
        if (pindexFirstNeverProcessed == NULL && pindex->nTx == 0) pindexFirstNeverProcessed = pindex;
        if (pindex->pprev != NULL && pindexFirstNotTreeValid == NULL && (pindex->nStatus & BLOCK_VALID_MASK) < BLOCK_VALID_TREE) pindexFirstNotTreeValid = pindex;
        if (pindex->pprev != NULL && pindexFirstNotTransactionsValid == NULL && (pindex->nStatus & BLOCK_VALID_MASK) < BLOCK_VALID_TRANSACTIONS) pindexFirstNotTransactionsValid = pindex;
        if (pindex->pprev != NULL && pindexFirstNotChainValid == NULL && (pindex->nStatus & BLOCK_VALID_MASK) < BLOCK_VALID_CHAIN) pindexFirstNotChainValid = pindex;
        if (pindex->pprev != NULL && pindexFirstNotScriptsValid == NULL && (pindex->nStatus & BLOCK_VALID_MASK) < BLOCK_VALID_SCRIPTS) pindexFirstNotScriptsValid = pindex;

        // Begin: actual consistency checks.
        if (pindex->pprev == NULL) {
            // Genesis block checks.
            assert(pindex->GetBlockHashLegacy() == consensusParams.hashGenesisBlock); // Genesis block's hash must match.
            assert(pindex == chainActive.Genesis()); // The current active chain's genesis block must be this block.
        }
        if (pindex->nChainTx == 0) assert(pindex->nSequenceId <= 0);  // nSequenceId can't be set positive for blocks that aren't linked (negative is used for preciousblock)
        // VALID_TRANSACTIONS is equivalent to nTx > 0 for all nodes (whether or not pruning has occurred).
        // HAVE_DATA is only equivalent to nTx > 0 (or VALID_TRANSACTIONS) if no pruning has occurred.
        if (!fHavePruned) {
            // If we've never pruned, then HAVE_DATA should be equivalent to nTx > 0
            assert(!(pindex->nStatus & BLOCK_HAVE_DATA) == (pindex->nTx == 0));
            assert(pindexFirstMissing == pindexFirstNeverProcessed);
        } else {
            // If we have pruned, then we can only say that HAVE_DATA implies nTx > 0
            if (pindex->nStatus & BLOCK_HAVE_DATA) assert(pindex->nTx > 0);
        }
        if (pindex->nStatus & BLOCK_HAVE_UNDO) assert(pindex->nStatus & BLOCK_HAVE_DATA);
        assert(((pindex->nStatus & BLOCK_VALID_MASK) >= BLOCK_VALID_TRANSACTIONS) == (pindex->nTx > 0)); // This is pruning-independent.
        // All parents having had data (at some point) is equivalent to all parents being VALID_TRANSACTIONS, which is equivalent to nChainTx being set.
        assert((pindexFirstNeverProcessed != NULL) == (pindex->nChainTx == 0)); // nChainTx != 0 is used to signal that all parent blocks have been processed (but may have been pruned).
        assert((pindexFirstNotTransactionsValid != NULL) == (pindex->nChainTx == 0));
        assert(pindex->nHeight == nHeight); // nHeight must be consistent.
        assert(pindex->pprev == NULL || pindex->nChainWork >= pindex->pprev->nChainWork); // For every block except the genesis block, the chainwork must be larger than the parent's.
        assert(nHeight < 2 || (pindex->pskip && (pindex->pskip->nHeight < nHeight))); // The pskip pointer must point back for all but the first 2 blocks.
        assert(pindexFirstNotTreeValid == NULL); // All mapBlockIndex entries must at least be TREE valid
        if ((pindex->nStatus & BLOCK_VALID_MASK) >= BLOCK_VALID_TREE) assert(pindexFirstNotTreeValid == NULL); // TREE valid implies all parents are TREE valid
        if ((pindex->nStatus & BLOCK_VALID_MASK) >= BLOCK_VALID_CHAIN) assert(pindexFirstNotChainValid == NULL); // CHAIN valid implies all parents are CHAIN valid
        if ((pindex->nStatus & BLOCK_VALID_MASK) >= BLOCK_VALID_SCRIPTS) assert(pindexFirstNotScriptsValid == NULL); // SCRIPTS valid implies all parents are SCRIPTS valid
        if (pindexFirstInvalid == NULL) {
            // Checks for not-invalid blocks.
            assert((pindex->nStatus & BLOCK_FAILED_MASK) == 0); // The failed mask cannot be set for blocks without invalid parents.
        }
        if (!CBlockIndexWorkComparator()(pindex, chainActive.Tip()) && pindexFirstNeverProcessed == NULL) {
            if (pindexFirstInvalid == NULL) {
                // If this block sorts at least as good as the current tip and
                // is valid and we have all data for its parents, it must be in
                // setBlockIndexCandidates.  chainActive.Tip() must also be there
                // even if some data has been pruned.
                if (pindexFirstMissing == NULL || pindex == chainActive.Tip()) {
                    assert(setBlockIndexCandidates.count(pindex));
                }
                // If some parent is missing, then it could be that this block was in
                // setBlockIndexCandidates but had to be removed because of the missing data.
                // In this case it must be in mapBlocksUnlinked -- see test below.
            }
        } else { // If this block sorts worse than the current tip or some ancestor's block has never been seen, it cannot be in setBlockIndexCandidates.
            assert(setBlockIndexCandidates.count(pindex) == 0);
        }
        // Check whether this block is in mapBlocksUnlinked.
        std::pair<std::multimap<CBlockIndex*,CBlockIndex*>::iterator,std::multimap<CBlockIndex*,CBlockIndex*>::iterator> rangeUnlinked = mapBlocksUnlinked.equal_range(pindex->pprev);
        bool foundInUnlinked = false;
        while (rangeUnlinked.first != rangeUnlinked.second) {
            assert(rangeUnlinked.first->first == pindex->pprev);
            if (rangeUnlinked.first->second == pindex) {
                foundInUnlinked = true;
                break;
            }
            rangeUnlinked.first++;
        }
        if (pindex->pprev && (pindex->nStatus & BLOCK_HAVE_DATA) && pindexFirstNeverProcessed != NULL && pindexFirstInvalid == NULL) {
            // If this block has block data available, some parent was never received, and has no invalid parents, it must be in mapBlocksUnlinked.
            assert(foundInUnlinked);
        }
        if (!(pindex->nStatus & BLOCK_HAVE_DATA)) assert(!foundInUnlinked); // Can't be in mapBlocksUnlinked if we don't HAVE_DATA
        if (pindexFirstMissing == NULL) assert(!foundInUnlinked); // We aren't missing data for any parent -- cannot be in mapBlocksUnlinked.
        if (pindex->pprev && (pindex->nStatus & BLOCK_HAVE_DATA) && pindexFirstNeverProcessed == NULL && pindexFirstMissing != NULL) {
            // We HAVE_DATA for this block, have received data for all parents at some point, but we're currently missing data for some parent.
            assert(fHavePruned); // We must have pruned.
            // This block may have entered mapBlocksUnlinked if:
            //  - it has a descendant that at some point had more work than the
            //    tip, and
            //  - we tried switching to that descendant but were missing
            //    data for some intermediate block between chainActive and the
            //    tip.
            // So if this block is itself better than chainActive.Tip() and it wasn't in
            // setBlockIndexCandidates, then it must be in mapBlocksUnlinked.
            if (!CBlockIndexWorkComparator()(pindex, chainActive.Tip()) && setBlockIndexCandidates.count(pindex) == 0) {
                if (pindexFirstInvalid == NULL) {
                    assert(foundInUnlinked);
                }
            }
        }
        // assert(pindex->GetBlockHash() == pindex->GetBlockHeader().GetHash()); // Perhaps too slow
        // End: actual consistency checks.

        // Try descending into the first subnode.
        std::pair<std::multimap<CBlockIndex*,CBlockIndex*>::iterator,std::multimap<CBlockIndex*,CBlockIndex*>::iterator> range = forward.equal_range(pindex);
        if (range.first != range.second) {
            // A subnode was found.
            pindex = range.first->second;
            nHeight++;
            continue;
        }
        // This is a leaf node.
        // Move upwards until we reach a node of which we have not yet visited the last child.
        while (pindex) {
            // We are going to either move to a parent or a sibling of pindex.
            // If pindex was the first with a certain property, unset the corresponding variable.
            if (pindex == pindexFirstInvalid) pindexFirstInvalid = NULL;
            if (pindex == pindexFirstMissing) pindexFirstMissing = NULL;
            if (pindex == pindexFirstNeverProcessed) pindexFirstNeverProcessed = NULL;
            if (pindex == pindexFirstNotTreeValid) pindexFirstNotTreeValid = NULL;
            if (pindex == pindexFirstNotTransactionsValid) pindexFirstNotTransactionsValid = NULL;
            if (pindex == pindexFirstNotChainValid) pindexFirstNotChainValid = NULL;
            if (pindex == pindexFirstNotScriptsValid) pindexFirstNotScriptsValid = NULL;
            // Find our parent.
            CBlockIndex* pindexPar = pindex->pprev;
            // Find which child we just visited.
            std::pair<std::multimap<CBlockIndex*,CBlockIndex*>::iterator,std::multimap<CBlockIndex*,CBlockIndex*>::iterator> rangePar = forward.equal_range(pindexPar);
            while (rangePar.first->second != pindex) {
                assert(rangePar.first != rangePar.second); // Our parent must have at least the node we're coming from as child.
                rangePar.first++;
            }
            // Proceed to the next one.
            rangePar.first++;
            if (rangePar.first != rangePar.second) {
                // Move to the sibling.
                pindex = rangePar.first->second;
                break;
            } else {
                // Move up further.
                pindex = pindexPar;
                nHeight--;
                continue;
            }
        }
    }

    // Check that we actually traversed the entire map.
    assert(nNodes == forward.size());
}

std::string CBlockFileInfo::ToString() const
{
    return strprintf("CBlockFileInfo(blocks=%u, size=%u, heights=%u...%u, time=%s...%s)", nBlocks, nSize, nHeightFirst, nHeightLast, DateTimeStrFormat("%Y-%m-%d", nTimeFirst), DateTimeStrFormat("%Y-%m-%d", nTimeLast));
}

CBlockFileInfo* GetBlockFileInfo(size_t n)
{
    return &vinfoBlockFile.at(n);
}

void SetFullSyncMode(bool state) {
    fFullSyncMode = state;
}

bool isFullSyncMode() {
    return fFullSyncMode;
}

void ResetPartialSync()
{
    pindexBestPartial = nullptr;
    partialChain.SetTip(nullptr);
    partialChain.SetHeightOffset(0);
    nPartialPruneHeightDone = 0;

    std::vector<uint256> removals;
    for (auto it = mapBlockIndex.begin(); it != mapBlockIndex.end(); )
    {
        CBlockIndex* pindex = it->second;

        if (pindex->IsPartialValid() && (!pindexBestPartial || pindex->nHeight > pindexBestPartial->nHeight)) {
            if (pindex->IsValid(BLOCK_VALID_TREE)) {
                // has some main tree validity, only remove partial sync reference
                pindex->nStatus &= ~BLOCK_PARTIAL_MASK;
                setDirtyBlockIndex.insert(pindex);
                it++;
            }
            else {
                // only partial validity, completely remove it
                removals.push_back(pindex->GetBlockHashPoW2());
                setDirtyBlockIndex.erase(pindex);
                it = mapBlockIndex.erase(it);
                // Reclaim memory
                delete pindex;
            }
        }
        else
            it++;
    }

    if (!removals.empty())
    {
        LogPrintf("Partial sync reset collected %d blocks for removal.\n", removals.size());
        if (!pblocktree->EraseBatchSync(removals)) {
            AbortNode("Failed to write to block index database");
        }
    }

#ifdef DEBUG_PARTIAL_SYNC
    checkBlockIndexForPartialSync();
#endif

    nMaxSPVPruneHeight = 0;
    PersistAndPruneForPartialSync();
}

void ComputeNewFilterRanges(uint64_t nWalletBirthBlockHard, uint64_t& nWalletBirthBlockSoft)
{
    // Once we are beyond the last checkpoint there is no filtering anymore
    if (nWalletBirthBlockHard >= (uint64_t)Checkpoints::LastCheckPointHeight())
    {
        LOCK(partialChain.cs_blockFilterRanges);
        partialChain.blockFilterRanges.clear();
        partialChain.blockFilterRanges.shrink_to_fit();
        LogPrintf("Hard birth block passed last checkpoint, cleared filter ranges.\n");
        return;
    }

    //fixme: (UNITY) (SPV) - Look closer into this - unclear what behaviour should be if there is SPV but no wallet (or if it should be allowed at all?)
    #ifdef ENABLE_WALLET
    if (pactiveWallet)
    {
        LOCK2(cs_main, pactiveWallet?&pactiveWallet->cs_wallet:NULL);

        GCSFilter::ElementSet elementSet;
        for (const auto& [accountUUID, forAccount] : pactiveWallet->mapAccounts)
        {
            (unused) accountUUID;
            std::set<CKeyID> setAddresses;
            forAccount->GetKeys(setAddresses);
            for (const auto& key : setAddresses)
                elementSet.insert(std::vector<unsigned char>(key.begin(), key.end()));
        }
        std::vector<std::tuple<uint64_t, uint64_t>> blockFilterRanges;
        getBlockFilterBirthAndRanges(nWalletBirthBlockHard, nWalletBirthBlockSoft, elementSet, blockFilterRanges);
        {
            LOCK(partialChain.cs_blockFilterRanges);
            std::swap(blockFilterRanges, partialChain.blockFilterRanges);
        }
    }
    else
    #endif
    {
        nWalletBirthBlockSoft = nWalletBirthBlockHard;
    }
}

void StopPartialHeaders(const std::function<void(const CBlockIndex*)>& notifyCallback)
{
    headerTipSignal.disconnect_all_slots();
    ResetPartialSync();
}

bool StartPartialHeaders(int64_t time, const std::function<void(const CBlockIndex*)>& notifyCallback)
{
    // To ensure that context checks can be done on headers from *time* onwards, a window of
    // at least 576 headers is required. So the youngest block that is before the requested time
    // should have at least 576 headers before it.
    const CBlockIndex* youngestBefore = partialChain.FindYoungest(time, [](int64_t before, const CBlockIndex* index)
    {
        return index->GetBlockTime() < before;
    });

    if (IsPartialSyncActive())
    {
        LogPrintf("Partial chain height = %d offset = %d.\n", partialChain.Height(), partialChain.HeightOffset());
    }

    if (IsPartialSyncActive() && youngestBefore && (youngestBefore->nHeight <= 576 || youngestBefore->nHeight - partialChain.HeightOffset() > 576))
    {
        LogPrintf("Partial sync continues.\n");

        if (youngestBefore->nHeight < Checkpoints::LastCheckPointHeight())
        {
            // Determine the first checkpoint that comes before wallet birth date
            uint64_t nWalletBirthBlockHard = Checkpoints::LastCheckpointBeforeTime(time);

            // Now determine the first checkpoint of actual interest using block filters
            uint64_t nWalletBirthBlockSoft = Checkpoints::LastCheckPointHeight();

            ComputeNewFilterRanges(nWalletBirthBlockHard, nWalletBirthBlockSoft);
        }
    }
    else
    {
        if (IsPartialSyncActive()) // IsPartialSyncActive() => above checks for time and/or 576 window failed
        {
            LogPrintf("Partial sync in progress but starting point is too young for requested start. Sync reset.\n");
            ResetPartialSync();
        }

        // Determine the first checkpoint that comes before wallet birth date
        uint64_t nWalletBirthBlockHard = Checkpoints::LastCheckpointBeforeTime(time);

        // Now determine the first checkpoint of actual interest using block filters
        uint64_t nWalletBirthBlockSoft = Checkpoints::LastCheckPointHeight();

        ComputeNewFilterRanges(nWalletBirthBlockHard, nWalletBirthBlockSoft);

        //fixme: (UNITY) (SPV) We don't always necessarily need to go back an entire checkpoint.
        // We could instead look at difference in time between original birth date and checkpoint to see if its necessary
        // Or alternatively we could just skip delta checks in the rare case where it isn't etc.
        // However if checkpoint gaps are small enough it doesn't matter, so this is a very minor issue and possibly not worth further effort
        // Leave this for now but revisit in future.

        // Now determine the actual checkpoint we will use.
        // This checkpoint needs to be at least 576 blocks before the one we were actually interested in, to ensure we can context check properly when we reach the actual data
        // The largest window for context checking is the DELTA algorithm, which needs 576 blocks of prior context to work properly.
        uint64_t nOffsetContextBirthCheckpoint = nWalletBirthBlockSoft >= 576 ? Checkpoints::LastCheckpointBeforeBlock(nWalletBirthBlockSoft-576) : 0;

        if (nOffsetContextBirthCheckpoint - 576 >= (uint64_t)chainActive.Height() || !isFullSyncMode())
        {
            // inititalize partial sync
            partialChain.SetHeightOffset(nOffsetContextBirthCheckpoint);
            CBlockIndex* index = InsertBlockIndex(Params().Checkpoints().find(nOffsetContextBirthCheckpoint)->second.hash);
            index->nHeight = nOffsetContextBirthCheckpoint;
            index->RaisePartialValidity(BLOCK_PARTIAL_TREE);
            partialChain.SetTip(index);
            pindexBestPartial = index;

            setDirtyBlockIndex.insert(index);

            LogPrintf("Partial headers started from built-in checkpoint with height=%d\n", nOffsetContextBirthCheckpoint);

            // from now IsPartialSyncActive() == true, as the offset is set and the partial chain has at least one entry
        }
        else
        {
            LogPrintf("Partial headers NOT started started as full chain is ahead of required offset, height=%d offset=%d\n", chainActive.Height(), nOffsetContextBirthCheckpoint);
            return false;
        }
    }

    headerTipSignal.connect(notifyCallback);
    return true;
}

void SetMaxSPVPruneHeight(int height)
{
    nMaxSPVPruneHeight = height;
}

class CMainCleanup
{
public:
    CMainCleanup() {}
    ~CMainCleanup() {
        // block headers
        BlockMap::iterator it1 = mapBlockIndex.begin();
        for (; it1 != mapBlockIndex.end(); it1++)
            delete (*it1).second;
        mapBlockIndex.clear();
    }
} instance_of_cmaincleanup;<|MERGE_RESOLUTION|>--- conflicted
+++ resolved
@@ -4009,9 +4009,6 @@
                 if (mapBlockIndex.count(hash) == 0 || (mapBlockIndex[hash]->nStatus & BLOCK_HAVE_DATA) == 0) {
                     LOCK(cs_main);
                     CValidationState state;
-<<<<<<< HEAD
-                    if (AcceptBlock(pblock, state, chainparams, NULL, true, dbp, NULL, false, true))
-=======
                     bool fAssumePOWGood=false;
                     //This check is expensive
                     //Bypass with a small random chance of still checking IFF we are below the checkpoint heights.
@@ -4022,8 +4019,7 @@
                     {
                         fAssumePOWGood = true;
                     }
-                    if (AcceptBlock(pblock, state, chainparams, NULL, true, dbp, NULL, fAssumePOWGood))
->>>>>>> f280cdce
+                    if (AcceptBlock(pblock, state, chainparams, NULL, true, dbp, NULL, fAssumePOWGood, true))
                         nLoaded++;
                     if (state.IsError())
                         break;
