// Copyright (c) 2009-2010 Satoshi Nakamoto
// Copyright (c) 2009-2016 The Bitcoin Core developers
// Distributed under the MIT software license, see the accompanying
// file COPYING or http://www.opensource.org/licenses/mit-license.php.
//
// File contains modifications by: The Gulden developers
// All modifications:
// Copyright (c) 2016-2018 The Gulden developers
// Authored by: Malcolm MacLeod (mmacleod@webmail.co.za)
// Distributed under the GULDEN software license, see the accompanying
// file COPYING

#include "validation.h"
#include "validationinterface.h"
#include "witnessvalidation.h"
#include "versionbitsvalidation.h"
#include <consensus/validation.h>

#include "blockstore.h"
#include "txdb.h"
#include "net.h"
#include "chainparams.h"
#include "versionbits.h"

/** Convert CValidationState to a human-readable message for logging */
std::string FormatStateMessage(const CValidationState &state)
{
    return strprintf("%s%s (code %i)",
        state.GetRejectReason(),
        state.GetDebugMessage().empty() ? "" : ", "+state.GetDebugMessage(),
        state.GetRejectCode());
}

/** Return transaction in txOut, and if it was found inside a block, its hash is placed in hashBlock */
bool GetTransaction(const uint256 &hash, CTransactionRef &txOut, const CChainParams& params, uint256 &hashBlock, bool fAllowSlow)
{
    CBlockIndex *pindexSlow = NULL;

    LOCK(cs_main); // Required for ReadBlockFromDisk.

    CTransactionRef ptx = mempool.get(hash);
    if (ptx)
    {
        txOut = ptx;
        return true;
    }

    if (fTxIndex) {
        CDiskTxPos postx;
        if (pblocktree->ReadTxIndex(hash, postx)) {
            CFile file(blockStore.GetBlockFile(postx, true), SER_DISK, CLIENT_VERSION);
            if (file.IsNull())
                return error("%s: OpenBlockFile failed", __func__);
            CBlockHeader header;
            try {
                file >> header;
                fseek(file.Get(), postx.nTxOffset, SEEK_CUR);
                file >> txOut;
            } catch (const std::exception& e) {
                return error("%s: Deserialize or I/O error - %s", __func__, e.what());
            }
            hashBlock = header.GetHashPoW2();
            if (txOut->GetHash() != hash)
                return error("%s: txid mismatch", __func__);
            return true;
        }
    }

    if (fAllowSlow) { // use coin database to locate block that contains transaction, and scan it
        const Coin& coin = AccessByTxid(*pcoinsTip, hash);
        if (!coin.IsSpent()) pindexSlow = chainActive[coin.nHeight];
    }

    if (pindexSlow) {
        CBlock block;
        if (ReadBlockFromDisk(block, pindexSlow, params)) {
            for (const auto& tx : block.vtx) {
                if (tx->GetHash() == hash) {
                    txOut = tx;
                    hashBlock = pindexSlow->GetBlockHashPoW2();
                    return true;
                }
            }
        }
    }

    return false;
}

CAmount GetBlockSubsidy(int nHeight)
{
    static bool fRegTest = GetBoolArg("-regtest", false);
    if (fRegTest)
        return 50 * COIN;

    CAmount nSubsidy = 0;
    if(nHeight == 1) //First block premine
    {
        nSubsidy = 170000000 * COIN;
    }
    else if(nHeight <= 250000) // 1000 Gulden per block for first 250k blocks
    {
        nSubsidy = 1000 * COIN; 
    }
    else if(nHeight <= 1030000) // Switch to fixed reward of 100 Gulden per block (no halving)
    {
        nSubsidy = 100 * COIN; 
    }
    else if (nHeight <= 10880000) // 120 Gulden per block (no halving) - 50 mining, 40 development, 30 witness.
    {
        nSubsidy = 110 * COIN;
    }
    return nSubsidy;
}

CAmount GetBlockSubsidyDev(int nHeight)
{
    CAmount nSubsidy = 0;
    if(nHeight > 1030000) // 120 Gulden per block (no halving) - 50 mining, 40 development, 30 witness.
    {
        nSubsidy = 40 * COIN;
    }
    return nSubsidy;
}

bool IsInitialBlockDownload()
{
    //AssertLockHeld(cs_main);
    const CChainParams& chainParams = Params();

    // Once this function has returned false, it must remain false.
    static std::atomic<bool> latchToFalse{false};
    // Optimization: pre-test latch before taking the lock.
    if (latchToFalse.load(std::memory_order_relaxed))
        return false;

    if (latchToFalse.load(std::memory_order_relaxed))
        return false;
    if (fImporting || fReindex)
        return true;
    if (chainActive.Tip() == NULL)
        return true;
    if (chainActive.Tip()->nChainWork < UintToArith256(chainParams.GetConsensus().nMinimumChainWork))
        return true;
    if (chainActive.Tip()->GetBlockTime() < (GetTime() - nMaxTipAge))
        return true;
    LogPrintf("Leaving InitialBlockDownload (latching to false)\n");
    latchToFalse.store(true, std::memory_order_relaxed);
    return false;
}

bool HaveRequiredPeerUpgradePercent(int nRequiredProtoVersion, unsigned int nRequiredPercent)
{
    std::vector<CNodeStats> vstats;
    g_connman->GetNodeStats(vstats);

    // Insufficient peers to determine.
    if (vstats.size() < 3)
    {
        return true;
    }

    int nUpgradeCount = 0;
    for (const CNodeStats& stats : vstats)
    {
        if (stats.nVersion >= nRequiredProtoVersion)
        {
            ++nUpgradeCount;
        }
    }
    return (100 * nUpgradeCount) / vstats.size() > nRequiredPercent;
}

int32_t ComputeBlockVersion(const CBlockIndex* pindexPrev, const Consensus::Params& params)
{
    LOCK(cs_main);
    int32_t nVersion = VERSIONBITS_TOP_BITS;

    for (int i = 0; i < (int)Consensus::MAX_VERSION_BITS_DEPLOYMENTS; i++)
    {
        ThresholdState state = VersionBitsState(pindexPrev, params, (Consensus::DeploymentPos)i, versionbitscache);
        if (state == THRESHOLD_LOCKED_IN)
        {
            nVersion |= VersionBitsMask(params, (Consensus::DeploymentPos)i);
        }
        else if (state == THRESHOLD_STARTED)
        {
<<<<<<< HEAD
            if (params.vDeployments[i].protoVersion == 0 || HaveRequiredPeerUpgradePercent(params.vDeployments[i].protoVersion, params.vDeployments[i].requiredProtoUpgradePercent))
=======
            //fixme: (PHASE4) - Re-enable this (temporarily disable phase 4 voting)
            //if (params.vDeployments[i].protoVersion == 0 || HaveRequiredPeerUpgradePercent(params.vDeployments[i].protoVersion, params.vDeployments[i].requiredProtoUpgradePercent))
            if (params.vDeployments[i].protoVersion == 0)
>>>>>>> 62b49b1d
            {
                nVersion |= VersionBitsMask(params, (Consensus::DeploymentPos)i);
            }
        }
    }

    return nVersion;
}

//! Guess how far we are in the verification process at the given block index
double GuessVerificationProgress(const ChainTxData& data, CBlockIndex *pindex) {
    if (pindex == NULL)
        return 0.0;

    int64_t nNow = time(NULL);

    double fTxTotal;

    if (pindex->nChainTx <= data.nTxCount) {
        fTxTotal = data.nTxCount + (nNow - data.nTime) * data.dTxRate;
    } else {
        fTxTotal = pindex->nChainTx + (nNow - pindex->GetBlockTime()) * data.dTxRate;
    }

    return pindex->nChainTx / fTxTotal;
}<|MERGE_RESOLUTION|>--- conflicted
+++ resolved
@@ -185,13 +185,7 @@
         }
         else if (state == THRESHOLD_STARTED)
         {
-<<<<<<< HEAD
             if (params.vDeployments[i].protoVersion == 0 || HaveRequiredPeerUpgradePercent(params.vDeployments[i].protoVersion, params.vDeployments[i].requiredProtoUpgradePercent))
-=======
-            //fixme: (PHASE4) - Re-enable this (temporarily disable phase 4 voting)
-            //if (params.vDeployments[i].protoVersion == 0 || HaveRequiredPeerUpgradePercent(params.vDeployments[i].protoVersion, params.vDeployments[i].requiredProtoUpgradePercent))
-            if (params.vDeployments[i].protoVersion == 0)
->>>>>>> 62b49b1d
             {
                 nVersion |= VersionBitsMask(params, (Consensus::DeploymentPos)i);
             }
