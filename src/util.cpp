// Copyright (c) 2009-2010 Satoshi Nakamoto
// Copyright (c) 2009-2015 The Bitcoin Core developers
// Distributed under the MIT software license, see the accompanying
// file COPYING or http://www.opensource.org/licenses/mit-license.php.
//
// File contains modifications by: The Gulden developers
// All modifications:
// Copyright (c) 2016-2017 The Gulden developers
// Authored by: Malcolm MacLeod (mmacleod@webmail.co.za)
// Distributed under the GULDEN software license, see the accompanying
// file COPYING

#if defined(HAVE_CONFIG_H)
#include "config/bitcoin-config.h"
#endif

#include "util.h"

#include "chainparamsbase.h"
#include "random.h"
#include "serialize.h"
#include "sync.h"
#include "utilstrencodings.h"
#include "utiltime.h"

#include <stdarg.h>

#if (defined(__FreeBSD__) || defined(__OpenBSD__) || defined(__DragonFly__))
#include <pthread.h>
#include <pthread_np.h>
#endif

#ifndef WIN32
// for posix_fallocate
#ifdef __linux__

#ifdef _POSIX_C_SOURCE
#undef _POSIX_C_SOURCE
#endif

#define _POSIX_C_SOURCE 200112L

#endif // __linux__

#include <algorithm>
#include <fcntl.h>
#include <sys/resource.h>
#include <sys/stat.h>

#else

#ifdef _MSC_VER
#pragma warning(disable:4786)
#pragma warning(disable:4804)
#pragma warning(disable:4805)
#pragma warning(disable:4717)
#endif

#ifdef _WIN32_WINNT
#undef _WIN32_WINNT
#endif
#define _WIN32_WINNT 0x0501

#ifdef _WIN32_IE
#undef _WIN32_IE
#endif
#define _WIN32_IE 0x0501

#define WIN32_LEAN_AND_MEAN 1
#ifndef NOMINMAX
#define NOMINMAX
#endif

#include <io.h> /* for _commit */
#include <shlobj.h>
#endif

#ifdef HAVE_SYS_PRCTL_H
#include <sys/prctl.h>
#endif

#include <boost/algorithm/string/replace.hpp>
#include <boost/algorithm/string/case_conv.hpp> // for to_lower()
#include <boost/algorithm/string/join.hpp>
#include <boost/algorithm/string/predicate.hpp> // for startswith() and endswith()
#include <boost/filesystem.hpp>
#include <boost/filesystem/fstream.hpp>
#include <boost/foreach.hpp>
#include <boost/program_options/detail/config_file.hpp>
#include <boost/program_options/parsers.hpp>
#include <boost/thread.hpp>
#include <openssl/crypto.h>
#include <openssl/rand.h>
#include <openssl/conf.h>

// Work around clang compilation problem in Boost 1.46:
// /usr/include/boost/program_options/detail/config_file.hpp:163:17: error: call to function 'to_internal' that is neither visible in the template definition nor found by argument-dependent lookup
// See also: http://stackoverflow.com/questions/10020179/compilation-fail-in-boost-librairies-program-options
//           http://clang.debian.net/status.php?version=3.0&key=CANNOT_FIND_FUNCTION
namespace boost {

    namespace program_options {
        std::string to_internal(const std::string&);
    }

} // namespace boost

using namespace std;

const char * const BITCOIN_CONF_FILENAME = "Gulden.conf";
const char * const BITCOIN_PID_FILENAME = "GuldenD.pid";

CCriticalSection cs_args;
map<string, string> mapArgs;
static map<string, vector<string> > _mapMultiArgs;
const map<string, vector<string> >& mapMultiArgs = _mapMultiArgs;
bool fDebug = false;
bool fPrintToConsole = false;
bool fPrintToDebugLog = true;
bool fNoUI = false;
bool fLogTimestamps = DEFAULT_LOGTIMESTAMPS;
bool fLogTimeMicros = DEFAULT_LOGTIMEMICROS;
bool fLogIPs = DEFAULT_LOGIPS;
std::atomic<bool> fReopenDebugLog(false);
CTranslationInterface translationInterface;

/** Init OpenSSL library multithreading support */
static CCriticalSection** ppmutexOpenSSL;
void locking_callback(int mode, int i, const char* file, int line) NO_THREAD_SAFETY_ANALYSIS
{
    if (mode & CRYPTO_LOCK) {
        ENTER_CRITICAL_SECTION(*ppmutexOpenSSL[i]);
    } else {
        LEAVE_CRITICAL_SECTION(*ppmutexOpenSSL[i]);
    }
}

// Init
class CInit
{
public:
    CInit()
    {
        // Init OpenSSL library multithreading support
        ppmutexOpenSSL = (CCriticalSection**)OPENSSL_malloc(CRYPTO_num_locks() * sizeof(CCriticalSection*));
        for (int i = 0; i < CRYPTO_num_locks(); i++)
            ppmutexOpenSSL[i] = new CCriticalSection();
        CRYPTO_set_locking_callback(locking_callback);

        // OpenSSL can optionally load a config file which lists optional loadable modules and engines.
        // We don't use them so we don't require the config. However some of our libs may call functions
        // which attempt to load the config file, possibly resulting in an exit() or crash if it is missing
        // or corrupt. Explicitly tell OpenSSL not to try to load the file. The result for our libs will be
        // that the config appears to have been loaded and there are no modules/engines available.
        OPENSSL_no_config();

#ifdef WIN32
        // Seed OpenSSL PRNG with current contents of the screen
        RAND_screen();
#endif

        // Seed OpenSSL PRNG with performance counter
        RandAddSeed();
    }
    ~CInit()
    {
        // Securely erase the memory used by the PRNG
        RAND_cleanup();
        // Shutdown OpenSSL library multithreading support
        CRYPTO_set_locking_callback(NULL);
        for (int i = 0; i < CRYPTO_num_locks(); i++)
            delete ppmutexOpenSSL[i];
        OPENSSL_free(ppmutexOpenSSL);
    }
}
instance_of_cinit;

/**
 * LogPrintf() has been broken a couple of times now
 * by well-meaning people adding mutexes in the most straightforward way.
 * It breaks because it may be called by global destructors during shutdown.
 * Since the order of destruction of static/global objects is undefined,
 * defining a mutex as a global object doesn't work (the mutex gets
 * destroyed, and then some later destructor calls OutputDebugStringF,
 * maybe indirectly, and you get a core dump at shutdown trying to lock
 * the mutex).
 */

static boost::once_flag debugPrintInitFlag = BOOST_ONCE_INIT;

/**
 * We use boost::call_once() to make sure mutexDebugLog and
 * vMsgsBeforeOpenLog are initialized in a thread-safe manner.
 *
 * NOTE: fileout, mutexDebugLog and sometimes vMsgsBeforeOpenLog
 * are leaked on exit. This is ugly, but will be cleaned up by
 * the OS/libc. When the shutdown sequence is fully audited and
 * tested, explicit destruction of these objects can be implemented.
 */
static FILE* fileout = NULL;
static boost::mutex* mutexDebugLog = NULL;
static list<string> *vMsgsBeforeOpenLog;

static int FileWriteStr(const std::string &str, FILE *fp)
{
    return fwrite(str.data(), 1, str.size(), fp);
}

static void DebugPrintInit()
{
    assert(mutexDebugLog == NULL);
    mutexDebugLog = new boost::mutex();
    vMsgsBeforeOpenLog = new list<string>;
}

void OpenDebugLog()
{
    boost::call_once(&DebugPrintInit, debugPrintInitFlag);
    boost::mutex::scoped_lock scoped_lock(*mutexDebugLog);

    assert(fileout == NULL);
    assert(vMsgsBeforeOpenLog);
    boost::filesystem::path pathDebug = GetDataDir() / "debug.log";
    fileout = fopen(pathDebug.string().c_str(), "a");
    if (fileout) setbuf(fileout, NULL); // unbuffered

    // dump buffered messages from before we opened the log
    while (!vMsgsBeforeOpenLog->empty()) {
        FileWriteStr(vMsgsBeforeOpenLog->front(), fileout);
        vMsgsBeforeOpenLog->pop_front();
    }

    delete vMsgsBeforeOpenLog;
    vMsgsBeforeOpenLog = NULL;
}

bool LogAcceptCategory(const char* category)
{
    if (category != NULL)
    {
        if (!fDebug)
            return false;

        // Give each thread quick access to -debug settings.
        // This helps prevent issues debugging global destructors,
        // where mapMultiArgs might be deleted before another
        // global destructor calls LogPrint()
        static boost::thread_specific_ptr<set<string> > ptrCategory;
        if (ptrCategory.get() == NULL)
        {
            if (mapMultiArgs.count("-debug")) {
                const vector<string>& categories = mapMultiArgs.at("-debug");
                ptrCategory.reset(new set<string>(categories.begin(), categories.end()));
                // thread_specific_ptr automatically deletes the set when the thread ends.
            } else
                ptrCategory.reset(new set<string>());
        }
        const set<string>& setCategories = *ptrCategory.get();

        // if not debugging everything and not debugging specific category, LogPrint does nothing.
        if (setCategories.count(string("")) == 0 &&
            setCategories.count(string("1")) == 0 &&
            setCategories.count(string(category)) == 0)
            return false;
    }
    return true;
}

/**
 * fStartedNewLine is a state variable held by the calling context that will
 * suppress printing of the timestamp when multiple calls are made that don't
 * end in a newline. Initialize it to true, and hold it, in the calling context.
 */
static std::string LogTimestampStr(const std::string &str, std::atomic_bool *fStartedNewLine)
{
    string strStamped;

    if (!fLogTimestamps)
        return str;

    if (*fStartedNewLine) {
        int64_t nTimeMicros = GetLogTimeMicros();
        strStamped = DateTimeStrFormat("%Y-%m-%d %H:%M:%S", nTimeMicros/1000000);
        if (fLogTimeMicros)
            strStamped += strprintf(".%06d", nTimeMicros%1000000);
        strStamped += ' ' + str;
    } else
        strStamped = str;

    if (!str.empty() && str[str.size()-1] == '\n')
        *fStartedNewLine = true;
    else
        *fStartedNewLine = false;

    return strStamped;
}

int LogPrintStr(const std::string &str)
{
    int ret = 0; // Returns total number of characters written
    static std::atomic_bool fStartedNewLine(true);

    string strTimestamped = LogTimestampStr(str, &fStartedNewLine);

    if (fPrintToConsole)
    {
        // print to console
        ret = fwrite(strTimestamped.data(), 1, strTimestamped.size(), stdout);
        fflush(stdout);
    }
    else if (fPrintToDebugLog)
    {
        boost::call_once(&DebugPrintInit, debugPrintInitFlag);
        boost::mutex::scoped_lock scoped_lock(*mutexDebugLog);

        // buffer if we haven't opened the log yet
        if (fileout == NULL) {
            assert(vMsgsBeforeOpenLog);
            ret = strTimestamped.length();
            vMsgsBeforeOpenLog->push_back(strTimestamped);
        }
        else
        {
            // reopen the log file, if requested
            if (fReopenDebugLog) {
                fReopenDebugLog = false;
                boost::filesystem::path pathDebug = GetDataDir() / "debug.log";
                if (freopen(pathDebug.string().c_str(),"a",fileout) != NULL)
                    setbuf(fileout, NULL); // unbuffered
            }

            ret = FileWriteStr(strTimestamped, fileout);
        }
    }
    return ret;
}

/** Interpret string as boolean, for argument parsing */
static bool InterpretBool(const std::string& strValue)
{
    if (strValue.empty())
        return true;
    if (strValue == "true")
        return true;
    if (strValue == "yes")
        return true;
    if (strValue == "false")
        return false;
    if (strValue == "no")
        return false;
    return (atoi(strValue) != 0);
}

/** Turn -noX into -X=0 */
static void InterpretNegativeSetting(std::string& strKey, std::string& strValue)
{
    if (strKey.length()>3 && strKey[0]=='-' && strKey[1]=='n' && strKey[2]=='o')
    {
        strKey = "-" + strKey.substr(3);
        strValue = InterpretBool(strValue) ? "0" : "1";
    }
}

void ParseParameters(int argc, const char* const argv[])
{
<<<<<<< HEAD
      //Temporary - migrate old 'guldencoin' wallets to new 'gulden' wallets.
    boost::filesystem::path newPath = GetDefaultDataDir();
    if (!boost::filesystem::exists(newPath.string()))
    {
        try
        {
            std::string newPathString = newPath.string();
            boost::replace_all(newPathString, "Gulden", "Guldencoin");
            boost::filesystem::path oldPath(newPathString);
            if (boost::filesystem::exists( oldPath.string() ))
            {
                boost::filesystem::rename(oldPath.string(), newPath.string());
                boost::filesystem::rename((newPath/"guldencoin.conf").string(), (newPath/"Gulden.conf").string());
                boost::filesystem::rename((newPath/"Guldencoin.conf").string(), (newPath/"Gulden.conf").string());
            }
        }
        catch(boost::filesystem::filesystem_error){}
        try
        {
            std::string newPathString = newPath.string();
            boost::replace_all(newPathString, "Gulden", "guldencoin");
            boost::filesystem::path oldPath(newPathString);
            if (boost::filesystem::exists( oldPath.string() ))
            {
                boost::filesystem::rename(oldPath.string(), newPath.string());
                boost::filesystem::rename((newPath/"guldencoin.conf").string(), (newPath/"Gulden.conf").string());
                boost::filesystem::rename((newPath/"Guldencoin.conf").string(), (newPath/"Gulden.conf").string());
            }
        }
        catch(boost::filesystem::filesystem_error){}
    }

=======
    LOCK(cs_args);
>>>>>>> 6220c1dc
    mapArgs.clear();
    _mapMultiArgs.clear();

    for (int i = 1; i < argc; i++)
    {
        std::string str(argv[i]);
        std::string strValue;
        size_t is_index = str.find('=');
        if (is_index != std::string::npos)
        {
            strValue = str.substr(is_index+1);
            str = str.substr(0, is_index);
        }
#ifdef WIN32
        boost::to_lower(str);
        if (boost::algorithm::starts_with(str, "/"))
            str = "-" + str.substr(1);
#endif

        if (str[0] != '-')
            break;

        // Interpret --foo as -foo.
        // If both --foo and -foo are set, the last takes effect.
        if (str.length() > 1 && str[1] == '-')
            str = str.substr(1);
        InterpretNegativeSetting(str, strValue);

        mapArgs[str] = strValue;
        _mapMultiArgs[str].push_back(strValue);
    }
}

bool IsArgSet(const std::string& strArg)
{
    LOCK(cs_args);
    return mapArgs.count(strArg);
}

std::string GetArg(const std::string& strArg, const std::string& strDefault)
{
    LOCK(cs_args);
    if (mapArgs.count(strArg))
        return mapArgs[strArg];
    return strDefault;
}

int64_t GetArg(const std::string& strArg, int64_t nDefault)
{
    LOCK(cs_args);
    if (mapArgs.count(strArg))
        return atoi64(mapArgs[strArg]);
    return nDefault;
}

bool GetBoolArg(const std::string& strArg, bool fDefault)
{
    LOCK(cs_args);
    if (mapArgs.count(strArg))
        return InterpretBool(mapArgs[strArg]);
    return fDefault;
}

bool SoftSetArg(const std::string& strArg, const std::string& strValue)
{
    LOCK(cs_args);
    if (mapArgs.count(strArg))
        return false;
    mapArgs[strArg] = strValue;
    return true;
}

bool SoftSetBoolArg(const std::string& strArg, bool fValue)
{
    if (fValue)
        return SoftSetArg(strArg, std::string("1"));
    else
        return SoftSetArg(strArg, std::string("0"));
}

void ForceSetArg(const std::string& strArg, const std::string& strValue)
{
    LOCK(cs_args);
    mapArgs[strArg] = strValue;
}



static const int screenWidth = 79;
static const int optIndent = 2;
static const int msgIndent = 7;

std::string HelpMessageGroup(const std::string &message) {
    return std::string(message) + std::string("\n\n");
}

std::string HelpMessageOpt(const std::string &option, const std::string &message) {
    return std::string(optIndent,' ') + std::string(option) +
           std::string("\n") + std::string(msgIndent,' ') +
           FormatParagraph(message, screenWidth - msgIndent, msgIndent) +
           std::string("\n\n");
}

static std::string FormatException(const std::exception* pex, const char* pszThread)
{
#ifdef WIN32
    char pszModule[MAX_PATH] = "";
    GetModuleFileNameA(NULL, pszModule, sizeof(pszModule));
#else
    const char* pszModule = "Gulden";
#endif
    if (pex)
        return strprintf(
            "EXCEPTION: %s       \n%s       \n%s in %s       \n", typeid(*pex).name(), pex->what(), pszModule, pszThread);
    else
        return strprintf(
            "UNKNOWN EXCEPTION       \n%s in %s       \n", pszModule, pszThread);
}

void PrintExceptionContinue(const std::exception* pex, const char* pszThread)
{
    std::string message = FormatException(pex, pszThread);
    LogPrintf("\n\n************************\n%s\n", message);
    fprintf(stderr, "\n\n************************\n%s\n", message.c_str());
}

boost::filesystem::path GetDefaultDataDir()
{
    namespace fs = boost::filesystem;
    // Windows < Vista: C:\Documents and Settings\Username\Application Data\Bitcoin
    // Windows >= Vista: C:\Users\Username\AppData\Roaming\Bitcoin
    // Mac: ~/Library/Application Support/Bitcoin
    // Unix: ~/.bitcoin
#ifdef WIN32
    // Windows
    return GetSpecialFolderPath(CSIDL_APPDATA) / "Gulden";
#else
    fs::path pathRet;
    char* pszHome = getenv("HOME");
    if (pszHome == NULL || strlen(pszHome) == 0)
        pathRet = fs::path("/");
    else
        pathRet = fs::path(pszHome);
#ifdef MAC_OSX
    // Mac
    return pathRet / "Library/Application Support/Gulden";
#else
    // Unix
    return pathRet / ".Gulden";
#endif
#endif
}

static boost::filesystem::path pathCached;
static boost::filesystem::path pathCachedNetSpecific;
static CCriticalSection csPathCached;

const boost::filesystem::path &GetDataDir(bool fNetSpecific)
{
    namespace fs = boost::filesystem;

    LOCK(csPathCached);

    fs::path &path = fNetSpecific ? pathCachedNetSpecific : pathCached;

    // This can be called during exceptions by LogPrintf(), so we cache the
    // value so we don't have to do memory allocations after that.
    if (!path.empty())
        return path;

    if (IsArgSet("-datadir")) {
        path = fs::system_complete(GetArg("-datadir", ""));
        if (!fs::is_directory(path)) {
            path = "";
            return path;
        }
    } else {
        path = GetDefaultDataDir();
    }
    if (fNetSpecific)
        path /= BaseParams().DataDir();

    fs::create_directories(path);

    return path;
}

void ClearDatadirCache()
{
    LOCK(csPathCached);

    pathCached = boost::filesystem::path();
    pathCachedNetSpecific = boost::filesystem::path();
}

boost::filesystem::path GetConfigFile(const std::string& confPath)
{
    boost::filesystem::path pathConfigFile(confPath);
    if (!pathConfigFile.is_complete())
        pathConfigFile = GetDataDir(false) / pathConfigFile;

    return pathConfigFile;
}

void ReadConfigFile(const std::string& confPath)
{
    boost::filesystem::ifstream streamConfig(GetConfigFile(confPath));
    if (!streamConfig.good())
        return; // No bitcoin.conf file is OK

    {
        LOCK(cs_args);
        set<string> setOptions;
        setOptions.insert("*");

        for (boost::program_options::detail::config_file_iterator it(streamConfig, setOptions), end; it != end; ++it)
        {
            // Don't overwrite existing settings so command line settings override bitcoin.conf
            string strKey = string("-") + it->string_key;
            string strValue = it->value[0];
            InterpretNegativeSetting(strKey, strValue);
            if (mapArgs.count(strKey) == 0)
                mapArgs[strKey] = strValue;
            _mapMultiArgs[strKey].push_back(strValue);
        }
    }
    // If datadir is changed in .conf file:
    ClearDatadirCache();
}

#ifndef WIN32
boost::filesystem::path GetPidFile()
{
    boost::filesystem::path pathPidFile(GetArg("-pid", BITCOIN_PID_FILENAME));
    if (!pathPidFile.is_complete()) pathPidFile = GetDataDir() / pathPidFile;
    return pathPidFile;
}

void CreatePidFile(const boost::filesystem::path &path, pid_t pid)
{
    FILE* file = fopen(path.string().c_str(), "w");
    if (file)
    {
        fprintf(file, "%d\n", pid);
        fclose(file);
    }
}
#endif

bool RenameOver(boost::filesystem::path src, boost::filesystem::path dest)
{
#ifdef WIN32
    return MoveFileExA(src.string().c_str(), dest.string().c_str(),
                       MOVEFILE_REPLACE_EXISTING) != 0;
#else
    int rc = std::rename(src.string().c_str(), dest.string().c_str());
    return (rc == 0);
#endif /* WIN32 */
}

/**
 * Ignores exceptions thrown by Boost's create_directory if the requested directory exists.
 * Specifically handles case where path p exists, but it wasn't possible for the user to
 * write to the parent directory.
 */
bool TryCreateDirectory(const boost::filesystem::path& p)
{
    try
    {
        return boost::filesystem::create_directory(p);
    } catch (const boost::filesystem::filesystem_error&) {
        if (!boost::filesystem::exists(p) || !boost::filesystem::is_directory(p))
            throw;
    }

    // create_directory didn't create the directory, it had to have existed already
    return false;
}

void FileCommit(FILE *file)
{
    fflush(file); // harmless if redundantly called
#ifdef WIN32
    HANDLE hFile = (HANDLE)_get_osfhandle(_fileno(file));
    FlushFileBuffers(hFile);
#else
    #if defined(__linux__) || defined(__NetBSD__)
    fdatasync(fileno(file));
    #elif defined(__APPLE__) && defined(F_FULLFSYNC)
    fcntl(fileno(file), F_FULLFSYNC, 0);
    #else
    fsync(fileno(file));
    #endif
#endif
}

bool TruncateFile(FILE *file, unsigned int length) {
#if defined(WIN32)
    return _chsize(_fileno(file), length) == 0;
#else
    return ftruncate(fileno(file), length) == 0;
#endif
}

/**
 * this function tries to raise the file descriptor limit to the requested number.
 * It returns the actual file descriptor limit (which may be more or less than nMinFD)
 */
int RaiseFileDescriptorLimit(int nMinFD) {
#if defined(WIN32)
    return 2048;
#else
    struct rlimit limitFD;
    if (getrlimit(RLIMIT_NOFILE, &limitFD) != -1) {
        if (limitFD.rlim_cur < (rlim_t)nMinFD) {
            limitFD.rlim_cur = nMinFD;
            if (limitFD.rlim_cur > limitFD.rlim_max)
                limitFD.rlim_cur = limitFD.rlim_max;
            setrlimit(RLIMIT_NOFILE, &limitFD);
            getrlimit(RLIMIT_NOFILE, &limitFD);
        }
        return limitFD.rlim_cur;
    }
    return nMinFD; // getrlimit failed, assume it's fine
#endif
}

/**
 * this function tries to make a particular range of a file allocated (corresponding to disk space)
 * it is advisory, and the range specified in the arguments will never contain live data
 */
void AllocateFileRange(FILE *file, unsigned int offset, unsigned int length) {
#if defined(WIN32)
    // Windows-specific version
    HANDLE hFile = (HANDLE)_get_osfhandle(_fileno(file));
    LARGE_INTEGER nFileSize;
    int64_t nEndPos = (int64_t)offset + length;
    nFileSize.u.LowPart = nEndPos & 0xFFFFFFFF;
    nFileSize.u.HighPart = nEndPos >> 32;
    SetFilePointerEx(hFile, nFileSize, 0, FILE_BEGIN);
    SetEndOfFile(hFile);
#elif defined(MAC_OSX)
    // OSX specific version
    fstore_t fst;
    fst.fst_flags = F_ALLOCATECONTIG;
    fst.fst_posmode = F_PEOFPOSMODE;
    fst.fst_offset = 0;
    fst.fst_length = (off_t)offset + length;
    fst.fst_bytesalloc = 0;
    if (fcntl(fileno(file), F_PREALLOCATE, &fst) == -1) {
        fst.fst_flags = F_ALLOCATEALL;
        fcntl(fileno(file), F_PREALLOCATE, &fst);
    }
    ftruncate(fileno(file), fst.fst_length);
#elif defined(__linux__)
    // Version using posix_fallocate
    off_t nEndPos = (off_t)offset + length;
    posix_fallocate(fileno(file), 0, nEndPos);
#else
    // Fallback version
    // TODO: just write one byte per block
    static const char buf[65536] = {};
    fseek(file, offset, SEEK_SET);
    while (length > 0) {
        unsigned int now = 65536;
        if (length < now)
            now = length;
        fwrite(buf, 1, now, file); // allowed to fail; this function is advisory anyway
        length -= now;
    }
#endif
}

void ShrinkDebugFile()
{
    // Scroll debug.log if it's getting too big
    boost::filesystem::path pathLog = GetDataDir() / "debug.log";
    FILE* file = fopen(pathLog.string().c_str(), "r");
    if (file && boost::filesystem::file_size(pathLog) > 10 * 1000000)
    {
        // Restart the file with some of the end
        std::vector <char> vch(200000,0);
        fseek(file, -((long)vch.size()), SEEK_END);
        int nBytes = fread(vch.data(), 1, vch.size(), file);
        fclose(file);

        file = fopen(pathLog.string().c_str(), "w");
        if (file)
        {
            fwrite(vch.data(), 1, nBytes, file);
            fclose(file);
        }
    }
    else if (file != NULL)
        fclose(file);
}

#ifdef WIN32
boost::filesystem::path GetSpecialFolderPath(int nFolder, bool fCreate)
{
    namespace fs = boost::filesystem;

    char pszPath[MAX_PATH] = "";

    if(SHGetSpecialFolderPathA(NULL, pszPath, nFolder, fCreate))
    {
        return fs::path(pszPath);
    }

    LogPrintf("SHGetSpecialFolderPathA() failed, could not obtain requested path.\n");
    return fs::path("");
}
#endif

void runCommand(const std::string& strCommand)
{
    int nErr = ::system(strCommand.c_str());
    if (nErr)
        LogPrintf("runCommand error: system(%s) returned %d\n", strCommand, nErr);
}

void RenameThread(const char* name)
{
#if defined(PR_SET_NAME)
    // Only the first 15 characters are used (16 - NUL terminator)
    ::prctl(PR_SET_NAME, name, 0, 0, 0);
#elif (defined(__FreeBSD__) || defined(__OpenBSD__) || defined(__DragonFly__))
    pthread_set_name_np(pthread_self(), name);

#elif defined(MAC_OSX)
    pthread_setname_np(name);
#else
    // Prevent warnings for unused parameters...
    (void)name;
#endif
}

void SetupEnvironment()
{
    // On most POSIX systems (e.g. Linux, but not BSD) the environment's locale
    // may be invalid, in which case the "C" locale is used as fallback.
#if !defined(WIN32) && !defined(MAC_OSX) && !defined(__FreeBSD__) && !defined(__OpenBSD__)
    try {
        std::locale(""); // Raises a runtime error if current locale is invalid
    } catch (const std::runtime_error&) {
        setenv("LC_ALL", "C", 1);
    }
#endif
    // The path locale is lazy initialized and to avoid deinitialization errors
    // in multithreading environments, it is set explicitly by the main thread.
    // A dummy locale is used to extract the internal default locale, used by
    // boost::filesystem::path, which is then used to explicitly imbue the path.
    std::locale loc = boost::filesystem::path::imbue(std::locale::classic());
    boost::filesystem::path::imbue(loc);
}

bool SetupNetworking()
{
#ifdef WIN32
    // Initialize Windows Sockets
    WSADATA wsadata;
    int ret = WSAStartup(MAKEWORD(2,2), &wsadata);
    if (ret != NO_ERROR || LOBYTE(wsadata.wVersion ) != 2 || HIBYTE(wsadata.wVersion) != 2)
        return false;
#endif
    return true;
}

int GetNumCores()
{
#if BOOST_VERSION >= 105600
    return boost::thread::physical_concurrency();
#else // Must fall back to hardware_concurrency, which unfortunately counts virtual cores
    return boost::thread::hardware_concurrency();
#endif
}

std::string CopyrightHolders(const std::string& strPrefix)
{
    std::string strCopyrightHolders = strPrefix + strprintf(_(COPYRIGHT_HOLDERS), _(COPYRIGHT_HOLDERS_SUBSTITUTION));

    // Check for untranslated substitution to make sure Bitcoin Core copyright is not removed by accident
    if (strprintf(COPYRIGHT_HOLDERS, COPYRIGHT_HOLDERS_SUBSTITUTION).find("Bitcoin Core") == std::string::npos) {
        strCopyrightHolders += "\n" + strPrefix + "The Bitcoin Core developers";
    }
    return strCopyrightHolders;
}<|MERGE_RESOLUTION|>--- conflicted
+++ resolved
@@ -363,8 +363,8 @@
 
 void ParseParameters(int argc, const char* const argv[])
 {
-<<<<<<< HEAD
-      //Temporary - migrate old 'guldencoin' wallets to new 'gulden' wallets.
+    LOCK(cs_args);
+    //Temporary - migrate old 'guldencoin' wallets to new 'gulden' wallets.
     boost::filesystem::path newPath = GetDefaultDataDir();
     if (!boost::filesystem::exists(newPath.string()))
     {
@@ -396,9 +396,6 @@
         catch(boost::filesystem::filesystem_error){}
     }
 
-=======
-    LOCK(cs_args);
->>>>>>> 6220c1dc
     mapArgs.clear();
     _mapMultiArgs.clear();
 
