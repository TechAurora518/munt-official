--- conflicted
+++ resolved
@@ -51,12 +51,10 @@
 //! not banning for invalid compact blocks starts with this version
 static const int INVALID_CB_NO_BAN_VERSION = 70015;
 
-<<<<<<< HEAD
 //! PoW2 starts with this version
 static const int POW2_CAPABLE_VERSION = 70015;
-=======
+
 //! Reverse headers for fast header synchronisation from last checkpoint
 static const int REVERSEHEADERS_VERSION = 70016;
->>>>>>> c17218b5
 
 #endif // BITCOIN_VERSION_H