--- conflicted
+++ resolved
@@ -2556,17 +2556,10 @@
                 }
             }
 
-<<<<<<< HEAD
             // Transactions in the connnected block are notified
-            for (const auto& pair : connectTrace.blocksConnected) {
-                assert(pair.second);
-                const CBlock& block = *(pair.second);
-=======
-            // Transactions in the connected block are notified
             for (const PerBlockConnectTrace& trace : blocksConnected) {
                 assert(trace.pblock && trace.pindex);
                 const CBlock& block = *(trace.pblock);
->>>>>>> ff7b9ff4
                 for (unsigned int i = 0; i < block.vtx.size(); i++)
                     GetMainSignals().SyncTransaction(*block.vtx[i], trace.pindex, i);
             }
