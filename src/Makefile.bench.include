# Copyright (c) 2015-2016 The Bitcoin Core developers
# Distributed under the MIT software license, see the accompanying
# file COPYING or http://www.opensource.org/licenses/mit-license.php.

bin_PROGRAMS += bench/bench_bitcoin
BENCH_SRCDIR = bench
BENCH_BINARY = bench/bench_bitcoin$(EXEEXT)

RAW_TEST_FILES = \
  bench/data/block413567.raw
GENERATED_TEST_FILES = $(RAW_TEST_FILES:.raw=.raw.h)

bench_bench_bitcoin_SOURCES = \
  bench/bench_bitcoin.cpp \
  bench/bench.cpp \
  bench/bench.h \
  bench/checkblock.cpp \
  bench/Examples.cpp \
  bench/rollingbloom.cpp \
  bench/crypto_hash.cpp \
  bench/ccoins_caching.cpp \
  bench/mempool_eviction.cpp \
  bench/verify_script.cpp \
  bench/base58.cpp \
<<<<<<< HEAD
  bench/lockedpool.cpp
=======
  bench/lockedpool.cpp \
  bench/perf.cpp \
  bench/perf.h
>>>>>>> 69bd78d9

nodist_bench_bench_bitcoin_SOURCES = $(GENERATED_TEST_FILES)

bench_bench_bitcoin_CPPFLAGS = $(AM_CPPFLAGS) $(BITCOIN_INCLUDES) $(EVENT_CLFAGS) $(EVENT_PTHREADS_CFLAGS) -I$(builddir)/bench/
bench_bench_bitcoin_CXXFLAGS = $(AM_CXXFLAGS) $(PIE_FLAGS)
bench_bench_bitcoin_LDADD = \
  $(LIBBITCOIN_SERVER) \
  $(LIBBITCOIN_COMMON) \
  $(LIBBITCOIN_UTIL) \
  $(LIBBITCOIN_CONSENSUS) \
  $(LIBBITCOIN_CRYPTO) \
  $(LIBLEVELDB) \
  $(LIBMEMENV) \
  $(LIBSECP256K1) \
  $(LIBUNIVALUE)

if ENABLE_ZMQ
bench_bench_bitcoin_LDADD += $(LIBBITCOIN_ZMQ) $(ZMQ_LIBS)
endif

if ENABLE_WALLET
bench_bench_bitcoin_SOURCES += bench/coin_selection.cpp
bench_bench_bitcoin_LDADD += $(LIBBITCOIN_WALLET) $(LIBBITCOIN_CRYPTO)
endif

bench_bench_bitcoin_LDADD += $(BOOST_LIBS) $(BDB_LIBS) $(SSL_LIBS) $(CRYPTO_LIBS) $(MINIUPNPC_LIBS) $(EVENT_PTHREADS_LIBS) $(EVENT_LIBS)
bench_bench_bitcoin_LDFLAGS = $(RELDFLAGS) $(AM_LDFLAGS) $(LIBTOOL_APP_LDFLAGS)

CLEAN_BITCOIN_BENCH = bench/*.gcda bench/*.gcno $(GENERATED_TEST_FILES)

CLEANFILES += $(CLEAN_BITCOIN_BENCH)

bench/checkblock.cpp: bench/data/block413567.raw.h

bitcoin_bench: $(BENCH_BINARY)

bench: $(BENCH_BINARY) FORCE
	$(BENCH_BINARY)

bitcoin_bench_clean : FORCE
	rm -f $(CLEAN_BITCOIN_BENCH) $(bench_bench_bitcoin_OBJECTS) $(BENCH_BINARY)

%.raw.h: %.raw
	@$(MKDIR_P) $(@D)
	@{ \
	 echo "static unsigned const char $(*F)[] = {" && \
	 $(HEXDUMP) -v -e '8/1 "0x%02x, "' -e '"\n"' $< | $(SED) -e 's/0x  ,//g' && \
	 echo "};"; \
	} > "$@.new" && mv -f "$@.new" "$@"
	@echo "Generated $@"<|MERGE_RESOLUTION|>--- conflicted
+++ resolved
@@ -22,13 +22,9 @@
   bench/mempool_eviction.cpp \
   bench/verify_script.cpp \
   bench/base58.cpp \
-<<<<<<< HEAD
-  bench/lockedpool.cpp
-=======
   bench/lockedpool.cpp \
   bench/perf.cpp \
   bench/perf.h
->>>>>>> 69bd78d9
 
 nodist_bench_bench_bitcoin_SOURCES = $(GENERATED_TEST_FILES)
 
