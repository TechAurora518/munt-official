--- conflicted
+++ resolved
@@ -361,8 +361,8 @@
         };
 
         chainTxData = ChainTxData{
-            1564371268, // * UNIX timestamp of last checkpoint block
-            2526431,    // * total number of transactions between genesis and last checkpoint
+            1565997157, // * UNIX timestamp of last checkpoint block
+            2550653,    // * total number of transactions between genesis and last checkpoint
                         //   (the tx=... number in the SetBestChain debug.log lines)
             0.1         // * estimated number of transactions per second after that timestamp
         };
@@ -490,7 +490,6 @@
 
         if (sTestnetParams == "C1534687770:60")
         {
-<<<<<<< HEAD
             checkpointData = {
                 {      0, { uint256S("0x52b6c4e959a5e18c9fbc949561ed59481f50b012f9b5fe25cd58de65e07e2a87"), 1534687770 } },
                 {   5000, { uint256S("0x5645cb5dbbbeed00c799e303d6c4e2c901f6ba7f9ba8bdba93aea2a91ee569d6"), 1535010157 } },
@@ -522,101 +521,8 @@
                 { 131527, { uint256S("0xfd25ff32810f02cc803601fe29b0b3a9f39f417bfdb68fa5e4d452b3b2b4cb2a"), 1549288854 } },
                 { 132679, { uint256S("0x5c9de9c540a722ceeed12b86705fb760d2b50d1c26d1ecb60261ecfbfc42bf2e"), 1549361917 } }
             };
+            consensus.defaultAssumeValid = uint256S("0x5c9de9c540a722ceeed12b86705fb760d2b50d1c26d1ecb60261ecfbfc42bf2e");
         }
-=======
-            checkpointData = (CCheckpointData){
-                {
-                {      0, { uint256S("0x52b6c4e959a5e18c9fbc949561ed59481f50b012f9b5fe25cd58de65e07e2a87")} },
-                {   5000, { uint256S("0x5645cb5dbbbeed00c799e303d6c4e2c901f6ba7f9ba8bdba93aea2a91ee569d6")} },
-                {  10000, { uint256S("0x1f1a9f22fa9da34844a18cfbc72868e72efa072ba56160c93dbacdf4ed1163dd")} },
-                {  15000, { uint256S("0x2cb89a55489f4e0ebc02f04e166bb39a35bf07ee5b0f49864dc3b38d2ca92c3c")} },
-                {  20000, { uint256S("0xa0051ef2c5283c6770d149f49e8cad71dc302ba74a3b583f8f0c751827436b22")} },
-                {  25000, { uint256S("0x1c65ccca24be2222d12c566aaaf4f7324046f0ed988d80ddce33186a0d0b33bc")} },
-                {  30000, { uint256S("0xc9b656cbcac084fca88ce4edd0ec9847e6cebf17ec3f8e674993465c31055cf7")} },
-                {  35000, { uint256S("0x99b4150d987ccd14be80e8dcd8262b45a2dc1d3370b929c1efc5ce993dbf2f91")} },
-                {  40000, { uint256S("0x2c1942d7fa8e713b9e3d46c42dd3c6b88640b367bd36fc3a230c9901c69ba83a")} },
-                {  45000, { uint256S("0xc3356fbba262b2560018c8e41a0ad2b56f291cca22eeebbce3534f13ffebcce4")} },
-                {  50000, { uint256S("0x8ebe5d2aa1a3d5bec694c7f68a127d86fbe9c3acdc8d43b41c30b64951f8e8ed")} },
-                {  55000, { uint256S("0xa92c9216e521886b7bb21122216d4e764b0d0e8f7e178aa0179ac65f2508fbce")} },
-                {  60000, { uint256S("0xc5f3f9283a88ddcd8c76e8f7ad913eb7ed026bc46fe1ecddb6be2703d3de6fcd")} },
-                {  65000, { uint256S("0x61c2b543790968d99c0abc271eda404ea07b9e2b661e8e33f0839e87afd1a23d")} },
-                {  70000, { uint256S("0xdc6fcba1e93c425ed79d636b2a70c697115153d23311c4876fdc9ac41be031db")} },
-                {  75000, { uint256S("0xef1be658833a6ed267840598dcd3754a727b0369e38c4ebc5f4f7683fa9c5a8e")} },
-                {  80000, { uint256S("0xf6d65ed2a52367bf0dbff586f23062a67d73a5fd97727edf618f58e68638e45f")} },
-                {  85000, { uint256S("0x1350e7ab72f649f505a93dc728ba0927750af3ed3fb0947045b9944d052c115f")} },
-                {  90000, { uint256S("0xb95cbebc3493c289a304a57b39f3842e98173d42b2c52e250dba22e4acb36e40")} },
-                {  95000, { uint256S("0x7d328a542759c2c8dedcde2dad19138979ca155c07625b6b7001d48cbf539ad5")} },
-                { 100000, { uint256S("0x659c77ab1e3434617ca186c61d575ddb3748817cdf6b1a40d59181aeab6ba026")} },
-                { 105000, { uint256S("0x2f4d53ced87100a5d050a1a08964a313fd2cbd307b59332b2c5ac59de41da488")} },
-                { 110000, { uint256S("0x0df2b54c0938cb9107ee5b808f05f53c0be9eb6390a63c09b2bcf04c5d1cfb6b")} },
-                { 115000, { uint256S("0xa6eb6aab6f670aa60dfbf681a93e8da586d31ab25341555315eea79f93c7cbdf")} },
-                { 120000, { uint256S("0x86896682580a544aac0987c8a30037bed1bfb81d1b9370e9a0fb32fce0645293")} },
-                { 125000, { uint256S("0xc65b792dd1c918fd05596eccc93795ecd429fb30bcabe80a0e081ded13356059")} },
-                { 130000, { uint256S("0xe6526b88456142631c17ad01346363345cd7fe150273a5de7cb57d3a53f952c9")} },
-                { 135000, { uint256S("0xdc86f6fb66c27740c83fd5a87101f3fd3ced6ce4297f709eb5be60de0d8f04bf")} },
-                { 140000, { uint256S("0x113cf18699d3292a4b0993ce752f398dfb9475e46ceff54d2fa73ddcf2c6ccda")} },
-                { 145000, { uint256S("0xcb9b469c1c38601c2f565a2435afbd94081b1d45dfc1820da6f3d1e4809c5897")} },
-                { 150000, { uint256S("0xd640d2adce20d43a40e54cdb4ebae8bb681fa112dcf76c89514fdefc9aa34bd0")} },
-                { 155000, { uint256S("0xb341a4f33b3676857cfea50b62ef757f675dc6261b1ff4a976651a93dd521bae")} },
-                { 160000, { uint256S("0x116470792af525b47b4273fe7d593ce997d8fc1494e42e7d67c263f763258cae")} },
-                { 165000, { uint256S("0x12955f55f3b8fbd4f39c3444098ec6d1a9584b51217bbe35e595d54d81dcfeda")} },
-                { 170000, { uint256S("0xcb374f60e2da4a797d9db14617e67ffb765f18e0bbb8980d715b055e1debe2d6")} },
-                { 175000, { uint256S("0xe3b8377d3cea2cec0dee485fb9069b114a095c7d8ad212ff5fa43c9992e82ef4")} },
-                { 180000, { uint256S("0x6e74ba2f8895a87ba7f7a1d4edbbf6b99182d80a7cf3b9081174128c3d6ae913")} },
-                { 185000, { uint256S("0x6bd91f7b2473b2c660e89c7fb078fcd861295813267851dccd0228585476fa0f")} },
-                { 190000, { uint256S("0x434fa4bd1511b775239b6a6d31e86c4f42ef4356c4cb9ee6b8208c38d416a49a")} },
-                { 195000, { uint256S("0xb27ba8314fc5cc23c1ed9939c14b8d650b814767a8be651a8a9ceed8ff68abd0")} },
-                { 200000, { uint256S("0x8814374e1e5f2b802c10cb75e3670e8d07441bbd59fda5d22df4ac9f781752db")} },
-                { 205000, { uint256S("0x2f5270824d6bbe31af77b48d7dc322c54ebab40b119abd096a0481abb4bf9000")} },
-                { 210000, { uint256S("0x40fb5ad3d69e77b69fece6a60a28fe667a8e4dec1a37891e47373e9b17e4a06f")} },
-                { 215000, { uint256S("0x1077c47fa07e969273b242e6b3cfa4e2cac4eb8cda5af5ff86eaa763d86d3784")} },
-                { 220000, { uint256S("0x6beb4a1495bea7a9f531595a1bc6a824151d5f75b55d755d51197f0ddbade472")} },
-                { 225000, { uint256S("0xa0315944181689e1b1b6c2c6835915b83c880386130e0ef5be6d80e1e7d23ac7")} },
-                { 230000, { uint256S("0x896fc3850540bf20fbed8308237c7b2862f95d64bae8c28d5e70836f675383b1")} },
-                { 235000, { uint256S("0xb8f59feb778fefe2c46095f03cc986913abacda7f45c96db9abc42dd7a1295a9")} },
-                { 240000, { uint256S("0x86e24c45f7b2931319f9de33394c5e37153a24825b5ea3583c301c5bf32f223e")} },
-                { 245000, { uint256S("0x0196498daec7385b82c283ed54bb26af09a82772a27c4a2c239ecfb147c41e03")} },
-                { 250000, { uint256S("0x5a0b1ac37c5e4f5e0534357d004df3bb5d1140da60c145fd8bc149b3d2710ecd")} },
-                { 255000, { uint256S("0x85c55474d6ffe32a94ed5dea52f360b4e776274352643ae2229bfa57383fc9f2")} },
-                { 260000, { uint256S("0x39bea0ae604813398dadf406fecd8b405aeda61ffc93ecb9b6fa5c2e1721a7d8")} },
-                { 265000, { uint256S("0xfc168cf4a3aa40302c6cab1fd27f93a3f0ab8b1e36f92ff6329084c287fdd0de")} },
-                { 270000, { uint256S("0xb5f69145c1d271cf7e1576984d41061ab1e3db93d6a284ecbb76856c50d0728d")} },
-                { 275000, { uint256S("0xb32c8f39d2e3257f912b2a2af4ebbbcdd806d8e417b4c999ea711c528e36cfdf")} },
-                { 280000, { uint256S("0xd805dab30f0c305e00938b7254dbb3a1d5bacd11919f69ce26ef8f948c7324ca")} },
-                { 285000, { uint256S("0xeb1af295ffd6f00a79b620da2e4a28bfa5ed22b0e40484688101842f08fa1e17")} },
-                { 290000, { uint256S("0x269aa74631ca3c7c07c2da598907aac926392d55a9d648537f2681c9d376a35f")} },
-                { 295000, { uint256S("0x3b70b6e10de508ff0014476415e23e105b30adaf980f70a1ca2a11bdd761b0c2")} },
-                { 300000, { uint256S("0xbaa0d3762a8b7eb0059e77196f71704b0614bc6652d040a1e3c7e9cf1364cb84")} },
-                { 305000, { uint256S("0xe8fcdf9ece8fc930de3bb1bd0d32c459511fb84c64164a1abfd8fd783ca453e8")} },
-                { 310000, { uint256S("0xd5786f475a7493ddc5aa1340a77ee5580018902848f2009764b20e093ec4291d")} },
-                { 315000, { uint256S("0xf5ea7cf54c682f7d2d5cbb6137270a914b39f1d92247b7da2b942de2b72bb95f")} },
-                { 320000, { uint256S("0xb93f4994f3b2e3ad3bea5c7bb1e14be25c46f80adca4918df9c5e128f0b28724")} },
-                { 325000, { uint256S("0xe49f33e1fa2df1e21b5d7b0d65a88a6222280b0fdf02411b64fd357050028ef5")} },
-                { 330000, { uint256S("0x98abce8d58f89ccde016cb733165339126c96c3146892c20773a63ec197cd20e")} },
-                { 335000, { uint256S("0x1808465e3caa98b99519c49a4a806995c32f862207bbc1d03b37911dbbc44649")} },
-                { 340000, { uint256S("0x335d480f03eab72d885e08392ba465ca850260dc354364c5d3ed987968674ae8")} },
-                { 345000, { uint256S("0x7c3c824842ee3a984a832f9a7b38b2cbdcf545f6c35a2e9d1ba63327d755e8e0")} },
-                { 350000, { uint256S("0x4efbd8ccfd3ee233416491f724e763621836079ebbcb6cbb9578a34e78b814f2")} },
-                { 355000, { uint256S("0x0f32cc3de754cc073d49130fed0391e4db9bbc0b11920a00f42d8c0bc90ac439")} },
-                { 360000, { uint256S("0x2b63ac00062b68a87f669e2486297e5a4e49c86d9b6f5158a2edf2065c4f94bf")} },
-                { 365000, { uint256S("0x3ac0ce33f4e4940408586787c6cda6013fdcd454d7c5c29557f62dedfa71d645")} },
-                { 370000, { uint256S("0x3165432192cc1db1ab57e9eb8551a05d9171f5cd985049c5e826b7f5999235f1")} },
-                { 375000, { uint256S("0x1d79ed6fbb36db34ecebcf34501aced0fc5f619824ea14249c03545b379b531d")} },
-                { 380000, { uint256S("0xce497faeb41ddde322a2dfacdae430ca0271f42c2fd9c653b12ce2b33f43a2fc")} },
-                { 385000, { uint256S("0xd1c4251311b95d3d37f617bc6c097bfb7cd565f321192569175011143dc6dd69")} },
-                { 390000, { uint256S("0x69d6540523bdf059aeb7ca8299a4afa0ea9ba7cfc69a4d2dace902b57676c946")} },
-                { 395000, { uint256S("0x9cd43399097d7fad2b4596e3e921c342b43fdd3203b66c53bec808b4dca20f95")} },
-                { 400000, { uint256S("0x7f4b627481fe3deb93014d0b8b950416b98124ac1d2c55fef752881c6dc3e1d0")} },
-                { 405000, { uint256S("0x71a7d1e8196ad368a56822a44c49e2e67d283864dae8fecedc7f0def17476e5d")} },
-                { 410000, { uint256S("0x3a46851a8adce01bc3b6e84bb2b32eb6b7e57b4afa165992420fa0b64ae98830")} },
-                { 410717, { uint256S("0x19d8fb6d8f5eb1002f1c04be6d160cff994e00502f2174011ff26de667187d8b")} },
-                { 411869, { uint256S("0xd1ba704682d89ad457301c203a4221cdbaca074965ed65e5a685528d6151462f")} }
-                }
-            };
-            consensus.defaultAssumeValid = uint256S("0xd1ba704682d89ad457301c203a4221cdbaca074965ed65e5a685528d6151462f");
-        }
-        
->>>>>>> cebfbaef
 
         chainTxData = ChainTxData{
             0,
