// Copyright (c) 2010 Satoshi Nakamoto
// Copyright (c) 2009-2016 The Bitcoin Core developers
// Distributed under the MIT software license, see the accompanying
// file COPYING or http://www.opensource.org/licenses/mit-license.php.
//
// File contains modifications by: The Gulden developers
// All modifications:
// Copyright (c) 2016-2018 The Gulden developers
// Authored by: Malcolm MacLeod (mmacleod@webmail.co.za)
// Distributed under the GULDEN software license, see the accompanying
// file COPYING

#include "chainparams.h"
#include "consensus/merkle.h"

#include "tinyformat.h"
#include "util.h"
#include "utilstrencodings.h"

#include <assert.h>

#include <cstdio>
#include "chainparamsseeds.h"

static CBlock CreateGenesisBlock(const std::vector<unsigned char>& timestamp, const CScript& genesisOutputScript, uint32_t nTime, uint32_t nNonce, uint32_t nBits, int32_t nVersion, const CAmount& genesisReward)
{
    CMutableTransaction txNew(1);
    txNew.nVersion = 1;
    txNew.vin.resize(1);
    txNew.vout.resize(1);
    txNew.vin[0].scriptSig = CScript() << 486604799 << CScriptNum(4) << timestamp;
    txNew.vout[0].nValue = genesisReward;
    txNew.vout[0].output.scriptPubKey = genesisOutputScript;

    CBlock genesis;
    genesis.nTime    = nTime;
    genesis.nBits    = nBits;
    genesis.nNonce   = nNonce;
    genesis.nVersion = nVersion;
    genesis.vtx.push_back(MakeTransactionRef(std::move(txNew)));
    genesis.hashPrevBlock.SetNull();
    genesis.hashMerkleRoot = BlockMerkleRoot(genesis.vtx.begin(), genesis.vtx.end());
    return genesis;
}

/**
 * Build the genesis block. Note that the output of its generation
 * transaction cannot be spent since it did not originally exist in the
 * database.
 *
 * CBlock(hash=000000000019d6, ver=1, hashPrevBlock=00000000000000, hashMerkleRoot=4a5e1e, nTime=1231006505, nBits=1d00ffff, nNonce=2083236893, vtx=1)
 *   CTransaction(hash=4a5e1e, ver=1, vin.size=1, vout.size=1, nLockTime=0)
 *     CTxIn(COutPoint(000000, -1), coinbase 04ffff001d0104455468652054696d65732030332f4a616e2f32303039204368616e63656c6c6f72206f6e206272696e6b206f66207365636f6e64206261696c6f757420666f722062616e6b73)
 *     CTxOut(nValue=50.00000000, scriptPubKey=0x5F1DF16B2B704C8A578D0B)
 *   vMerkleTree: 4a5e1e
 */
static CBlock CreateGenesisBlock(uint32_t nTime, uint32_t nNonce, uint32_t nBits, int32_t nVersion, const CAmount& genesisReward)
{
    const CScript genesisOutputScript = CScript() << 0x0 << OP_CHECKSIG;
    return CreateGenesisBlock(ParseHex("4f6e206a616e756172692031737420746865204475746368206c6f73742074686572652062656c6f7665642047756c64656e"), genesisOutputScript, nTime, nNonce, nBits, nVersion, genesisReward);
}

void CChainParams::UpdateVersionBitsParameters(Consensus::DeploymentPos d, int64_t nStartTime, int64_t nTimeout)
{
    consensus.vDeployments[d].nStartTime = nStartTime;
    consensus.vDeployments[d].nTimeout = nTimeout;
}

/**
 * Main network
 */
/**
 * What makes a good checkpoint block?
 * + Is surrounded by blocks with reasonable timestamps
 *   (no blocks before with a timestamp after, none after with
 *    timestamp before)
 * + Contains no strange transactions
 */

class CMainParams : public CChainParams {
public:
    CMainParams() {
        strNetworkID = "main";
        consensus.BIP34Height = 227931;
        consensus.BIP34Hash = uint256S("0x000000000000024b89b42a942fe0d9fea3bb44ab7bd1b19115dd6a759c0808b8");
        consensus.BIP65Height = 388381; // 000000000000000004c2b624ed5d7756c508d90fd0da2c7c679febfa6c4735f0
        consensus.BIP66Height = 363725; // 00000000000000000379eaa19dce8c9b722d46ae6a57c2f1a988119488b50931
        consensus.powLimit =  uint256S("0x00000fffffffffffffffffffffffffffffffffffffffffffffffffffffffffff");
        consensus.nPowTargetTimespan = 3.5 * 24 * 60 * 60; // Gulden: 3.5 days
        consensus.nPowTargetSpacing = 150; // Gulden: 2.5 minutes
        consensus.fPowAllowMinDifficultyBlocks = false;
        consensus.fPowNoRetargeting = false;
        consensus.nRuleChangeActivationThreshold = 1916; // 95% of 2016
        consensus.nMinerConfirmationWindow = 2016; // nPowTargetTimespan / nPowTargetSpacing
        consensus.vDeployments[Consensus::DEPLOYMENT_TESTDUMMY].bit = 28;
        consensus.vDeployments[Consensus::DEPLOYMENT_TESTDUMMY].nStartTime = 1199145601; // January 1, 2008
        consensus.vDeployments[Consensus::DEPLOYMENT_TESTDUMMY].nTimeout = 1230767999; // December 31, 2008
        consensus.vDeployments[Consensus::DEPLOYMENT_TESTDUMMY].type = Consensus::DEPLOYMENT_POW;

        // Deployment of BIP68, BIP112, and BIP113.
        consensus.vDeployments[Consensus::DEPLOYMENT_CSV].bit = 0;
        consensus.vDeployments[Consensus::DEPLOYMENT_CSV].nStartTime = 1462060800; // May 1st, 2016
        consensus.vDeployments[Consensus::DEPLOYMENT_CSV].nTimeout = 1493596800; // May 1st, 2017
        consensus.vDeployments[Consensus::DEPLOYMENT_CSV].type = Consensus::DEPLOYMENT_POW;

        // Deployment of PoW2 - phase 2
        consensus.vDeployments[Consensus::DEPLOYMENT_POW2_PHASE2].bit = 27;
        consensus.vDeployments[Consensus::DEPLOYMENT_POW2_PHASE2].nStartTime = 1531411200; // July 12th 2018 - 16::00 UTC
        consensus.vDeployments[Consensus::DEPLOYMENT_POW2_PHASE2].nTimeout = 1533902100; // August 10th 2018 - 11::55 UTC
        consensus.vDeployments[Consensus::DEPLOYMENT_POW2_PHASE2].type = Consensus::DEPLOYMENT_POW;

        // Deployment of PoW2 - phase 4
        consensus.vDeployments[Consensus::DEPLOYMENT_POW2_PHASE4].bit = 26;
        consensus.vDeployments[Consensus::DEPLOYMENT_POW2_PHASE4].nStartTime = 999999999999ULL; // From timestamp of first phase 3 block
        consensus.vDeployments[Consensus::DEPLOYMENT_POW2_PHASE4].nTimeout = 1608033300; // 15 December 2020
        consensus.vDeployments[Consensus::DEPLOYMENT_POW2_PHASE4].type = Consensus::DEPLOYMENT_POW;
        consensus.vDeployments[Consensus::DEPLOYMENT_POW2_PHASE4].protoVersion = 70015;
        consensus.vDeployments[Consensus::DEPLOYMENT_POW2_PHASE4].requiredProtoUpgradePercent = 75;

        // The best chain should have at least this much work.
        consensus.nMinimumChainWork = uint256S("000000000000000000000000000000000000000000000000fad1c7f4818beec6");

        // By default assume that the signatures in ancestors of this block are valid.
        consensus.defaultAssumeValid = uint256S("0x9d2ecf60d1e0cca1510eb211ed3fd2e049a467ccfdf13d10b02c90ea8e92e6b9"); //850000

        // Message start string to avoid accidental cross communication with other chains or software.
        pchMessageStart[0] = 0xfc; // 'N' + 0xb0
        pchMessageStart[1] = 0xfe; // 'L' + 0xb0
        pchMessageStart[2] = 0xf7; // 'G' + 0xb0
        pchMessageStart[3] = 0xe0; // 0xe0 (e for "echt", testnet has 0x02 as last byte)
        vAlertPubKey = ParseHex("073513ffe7147aba88d33aea4da129d8a2829c545526d5d854ab51d5778f4d0625431ba1c5a3245bdfe8736b127fdfdb488de72640727d37355c4c3a66c547efad");
        nDefaultPort = 9231;
        nPruneAfterHeight = 200000;

        genesis = CreateGenesisBlock(1009843200, 2200095, 0x1e0ffff0, 1, 0);
        consensus.hashGenesisBlock = genesis.GetHashLegacy();
        assert(consensus.hashGenesisBlock == uint256S("0x6c5d71a461b5bff6742bb62e5be53978b8dec5103ce52d1aaab8c6a251582f92"));
        assert(genesis.hashMerkleRoot == uint256S("0x4bed0bcb3e6097445ae68d455137625bb66f0e7ba06d9db80290bf72e3d6dcf8"));

        vSeeds.push_back(CDNSSeedData("seed 0",  "seed.gulden.com", false));
        vSeeds.push_back(CDNSSeedData("seed 1",  "amsterdam.gulden.com", false));
        vSeeds.push_back(CDNSSeedData("seed 2",  "rotterdam.gulden.network", false));
        //vSeeds.push_back(CDNSSeedData("seed 3",  "seed.gulden.network"));
        //vSeeds.push_back(CDNSSeedData("seed 4",  "seed.gulden.blue"));

        base58Prefixes[PUBKEY_ADDRESS] = std::vector<unsigned char>(1,38);// 'G'
        base58Prefixes[SCRIPT_ADDRESS] = std::vector<unsigned char>(1,98);// 'g'
        base58Prefixes[POW2_WITNESS_ADDRESS] = std::vector<unsigned char>(1,73);// 'W'
        base58Prefixes[SECRET_KEY] =     std::vector<unsigned char>(1,38+128);
        base58Prefixes[EXT_PUBLIC_KEY] = {0x04, 0x88, 0xB2, 0x1E};
        base58Prefixes[EXT_SECRET_KEY] = {0x04, 0x88, 0xAD, 0xE4};

        vFixedSeeds = std::vector<SeedSpec6>(pnSeed6_main, pnSeed6_main + ARRAYLEN(pnSeed6_main));

        fDefaultConsistencyChecks = false;
        fRequireStandard = true;
        fMineBlocksOnDemand = false;
        fUseSyncCheckpoints = true;

<<<<<<< HEAD
        // checkpoint data generated using gencheckpoints.py
        checkpointData = {
            {      0, { uint256S("0x6c5d71a461b5bff6742bb62e5be53978b8dec5103ce52d1aaab8c6a251582f92"), 1009843200 } },
            {  25000, { uint256S("0xe83e474bcad07e9b09caa5932d35c39812a485dadad3dba97ff1c2f842ab1cbf"), 1397382466 } },
            {  50000, { uint256S("0x5baeb5a5c3d5fefbb094623e85e3e16a1ea47875b5ffd1ff5a200e639908a059"), 1400560264 } },
            {  75000, { uint256S("0xc6ccc28c6dbe5760ce5154f7e9cea405f6521d6b4f9ec21c988f5f7e626b451f"), 1404317484 } },
            { 100000, { uint256S("0x5e831ed155d05f6ac7f17635022dbc348bf73942309ac403c6f8c2990e2e0af1"), 1408078859 } },
            { 125000, { uint256S("0xee27d0f4b6596f302eb591072136ae196bb318d776c16625b23cc7383052b564"), 1411871556 } },
            { 150000, { uint256S("0x97fdb21189d5a958d42fcb58f8d300e737a20fad91878dabdd925d11fc614013"), 1415846757 } },
            { 175000, { uint256S("0xda6aa09113ddd62d871e9aacad6131831d5841a26968f1665a9b829fd30a29e3"), 1419771515 } },
            { 200000, { uint256S("0x4e80313f4eb23093a63218f3736379084d1eeae46c4343668f3cdc9c0c5ca260"), 1424526562 } },
            { 225000, { uint256S("0xc9a5c5226d8f103972ffee38c31c3508189b694e0d4f93a394ccea2cac82ce49"), 1434583308 } },
            { 250000, { uint256S("0xa6635e1dbce15cfb4be7f3f464f612205dd13ba96828535000b99ce04648500d"), 1441212522 } },
            { 275000, { uint256S("0x3f602d877314f330da40bfda7cc41198eec3f1ebd64ecb8defa30efe62fcb8d0"), 1446402538 } },
            { 300000, { uint256S("0xf0f99e78c90d20ac4e376ffd1a7e8a89cd1bd152ad1a40f7be31bbf8e0b492c5"), 1451816529 } },
            { 325000, { uint256S("0xa00bccd7a68495771f03856633786a16d3106b38adeafc4d610918b5b118ec9e"), 1457341408 } },
            { 350000, { uint256S("0xa4c92744d47ada905f5cacc7ee91d86f0e646d52d5d8cafdab5d288490002196"), 1462316267 } },
            { 375000, { uint256S("0xa1c3e45a3b4bbf823a35433f604d33c89749a3950a793becc90cddbecd03409c"), 1467984054 } },
            { 400000, { uint256S("0xe4b072d2861b8041f42dcf2e8f5d1caaaff36bc952518e99f6d3fac89e1e1133"), 1473722382 } },
            { 425000, { uint256S("0x0dd5aa1302943e7b4fff1963ce1c32a1aa3db15d652515a3ca8bf4aad84952d7"), 1479092395 } },
            { 450000, { uint256S("0xfa4f46c846b053104ce5956578d72f9a5fa87c4ae49a6450e5d66c4fd37d6d66"), 1483665997 } },
            { 475000, { uint256S("0xa730a89a11332ee0133c458c5feccbda857ace9572ab5a048701cccb0239cf4c"), 1487361080 } },
            { 500000, { uint256S("0xd30e19c8b8c567b23c09fc022b4f5ca8014a8cb3c1504782e9a68af349757afa"), 1491057581 } },
            { 525000, { uint256S("0x1d3f4de346830365474b24f7b9dd7b332215dbe0e9e175c70df040446e2c4185"), 1494799318 } },
            { 550000, { uint256S("0x3d7fc31f64905e2e6559298b826b914a3716ae160caea485ae46230890a4144d"), 1498527420 } },
            { 575000, { uint256S("0x728d0d7edd0c1fcc0fa0f80bfbf8c06e2afb9a8ba0358fa434d3114a982003e6"), 1502185812 } },
            { 600000, { uint256S("0xd6f49c4bf3b3a0e82392809b8925c485a518acdeacf8bdd9a9326e4c68456d6b"), 1505870868 } },
            { 625000, { uint256S("0x0d067e2b98621356f67c0d969c8dbccd62a6bea757a006a6640e42becfe54740"), 1509573613 } },
            { 650000, { uint256S("0x0fcd45353b44036efdabed53931b6a49db8f44fa91ede6be64189bccc5f2af53"), 1513296093 } },
            { 675000, { uint256S("0xed520161b5954c1a800497fe334e320bc481f2b103f78e8319a0db6cbbd2dcb1"), 1516960413 } },
            { 700000, { uint256S("0x7cdbb7bef28741aa682570703ca03cd77a6524011aed588fd0aabe5f0038f124"), 1520617979 } },
            { 725000, { uint256S("0xef7425f36695916b23a14e9a23572fda9ca5ceb39d7029274889b1700cd65436"), 1524283360 } },
            { 750000, { uint256S("0x22330a217c970fce0ac14f954793f0116df6931b1fd9f2c9e469884a71ef4d96"), 1527932637 } },
            { 775000, { uint256S("0xab6660b98b64cb58f0c7595dd46a749ebe76fdfe20996c84defca6573df2c2b1"), 1531598367 } },
            { 800000, { uint256S("0x6e5d2d9c616921061743fa3206bf26f20dea7fda1abec6309f453e4b9bdf84ac"), 1535429535 } },
            { 825000, { uint256S("0xe60fa4bcc9594d03ca687101cab8a7bd2ee52c14104d04d5194fc85c69f17064"), 1539232375 } },
            { 850000, { uint256S("0x9d2ecf60d1e0cca1510eb211ed3fd2e049a467ccfdf13d10b02c90ea8e92e6b9"), 1543034510 } },
            { 875000, { uint256S("0x6f20cd84b85f38d9885c7abfd27ab64e848e1c9d59d20087928d73be8d332856"), 1546883119 } },
            { 877492, { uint256S("0x714b5acf90a9dc63cbb47a0679078f4219e0019ec0165fd105dc02b7d8685fae"), 1547270225 } },
            { 878644, { uint256S("0x6ec6db241510a6d64b675305fd240ba061149bea24fff24f9e6018e8d5938b08"), 1547450795 } },
        };

        chainTxData = ChainTxData{
            1547450795, // * UNIX timestamp of last checkpoint block
            2242275,    // * total number of transactions between genesis and last checkpoint
=======
        checkpointData = (CCheckpointData){
            {
                {     0, uint256S("0x6c5d71a461b5bff6742bb62e5be53978b8dec5103ce52d1aaab8c6a251582f92")},
                {  1000, uint256S("0x77676cde325930f1a2f3bdabf34e54f06445e7dfd8b85a6aab372f60a222fa30")},
                {  2000, uint256S("0x9732e5f8b9fec4f62f83171eaa033cffa11714ba56dbb1dd60df681b358c9dd2")},
                { 10000, uint256S("0x25a619632ea07771156d61791245e7b3497ae987ef6be5348c41380291848974")},
                { 15000, uint256S("0x944e0468c38392c5f32818f8f50c10aa6deb5986d85a72e9aaddfe94acc74a5c")},
                { 19000, uint256S("0x2a9d91e8b61dc77b79ea43befeb72a1a8c89af3e8a40dbdba5b3a6b5f7510e91")},
                { 30300, uint256S("0x6340483a4bdd4e3a519a292ae4bc424dc12b8c72ef8f3cf3762347afc0a699c0")},
                { 35000, uint256S("0xe14bac6cfea31014bb057500160fb5a962e492ce16652b14fa07314fd9e523ff")},
                { 45000, uint256S("0x97b4cff99eda714dbff09881e339d1159e5558486e31198affd712ca806f0b1d")},
                { 86600, uint256S("0x9e3e0388b4712f2787cd443a7dbeeda12e90b98e909877cf814e7d5a60fc4b85")},
                { 100000, uint256S("0x5e831ed155d05f6ac7f17635022dbc348bf73942309ac403c6f8c2990e2e0af1")},
                { 125000, uint256S("0xee27d0f4b6596f302eb591072136ae196bb318d776c16625b23cc7383052b564")},
                { 150000, uint256S("0x97fdb21189d5a958d42fcb58f8d300e737a20fad91878dabdd925d11fc614013")},
                { 175000, uint256S("0xda6aa09113ddd62d871e9aacad6131831d5841a26968f1665a9b829fd30a29e3")},
                { 200000, uint256S("0x4e80313f4eb23093a63218f3736379084d1eeae46c4343668f3cdc9c0c5ca260")},
                { 225000, uint256S("0xc9a5c5226d8f103972ffee38c31c3508189b694e0d4f93a394ccea2cac82ce49")},
                { 250000, uint256S("0xa6635e1dbce15cfb4be7f3f464f612205dd13ba96828535000b99ce04648500d")},
                { 260000, uint256S("0x42c2254ffd8be411386b9089fec985fe3a06d5fc386ff0bd494b5a3aa292f107")},
                { 280350, uint256S("0xf95b3e7f97a41db38a872bdd15d985aae252c5ab497a51319e5bd50161a48d18")},
                { 300000, uint256S("0xf0f99e78c90d20ac4e376ffd1a7e8a89cd1bd152ad1a40f7be31bbf8e0b492c5")},
                { 325000, uint256S("0xa00bccd7a68495771f03856633786a16d3106b38adeafc4d610918b5b118ec9e")},
                { 350000, uint256S("0xa4c92744d47ada905f5cacc7ee91d86f0e646d52d5d8cafdab5d288490002196")},
                { 375000, uint256S("0xa1c3e45a3b4bbf823a35433f604d33c89749a3950a793becc90cddbecd03409c")},
                { 400000, uint256S("0xe4b072d2861b8041f42dcf2e8f5d1caaaff36bc952518e99f6d3fac89e1e1133")},
                { 425000, uint256S("0x0dd5aa1302943e7b4fff1963ce1c32a1aa3db15d652515a3ca8bf4aad84952d7")},
                { 450000, uint256S("0xfa4f46c846b053104ce5956578d72f9a5fa87c4ae49a6450e5d66c4fd37d6d66")},
                { 475000, uint256S("0xa730a89a11332ee0133c458c5feccbda857ace9572ab5a048701cccb0239cf4c")},
                { 500000, uint256S("0xd30e19c8b8c567b23c09fc022b4f5ca8014a8cb3c1504782e9a68af349757afa")},
                { 505000, uint256S("0x56bce924eb7613b6fd4ac859a06a13f7643817d6a593d19951ab293182a021cb")},
                { 525000, uint256S("0x1d3f4de346830365474b24f7b9dd7b332215dbe0e9e175c70df040446e2c4185")},
                { 550000, uint256S("0x3d7fc31f64905e2e6559298b826b914a3716ae160caea485ae46230890a4144d")},
                { 575000, uint256S("0x728d0d7edd0c1fcc0fa0f80bfbf8c06e2afb9a8ba0358fa434d3114a982003e6")},
                { 600000, uint256S("0xd6f49c4bf3b3a0e82392809b8925c485a518acdeacf8bdd9a9326e4c68456d6b")},
                { 625000, uint256S("0x0d067e2b98621356f67c0d969c8dbccd62a6bea757a006a6640e42becfe54740")},
                { 650000, uint256S("0x0fcd45353b44036efdabed53931b6a49db8f44fa91ede6be64189bccc5f2af53")},
                { 675000, uint256S("0xed520161b5954c1a800497fe334e320bc481f2b103f78e8319a0db6cbbd2dcb1")},
                { 700000, uint256S("0x7cdbb7bef28741aa682570703ca03cd77a6524011aed588fd0aabe5f0038f124")},
                { 750000, uint256S("0x22330a217c970fce0ac14f954793f0116df6931b1fd9f2c9e469884a71ef4d96")},
                { 775000, uint256S("0xab6660b98b64cb58f0c7595dd46a749ebe76fdfe20996c84defca6573df2c2b1")},
                { 800000, uint256S("0x6e5d2d9c616921061743fa3206bf26f20dea7fda1abec6309f453e4b9bdf84ac")},
                { 825000, uint256S("0xe60fa4bcc9594d03ca687101cab8a7bd2ee52c14104d04d5194fc85c69f17064")},
                { 850000, uint256S("0x9d2ecf60d1e0cca1510eb211ed3fd2e049a467ccfdf13d10b02c90ea8e92e6b9")},
                { 875000, uint256S("0x6f20cd84b85f38d9885c7abfd27ab64e848e1c9d59d20087928d73be8d332856")},
            }
        };

        chainTxData = ChainTxData{
            1546883119, // * UNIX timestamp of last checkpoint block
            2232637,    // * total number of transactions between genesis and last checkpoint
>>>>>>> 1a401d8e
                        //   (the tx=... number in the SetBestChain debug.log lines)
            0.1         // * estimated number of transactions per second after that timestamp
        };
    }
};

/**
 * Testnet
 */
class CTestNetParams : public CChainParams {
public:
    CTestNetParams() {
        strNetworkID = "test";
        consensus.BIP34Height = 21111;
        consensus.BIP34Hash = uint256S("0x0000000023b3a96d3484e5abb3755c413e7d41500f8e2a5c3f0dd01299cd8ef8");
        consensus.BIP65Height = 581885; // 00000000007f6655f22f98e72ed80d8b06dc761d5da09df0fa1dc4be4f861eb6
        consensus.BIP66Height = 330776; // 000000002104c8c45e99a8853285a3b592602a3ccde2b832481da85e9e4ba182
        consensus.powLimit =  uint256S("0x003fffffffffffffffffffffffffffffffffffffffffffffffffffffffffffff");
        consensus.nPowTargetTimespan = 14 * 24 * 60 * 60; // two weeks

        std::string sTestnetParams = GetArg("-testnet", "");
        if (!sTestnetParams.empty())
        {
            assert(sTestnetParams.find(":")!=std::string::npos);
            assert(sTestnetParams[0] == 'S' || sTestnetParams[0] == 'C');

            int targetInterval = atoi(sTestnetParams.substr(sTestnetParams.find(":")+1));
            int64_t seedTimestamp = atoi64(sTestnetParams.substr(1,sTestnetParams.find(":")));

            consensus.nPowTargetSpacing = targetInterval;
            consensus.fPowAllowMinDifficultyBlocks = false;
            consensus.fPowNoRetargeting = false;
            consensus.nRuleChangeActivationThreshold = 15; // 75% for testchains
            consensus.nMinerConfirmationWindow = 20; // nPowTargetTimespan / nPowTargetSpacing

            consensus.vDeployments[Consensus::DEPLOYMENT_TESTDUMMY].bit = 0;
            consensus.vDeployments[Consensus::DEPLOYMENT_TESTDUMMY].nStartTime = 0;
            consensus.vDeployments[Consensus::DEPLOYMENT_TESTDUMMY].nTimeout = 999999999999ULL;
            consensus.vDeployments[Consensus::DEPLOYMENT_TESTDUMMY].type = Consensus::DEPLOYMENT_POW;

            // Deployment of BIP68, BIP112, and BIP113.
            consensus.vDeployments[Consensus::DEPLOYMENT_CSV].bit = 0;
            consensus.vDeployments[Consensus::DEPLOYMENT_CSV].nStartTime = 0;
            consensus.vDeployments[Consensus::DEPLOYMENT_CSV].nTimeout = 999999999999ULL;
            consensus.vDeployments[Consensus::DEPLOYMENT_CSV].type = Consensus::DEPLOYMENT_POW;

            // Deployment of PoW2 - phase 2
            consensus.vDeployments[Consensus::DEPLOYMENT_POW2_PHASE2].bit = 27;
            consensus.vDeployments[Consensus::DEPLOYMENT_POW2_PHASE2].nStartTime = seedTimestamp;
            consensus.vDeployments[Consensus::DEPLOYMENT_POW2_PHASE2].nTimeout = seedTimestamp + (1 * 30 * 24 * 60 * 60); //1 month.
            consensus.vDeployments[Consensus::DEPLOYMENT_POW2_PHASE2].type = Consensus::DEPLOYMENT_POW;

            // Deployment of PoW2 - phase 4
            consensus.vDeployments[Consensus::DEPLOYMENT_POW2_PHASE4].bit = 26;
            consensus.vDeployments[Consensus::DEPLOYMENT_POW2_PHASE4].nStartTime = 999999999999ULL; // From timestamp of first phase 3 block
            consensus.vDeployments[Consensus::DEPLOYMENT_POW2_PHASE4].nTimeout = seedTimestamp + (2 * 30 * 24 * 60 * 60); //2 month.
            consensus.vDeployments[Consensus::DEPLOYMENT_POW2_PHASE4].type = Consensus::DEPLOYMENT_POW;
            consensus.vDeployments[Consensus::DEPLOYMENT_POW2_PHASE4].protoVersion = 70015;
            consensus.vDeployments[Consensus::DEPLOYMENT_POW2_PHASE4].requiredProtoUpgradePercent = 95; 

            // The best chain should have at least this much work.
            consensus.nMinimumChainWork = uint256S("");

            // By default assume that the signatures in ancestors of this block are valid.
            consensus.defaultAssumeValid = uint256S("");

            genesis = CreateGenesisBlock(seedTimestamp, 0, UintToArith256(consensus.powLimit).GetCompact(), 1, 0);
            genesis.nBits = arith_uint256((~arith_uint256(0) >> 10)).GetCompact();

            while(UintToArith256(genesis.GetPoWHash()) > UintToArith256(consensus.powLimit))
            {
                genesis.nNonce++;
                if(genesis.nNonce == 0)
                    genesis.nTime++;
            }
            consensus.hashGenesisBlock = genesis.GetHashLegacy();
            LogPrintf("genesis nonce: %d\n",genesis.nNonce);
            LogPrintf("genesis time: %d\n",genesis.nTime);
            LogPrintf("genesis bits: %d\n",genesis.nBits);
            LogPrintf("genesis hash: %s\n", consensus.hashGenesisBlock.ToString().c_str());

            pchMessageStart[0] = targetInterval & 0xFF;
            pchMessageStart[1] = (seedTimestamp >> 8) & 0xFF;
            pchMessageStart[2] = (seedTimestamp >> 16) & 0xFF;
            pchMessageStart[3] = sTestnetParams[0];

            LogPrintf("pchMessageStart (aka magic bytes). decimal:[%d %d %d %d] hex:[%#x %#x %#x %#x]\n", pchMessageStart[0], pchMessageStart[1], pchMessageStart[2], pchMessageStart[3], pchMessageStart[0], pchMessageStart[1], pchMessageStart[2], pchMessageStart[3]);
        }

        vAlertPubKey = ParseHex("06087071e40ddf2ecbdf1ae40f536fa8f78e9383006c710dd3ecce957a3cb9292038d0840e3be5042a6b863f75dfbe1cae8755a0f7887ae459af689f66caacab52");
        nDefaultPort = 9923;
        nPruneAfterHeight = 1000;

        vFixedSeeds.clear();
        vSeeds.clear();
        //vSeeds.push_back(CDNSSeedData("seed 0", "testseed.gulden.blue"));

        base58Prefixes[PUBKEY_ADDRESS] = std::vector<unsigned char>(1,65);// 'T'
        base58Prefixes[SCRIPT_ADDRESS] = std::vector<unsigned char>(1,127);// 't'
        base58Prefixes[POW2_WITNESS_ADDRESS] = std::vector<unsigned char>(1,63);// 'S'
        base58Prefixes[SECRET_KEY] =     std::vector<unsigned char>(1,65+128);
        base58Prefixes[EXT_PUBLIC_KEY] = {0x04, 0x35, 0x87, 0xCF};
        base58Prefixes[EXT_SECRET_KEY] = {0x04, 0x35, 0x83, 0x94};

        vFixedSeeds = std::vector<SeedSpec6>(pnSeed6_test, pnSeed6_test + ARRAYLEN(pnSeed6_test));

        fDefaultConsistencyChecks = false;
        fRequireStandard = true;
        fMineBlocksOnDemand = false;
        fUseSyncCheckpoints = false;


        checkpointData = {
            { 0, { genesis.GetHashPoW2(), genesis.nTime } }
        };

        chainTxData = ChainTxData{
            0,
            0,
            0
        };

    }
};

/**
 * Regression test
 */
class CRegTestParams : public CChainParams {
public:
    CRegTestParams() {
        strNetworkID = "regtest";
        consensus.BIP34Height = 100000000; // BIP34 has not activated on regtest (far in the future so block v1 are not rejected in tests)
        consensus.BIP34Hash = uint256();
        consensus.BIP65Height = 1351; // BIP65 activated on regtest (Used in rpc activation tests)
        consensus.BIP66Height = 1251; // BIP66 activated on regtest (Used in rpc activation tests)
        consensus.powLimit = uint256S("0x7fffffffffffffffffffffffffffffffffffffffffffffffffffffffffffffff");
        consensus.nPowTargetTimespan = 14 * 24 * 60 * 60; // two weeks
        consensus.nPowTargetSpacing = 60;//1 minute
        consensus.fPowAllowMinDifficultyBlocks = true;
        consensus.fPowNoRetargeting = true;
        consensus.nRuleChangeActivationThreshold = 108; // 75% for testchains
        consensus.nMinerConfirmationWindow = 144; // Faster than normal for regtest (144 instead of 2016)
        consensus.vDeployments[Consensus::DEPLOYMENT_TESTDUMMY].bit = 28;
        consensus.vDeployments[Consensus::DEPLOYMENT_TESTDUMMY].nStartTime = 0;
        consensus.vDeployments[Consensus::DEPLOYMENT_TESTDUMMY].nTimeout = 999999999999ULL;
        consensus.vDeployments[Consensus::DEPLOYMENT_TESTDUMMY].type = Consensus::DEPLOYMENT_POW;


        consensus.vDeployments[Consensus::DEPLOYMENT_CSV].bit = 0;
        consensus.vDeployments[Consensus::DEPLOYMENT_CSV].nStartTime = 0;
        consensus.vDeployments[Consensus::DEPLOYMENT_CSV].nTimeout = 999999999999ULL;
        consensus.vDeployments[Consensus::DEPLOYMENT_CSV].type = Consensus::DEPLOYMENT_POW;

        // Deployment of PoW2 - phase 2
        consensus.vDeployments[Consensus::DEPLOYMENT_POW2_PHASE2].bit = 27;
        consensus.vDeployments[Consensus::DEPLOYMENT_POW2_PHASE2].nStartTime = 999999999999ULL;
        consensus.vDeployments[Consensus::DEPLOYMENT_POW2_PHASE2].nTimeout = 1504051200;
        consensus.vDeployments[Consensus::DEPLOYMENT_POW2_PHASE2].type = Consensus::DEPLOYMENT_POW;

        // Deployment of PoW2 - phase 4
        consensus.vDeployments[Consensus::DEPLOYMENT_POW2_PHASE4].bit = 26;
        consensus.vDeployments[Consensus::DEPLOYMENT_POW2_PHASE4].nStartTime = 999999999999ULL; // From timestamp of first phase 3 block
        consensus.vDeployments[Consensus::DEPLOYMENT_POW2_PHASE4].nTimeout = 1504051200;
        consensus.vDeployments[Consensus::DEPLOYMENT_POW2_PHASE4].type =Consensus::DEPLOYMENT_POW;
        consensus.vDeployments[Consensus::DEPLOYMENT_POW2_PHASE4].protoVersion = 70015;
        consensus.vDeployments[Consensus::DEPLOYMENT_POW2_PHASE4].requiredProtoUpgradePercent = 95; 


        // The best chain should have at least this much work.
        consensus.nMinimumChainWork = uint256S("0x00");

        // By default assume that the signatures in ancestors of this block are valid.
        consensus.defaultAssumeValid = uint256S("0x00");

        pchMessageStart[0] = 0xfc; // 'N' + 0xb0
        pchMessageStart[1] = 0xfe; // 'L' + 0xb0
        pchMessageStart[2] = 0xf7; // 'G' + 0xb0
        pchMessageStart[3] = 0xFF; // 0xFF
        nDefaultPort = 18444;
        nPruneAfterHeight = 1000;

        genesis = CreateGenesisBlock(1296688602, 2, UintToArith256(consensus.powLimit).GetCompact(), 1, 0);
        consensus.hashGenesisBlock = genesis.GetHashLegacy();
        assert(consensus.hashGenesisBlock == uint256S("0x3e4b830e0f75f7b72060ae5ebcc22fdf5df57c7e2350a2669ac4f8a2d734e1bc"));
        assert(genesis.hashMerkleRoot == uint256S("0x4bed0bcb3e6097445ae68d455137625bb66f0e7ba06d9db80290bf72e3d6dcf8"));

        vFixedSeeds.clear(); //!< Regtest mode doesn't have any fixed seeds.
        vSeeds.clear();      //!< Regtest mode doesn't have any DNS seeds.

        fDefaultConsistencyChecks = true;
        fRequireStandard = false;
        fMineBlocksOnDemand = true;
        fUseSyncCheckpoints = false;

        checkpointData = {
            { 0, { genesis.GetHashLegacy(), genesis.nTime } }
        };

        chainTxData = ChainTxData{
            0,
            0,
            0
        };
        base58Prefixes[PUBKEY_ADDRESS] = std::vector<unsigned char>(1,60);// 'R'
        base58Prefixes[SCRIPT_ADDRESS] = std::vector<unsigned char>(1,122);// 'r'
        base58Prefixes[POW2_WITNESS_ADDRESS] = std::vector<unsigned char>(1,123);// 'r'
        base58Prefixes[SECRET_KEY] =     std::vector<unsigned char>(1,60+128);
        base58Prefixes[EXT_PUBLIC_KEY] = {0x04, 0x35, 0x87, 0xCF};
        base58Prefixes[EXT_SECRET_KEY] = {0x04, 0x35, 0x83, 0x94};
    }
};

static std::unique_ptr<CChainParams> globalChainParams;

const CChainParams &Params() {
    assert(globalChainParams);
    return *globalChainParams;
}

std::unique_ptr<CChainParams> CreateChainParams(const std::string& chain)
{
    if (chain == CBaseChainParams::MAIN)
        return std::unique_ptr<CChainParams>(new CMainParams());
    else if (chain == CBaseChainParams::TESTNET)
        return std::unique_ptr<CChainParams>(new CTestNetParams());
    else if (chain == CBaseChainParams::REGTEST)
        return std::unique_ptr<CChainParams>(new CRegTestParams());
    throw std::runtime_error(strprintf("%s: Unknown chain %s.", __func__, chain));
}

void SelectParams(const std::string& network)
{
    SelectBaseParams(network);
    globalChainParams = CreateChainParams(network);
}

void UpdateVersionBitsParameters(Consensus::DeploymentPos d, int64_t nStartTime, int64_t nTimeout)
{
    globalChainParams->UpdateVersionBitsParameters(d, nStartTime, nTimeout);
}<|MERGE_RESOLUTION|>--- conflicted
+++ resolved
@@ -157,7 +157,6 @@
         fMineBlocksOnDemand = false;
         fUseSyncCheckpoints = true;
 
-<<<<<<< HEAD
         // checkpoint data generated using gencheckpoints.py
         checkpointData = {
             {      0, { uint256S("0x6c5d71a461b5bff6742bb62e5be53978b8dec5103ce52d1aaab8c6a251582f92"), 1009843200 } },
@@ -203,59 +202,6 @@
         chainTxData = ChainTxData{
             1547450795, // * UNIX timestamp of last checkpoint block
             2242275,    // * total number of transactions between genesis and last checkpoint
-=======
-        checkpointData = (CCheckpointData){
-            {
-                {     0, uint256S("0x6c5d71a461b5bff6742bb62e5be53978b8dec5103ce52d1aaab8c6a251582f92")},
-                {  1000, uint256S("0x77676cde325930f1a2f3bdabf34e54f06445e7dfd8b85a6aab372f60a222fa30")},
-                {  2000, uint256S("0x9732e5f8b9fec4f62f83171eaa033cffa11714ba56dbb1dd60df681b358c9dd2")},
-                { 10000, uint256S("0x25a619632ea07771156d61791245e7b3497ae987ef6be5348c41380291848974")},
-                { 15000, uint256S("0x944e0468c38392c5f32818f8f50c10aa6deb5986d85a72e9aaddfe94acc74a5c")},
-                { 19000, uint256S("0x2a9d91e8b61dc77b79ea43befeb72a1a8c89af3e8a40dbdba5b3a6b5f7510e91")},
-                { 30300, uint256S("0x6340483a4bdd4e3a519a292ae4bc424dc12b8c72ef8f3cf3762347afc0a699c0")},
-                { 35000, uint256S("0xe14bac6cfea31014bb057500160fb5a962e492ce16652b14fa07314fd9e523ff")},
-                { 45000, uint256S("0x97b4cff99eda714dbff09881e339d1159e5558486e31198affd712ca806f0b1d")},
-                { 86600, uint256S("0x9e3e0388b4712f2787cd443a7dbeeda12e90b98e909877cf814e7d5a60fc4b85")},
-                { 100000, uint256S("0x5e831ed155d05f6ac7f17635022dbc348bf73942309ac403c6f8c2990e2e0af1")},
-                { 125000, uint256S("0xee27d0f4b6596f302eb591072136ae196bb318d776c16625b23cc7383052b564")},
-                { 150000, uint256S("0x97fdb21189d5a958d42fcb58f8d300e737a20fad91878dabdd925d11fc614013")},
-                { 175000, uint256S("0xda6aa09113ddd62d871e9aacad6131831d5841a26968f1665a9b829fd30a29e3")},
-                { 200000, uint256S("0x4e80313f4eb23093a63218f3736379084d1eeae46c4343668f3cdc9c0c5ca260")},
-                { 225000, uint256S("0xc9a5c5226d8f103972ffee38c31c3508189b694e0d4f93a394ccea2cac82ce49")},
-                { 250000, uint256S("0xa6635e1dbce15cfb4be7f3f464f612205dd13ba96828535000b99ce04648500d")},
-                { 260000, uint256S("0x42c2254ffd8be411386b9089fec985fe3a06d5fc386ff0bd494b5a3aa292f107")},
-                { 280350, uint256S("0xf95b3e7f97a41db38a872bdd15d985aae252c5ab497a51319e5bd50161a48d18")},
-                { 300000, uint256S("0xf0f99e78c90d20ac4e376ffd1a7e8a89cd1bd152ad1a40f7be31bbf8e0b492c5")},
-                { 325000, uint256S("0xa00bccd7a68495771f03856633786a16d3106b38adeafc4d610918b5b118ec9e")},
-                { 350000, uint256S("0xa4c92744d47ada905f5cacc7ee91d86f0e646d52d5d8cafdab5d288490002196")},
-                { 375000, uint256S("0xa1c3e45a3b4bbf823a35433f604d33c89749a3950a793becc90cddbecd03409c")},
-                { 400000, uint256S("0xe4b072d2861b8041f42dcf2e8f5d1caaaff36bc952518e99f6d3fac89e1e1133")},
-                { 425000, uint256S("0x0dd5aa1302943e7b4fff1963ce1c32a1aa3db15d652515a3ca8bf4aad84952d7")},
-                { 450000, uint256S("0xfa4f46c846b053104ce5956578d72f9a5fa87c4ae49a6450e5d66c4fd37d6d66")},
-                { 475000, uint256S("0xa730a89a11332ee0133c458c5feccbda857ace9572ab5a048701cccb0239cf4c")},
-                { 500000, uint256S("0xd30e19c8b8c567b23c09fc022b4f5ca8014a8cb3c1504782e9a68af349757afa")},
-                { 505000, uint256S("0x56bce924eb7613b6fd4ac859a06a13f7643817d6a593d19951ab293182a021cb")},
-                { 525000, uint256S("0x1d3f4de346830365474b24f7b9dd7b332215dbe0e9e175c70df040446e2c4185")},
-                { 550000, uint256S("0x3d7fc31f64905e2e6559298b826b914a3716ae160caea485ae46230890a4144d")},
-                { 575000, uint256S("0x728d0d7edd0c1fcc0fa0f80bfbf8c06e2afb9a8ba0358fa434d3114a982003e6")},
-                { 600000, uint256S("0xd6f49c4bf3b3a0e82392809b8925c485a518acdeacf8bdd9a9326e4c68456d6b")},
-                { 625000, uint256S("0x0d067e2b98621356f67c0d969c8dbccd62a6bea757a006a6640e42becfe54740")},
-                { 650000, uint256S("0x0fcd45353b44036efdabed53931b6a49db8f44fa91ede6be64189bccc5f2af53")},
-                { 675000, uint256S("0xed520161b5954c1a800497fe334e320bc481f2b103f78e8319a0db6cbbd2dcb1")},
-                { 700000, uint256S("0x7cdbb7bef28741aa682570703ca03cd77a6524011aed588fd0aabe5f0038f124")},
-                { 750000, uint256S("0x22330a217c970fce0ac14f954793f0116df6931b1fd9f2c9e469884a71ef4d96")},
-                { 775000, uint256S("0xab6660b98b64cb58f0c7595dd46a749ebe76fdfe20996c84defca6573df2c2b1")},
-                { 800000, uint256S("0x6e5d2d9c616921061743fa3206bf26f20dea7fda1abec6309f453e4b9bdf84ac")},
-                { 825000, uint256S("0xe60fa4bcc9594d03ca687101cab8a7bd2ee52c14104d04d5194fc85c69f17064")},
-                { 850000, uint256S("0x9d2ecf60d1e0cca1510eb211ed3fd2e049a467ccfdf13d10b02c90ea8e92e6b9")},
-                { 875000, uint256S("0x6f20cd84b85f38d9885c7abfd27ab64e848e1c9d59d20087928d73be8d332856")},
-            }
-        };
-
-        chainTxData = ChainTxData{
-            1546883119, // * UNIX timestamp of last checkpoint block
-            2232637,    // * total number of transactions between genesis and last checkpoint
->>>>>>> 1a401d8e
                         //   (the tx=... number in the SetBestChain debug.log lines)
             0.1         // * estimated number of transactions per second after that timestamp
         };
