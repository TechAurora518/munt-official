// Copyright (c) 2015-2016 The Bitcoin Core developers
// Distributed under the MIT software license, see the accompanying
// file COPYING or http://www.opensource.org/licenses/mit-license.php.

#include "bench.h"
#include "perf.h"

#include <iostream>
#include <iomanip>
#include <sys/time.h>

<<<<<<< HEAD
std::map<std::string, benchmark::BenchFunction> benchmark::BenchRunner::benchmarks;
=======
benchmark::BenchRunner::BenchmarkMap &benchmark::BenchRunner::benchmarks() {
    static std::map<std::string, benchmark::BenchFunction> benchmarks_map;
    return benchmarks_map;
}
>>>>>>> d1164b99

static double gettimedouble(void) {
    struct timeval tv;
    gettimeofday(&tv, NULL);
    return tv.tv_usec * 0.000001 + tv.tv_sec;
}

benchmark::BenchRunner::BenchRunner(std::string name, benchmark::BenchFunction func)
{
    benchmarks().insert(std::make_pair(name, func));
}

void
benchmark::BenchRunner::RunAll(double elapsedTimeForOne)
{
    perf_init();
    std::cout << "#Benchmark" << "," << "count" << "," << "min" << "," << "max" << "," << "average" << ","
              << "min_cycles" << "," << "max_cycles" << "," << "average_cycles" << "\n";
<<<<<<< HEAD

    for (std::map<std::string,benchmark::BenchFunction>::iterator it = benchmarks.begin();
         it != benchmarks.end(); ++it) {

        State state(it->first, elapsedTimeForOne);
        benchmark::BenchFunction& func = it->second;
        func(state);
=======

    for (const auto &p: benchmarks()) {
        State state(p.first, elapsedTimeForOne);
        p.second(state);
>>>>>>> d1164b99
    }
    perf_fini();
}

bool benchmark::State::KeepRunning()
{
    if (count & countMask) {
      ++count;
      return true;
    }
    double now;
    uint64_t nowCycles;
    if (count == 0) {
        lastTime = beginTime = now = gettimedouble();
        lastCycles = beginCycles = nowCycles = perf_cpucycles();
    }
    else {
        now = gettimedouble();
        double elapsed = now - lastTime;
        double elapsedOne = elapsed * countMaskInv;
        if (elapsedOne < minTime) minTime = elapsedOne;
        if (elapsedOne > maxTime) maxTime = elapsedOne;

        // We only use relative values, so don't have to handle 64-bit wrap-around specially
        nowCycles = perf_cpucycles();
        uint64_t elapsedOneCycles = (nowCycles - lastCycles) * countMaskInv;
        if (elapsedOneCycles < minCycles) minCycles = elapsedOneCycles;
        if (elapsedOneCycles > maxCycles) maxCycles = elapsedOneCycles;

        if (elapsed*128 < maxElapsed) {
          // If the execution was much too fast (1/128th of maxElapsed), increase the count mask by 8x and restart timing.
          // The restart avoids including the overhead of this code in the measurement.
          countMask = ((countMask<<3)|7) & ((1LL<<60)-1);
          countMaskInv = 1./(countMask+1);
          count = 0;
          minTime = std::numeric_limits<double>::max();
          maxTime = std::numeric_limits<double>::min();
          minCycles = std::numeric_limits<uint64_t>::max();
          maxCycles = std::numeric_limits<uint64_t>::min();
          return true;
        }
        if (elapsed*16 < maxElapsed) {
          uint64_t newCountMask = ((countMask<<1)|1) & ((1LL<<60)-1);
          if ((count & newCountMask)==0) {
              countMask = newCountMask;
              countMaskInv = 1./(countMask+1);
          }
        }
    }
    lastTime = now;
    lastCycles = nowCycles;
    ++count;

    if (now - beginTime < maxElapsed) return true; // Keep going

    --count;

    // Output results
    double average = (now-beginTime)/count;
    int64_t averageCycles = (nowCycles-beginCycles)/count;
    std::cout << std::fixed << std::setprecision(15) << name << "," << count << "," << minTime << "," << maxTime << "," << average << ","
              << minCycles << "," << maxCycles << "," << averageCycles << "\n";

    return false;
}<|MERGE_RESOLUTION|>--- conflicted
+++ resolved
@@ -9,14 +9,10 @@
 #include <iomanip>
 #include <sys/time.h>
 
-<<<<<<< HEAD
-std::map<std::string, benchmark::BenchFunction> benchmark::BenchRunner::benchmarks;
-=======
 benchmark::BenchRunner::BenchmarkMap &benchmark::BenchRunner::benchmarks() {
     static std::map<std::string, benchmark::BenchFunction> benchmarks_map;
     return benchmarks_map;
 }
->>>>>>> d1164b99
 
 static double gettimedouble(void) {
     struct timeval tv;
@@ -35,20 +31,10 @@
     perf_init();
     std::cout << "#Benchmark" << "," << "count" << "," << "min" << "," << "max" << "," << "average" << ","
               << "min_cycles" << "," << "max_cycles" << "," << "average_cycles" << "\n";
-<<<<<<< HEAD
-
-    for (std::map<std::string,benchmark::BenchFunction>::iterator it = benchmarks.begin();
-         it != benchmarks.end(); ++it) {
-
-        State state(it->first, elapsedTimeForOne);
-        benchmark::BenchFunction& func = it->second;
-        func(state);
-=======
 
     for (const auto &p: benchmarks()) {
         State state(p.first, elapsedTimeForOne);
         p.second(state);
->>>>>>> d1164b99
     }
     perf_fini();
 }
