--- conflicted
+++ resolved
@@ -416,10 +416,6 @@
 /** Functions for validating blocks and updating the block tree */
 
 /** Context-independent validity checks */
-<<<<<<< HEAD
-bool CheckBlockHeader(const CBlock& block, CValidationState& state, const Consensus::Params& consensusParams, bool fCheckPOW = true);
-=======
->>>>>>> 286f4bb4
 bool CheckBlock(const CBlock& block, CValidationState& state, const Consensus::Params& consensusParams, bool fCheckPOW = true, bool fCheckMerkleRoot = true);
 
 /** Check a block is completely valid from start to finish (only works on top of our current best block, with cs_main held) */
