--- conflicted
+++ resolved
@@ -53,12 +53,7 @@
 extern bool fDebug;
 extern bool fPrintToConsole;
 extern bool fPrintToDebugLog;
-<<<<<<< HEAD
 extern bool fNoUI;
-extern std::string strMiscWarning;
-=======
-
->>>>>>> c4f5f9d7
 extern bool fLogTimestamps;
 extern bool fLogTimeMicros;
 extern bool fLogIPs;
