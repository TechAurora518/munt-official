--- conflicted
+++ resolved
@@ -426,11 +426,7 @@
 
     nTransactionsUpdated++;
     totalTxSize += entry.GetTxSize();
-<<<<<<< HEAD
-    if (minerPolicyEstimator && (IsArgSet("-testnet") || (entry.GetHeight() > (unsigned int)Checkpoints::LastCheckPointHeight()))) {minerPolicyEstimator->processTransaction(entry, validFeeEstimate);}
-=======
     if (minerPolicyEstimator && (IsArgSet("-testnet") || ((uint64_t)entry.GetHeight()>(uint64_t)Checkpoints::LastCheckPointHeight()))) {minerPolicyEstimator->processTransaction(entry, validFeeEstimate);}
->>>>>>> 53be9b95
 
     vTxHashes.emplace_back(tx.GetWitnessHash(), newit);
     newit->vTxHashesIdx = vTxHashes.size() - 1;
@@ -460,11 +456,7 @@
     mapLinks.erase(it);
     mapTx.erase(it);
     nTransactionsUpdated++;
-<<<<<<< HEAD
-    if (minerPolicyEstimator && (IsArgSet("-testnet") || (it->GetHeight() > (unsigned int)Checkpoints::LastCheckPointHeight()))) {minerPolicyEstimator->removeTx(hash, false);}
-=======
     if (minerPolicyEstimator && (IsArgSet("-testnet") || ((uint64_t)it->GetHeight()>(uint64_t)Checkpoints::LastCheckPointHeight()))) {minerPolicyEstimator->removeTx(hash, false);}
->>>>>>> 53be9b95
 }
 
 // Calculates descendants of entry that are not already in setDescendants, and adds to
@@ -610,11 +602,7 @@
             entries.push_back(&*i);
     }
     // Before the txs in the new block have been removed from the mempool, update policy estimates
-<<<<<<< HEAD
-    if (minerPolicyEstimator && (IsArgSet("-testnet") || (nBlockHeight > (unsigned int)Checkpoints::LastCheckPointHeight()))) {minerPolicyEstimator->processBlock(nBlockHeight, entries);}
-=======
     if (minerPolicyEstimator && (IsArgSet("-testnet") || ((uint64_t)nBlockHeight>(uint64_t)Checkpoints::LastCheckPointHeight()))) {minerPolicyEstimator->processBlock(nBlockHeight, entries);}
->>>>>>> 53be9b95
     for (const auto& tx : vtx)
     {
         txiter it = mapTx.find(tx->GetHash());
