// Copyright (c) 2015-2016 The Bitcoin Core developers
// Distributed under the MIT software license, see the accompanying
// file COPYING or http://www.opensource.org/licenses/mit-license.php.

#ifndef BITCOIN_ZMQ_ZMQNOTIFICATIONINTERFACE_H
#define BITCOIN_ZMQ_ZMQNOTIFICATIONINTERFACE_H

#include "validationinterface.h"
#include <string>
#include <map>
#include <list>

class CBlockIndex;
class CZMQAbstractNotifier;

class CZMQNotificationInterface : public CValidationInterface
{
public:
    virtual ~CZMQNotificationInterface();

    static CZMQNotificationInterface* Create();

protected:
    bool Initialize();
    void Shutdown();

    // CValidationInterface
<<<<<<< HEAD
    void TransactionAddedToMempool(const CTransactionRef& tx);
    void BlockConnected(const std::shared_ptr<const CBlock>& pblock, const CBlockIndex* pindexConnected, const std::vector<CTransactionRef>& vtxConflicted);
    void BlockDisconnected(const std::shared_ptr<const CBlock>& pblock);
    void UpdatedBlockTip(const CBlockIndex *pindexNew, const CBlockIndex *pindexFork, bool fInitialDownload);
=======
    void TransactionAddedToMempool(const CTransactionRef& tx) override;
    void BlockConnected(const std::shared_ptr<const CBlock>& pblock, const CBlockIndex* pindexConnected, const std::vector<CTransactionRef>& vtxConflicted) override;
    void BlockDisconnected(const std::shared_ptr<const CBlock>& pblock) override;
    void UpdatedBlockTip(const CBlockIndex *pindexNew, const CBlockIndex *pindexFork, bool fInitialDownload) override;
>>>>>>> b92963ce

private:
    CZMQNotificationInterface();

    void *pcontext;
    std::list<CZMQAbstractNotifier*> notifiers;
};

#endif // BITCOIN_ZMQ_ZMQNOTIFICATIONINTERFACE_H<|MERGE_RESOLUTION|>--- conflicted
+++ resolved
@@ -25,17 +25,10 @@
     void Shutdown();
 
     // CValidationInterface
-<<<<<<< HEAD
-    void TransactionAddedToMempool(const CTransactionRef& tx);
-    void BlockConnected(const std::shared_ptr<const CBlock>& pblock, const CBlockIndex* pindexConnected, const std::vector<CTransactionRef>& vtxConflicted);
-    void BlockDisconnected(const std::shared_ptr<const CBlock>& pblock);
-    void UpdatedBlockTip(const CBlockIndex *pindexNew, const CBlockIndex *pindexFork, bool fInitialDownload);
-=======
     void TransactionAddedToMempool(const CTransactionRef& tx) override;
     void BlockConnected(const std::shared_ptr<const CBlock>& pblock, const CBlockIndex* pindexConnected, const std::vector<CTransactionRef>& vtxConflicted) override;
     void BlockDisconnected(const std::shared_ptr<const CBlock>& pblock) override;
     void UpdatedBlockTip(const CBlockIndex *pindexNew, const CBlockIndex *pindexFork, bool fInitialDownload) override;
->>>>>>> b92963ce
 
 private:
     CZMQNotificationInterface();
