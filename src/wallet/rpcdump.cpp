--- conflicted
+++ resolved
@@ -1149,13 +1149,9 @@
                 // range, or if the import result already has an error set, let
                 // the result stand unmodified. Otherwise replace the result
                 // with an error message.
-<<<<<<< HEAD
-		//fisme:(MERGE)
-/*
-                if (GetImportTimestamp(request, now) - 7200 >= scannedRange->GetBlockTimeMax() || results.at(i).exists("error")) {
-=======
+		//fixme:(MERGE)
+		/*
                 if (GetImportTimestamp(request, now) - TIMESTAMP_WINDOW >= scannedRange->GetBlockTimeMax() || results.at(i).exists("error")) {
->>>>>>> 17160998
                     response.push_back(results.at(i));
                 } else {
                     UniValue result = UniValue(UniValue::VOBJ);
