// Copyright (c) 2009-2010 Satoshi Nakamoto
// Copyright (c) 2009-2016 The Bitcoin Core developers
// Distributed under the MIT software license, see the accompanying
// file COPYING or http://www.opensource.org/licenses/mit-license.php.
//
// File contains modifications by: The Gulden developers
// All modifications:
// Copyright (c) 2016-2018 The Gulden developers
// Authored by: Malcolm MacLeod (mmacleod@webmail.co.za)
// Distributed under the GULDEN software license, see the accompanying
// file COPYING

#include "wallet/wallet.h"
#include "wallet/wallettx.h"

#include "alert.h"

#include "validation/validation.h"
#include "net.h"
#include "scheduler.h"
#include "timedata.h"
#include "utilmoneystr.h"
#include "init.h"
#include "net_processing.h"
#include "spvscanner.h"
#include <unity/appmanager.h>
#include <Gulden/mnemonic.h>
#include <future>

CWallet::CWallet()
    : CGuldenWallet()
{
    SetNull();
}

CWallet::CWallet(std::unique_ptr<CWalletDBWrapper> dbw_in)
    : CGuldenWallet(std::move(dbw_in))
{
    SetNull();
}

CWallet::~CWallet()
{
    delete pwalletdbEncryption;
    pwalletdbEncryption = NULL;
    for (auto accountPair : mapAccounts)
    {
        delete accountPair.second;
    }
    for (auto mapPair : mapSeeds)
    {
        delete mapPair.second;
    }
}

DBErrors CWallet::LoadWallet(WalletLoadState& nExtraLoadState)
{
    nExtraLoadState = NEW_WALLET;
    DBErrors nLoadWalletRet = CWalletDB(*dbw,"cr+").LoadWallet(this, nExtraLoadState);
    if (nLoadWalletRet == DB_NEED_REWRITE)
    {
        if (dbw->Rewrite("\x04pool"))
        {
            LOCK(cs_wallet);
            //fixme: (FUT) (ACCOUNTS)
            for (auto accountPair : mapAccounts)
            {
                accountPair.second->setKeyPoolInternal.clear();
                accountPair.second->setKeyPoolExternal.clear();
            }
            // Note: can't top-up keypool here, because wallet is locked.
            // User will be prompted to unlock wallet the next operation
            // that requires a new key.
        }
    }

    if (nLoadWalletRet != DB_LOAD_OK)
        return nLoadWalletRet;

    uiInterface.LoadWallet(this);

    return DB_LOAD_OK;
}

//If we want to translate help messages in future we can replace helptr with _ and everything will just work.
#define helptr(x) std::string(x)
//If we want to translate error messages in future we can replace helptr with _ and everything will just work.
#define errortr(x) std::string(x)
//If we want to translate warning messages in future we can replace helptr with _ and everything will just work.
#define warningtr(x) std::string(x)

std::string CWallet::GetWalletHelpString(bool showDebug)
{
    std::string strUsage = HelpMessageGroup(helptr("Wallet options:"));
    strUsage += HelpMessageOpt("-disablewallet", helptr("Do not load the wallet and disable wallet RPC calls"));
    strUsage += HelpMessageOpt("-disableui", helptr("Load the wallet in a special console only mode"));
    strUsage += HelpMessageOpt("-keypool=<n>", strprintf(helptr("Set key pool size to <n> (default: %u)"), DEFAULT_KEYPOOL_SIZE));
    strUsage += HelpMessageOpt("-accountpool=<n>", strprintf(helptr("Set account pool size to <n> (default: %u)"), 10));
    strUsage += HelpMessageOpt("-fallbackfee=<amt>", strprintf(helptr("A fee rate (in %s/kB) that will be used when fee estimation has insufficient data (default: %s)"),
                                                               CURRENCY_UNIT, FormatMoney(DEFAULT_FALLBACK_FEE)));
    strUsage += HelpMessageOpt("-mintxfee=<amt>", strprintf(helptr("Fees (in %s/kB) smaller than this are considered zero fee for transaction creation (default: %s)"),
                                                            CURRENCY_UNIT, FormatMoney(DEFAULT_TRANSACTION_MINFEE)));
    strUsage += HelpMessageOpt("-paytxfee=<amt>", strprintf(helptr("Fee (in %s/kB) to add to transactions you send (default: %s)"),
                                                            CURRENCY_UNIT, FormatMoney(payTxFee.GetFeePerK())));
    strUsage += HelpMessageOpt("-rescan", helptr("Rescan the block chain for missing wallet transactions on startup"));
    strUsage += HelpMessageOpt("-salvagewallet", helptr("Attempt to recover private keys from a corrupt wallet on startup"));
    strUsage += HelpMessageOpt("-spendzeroconfchange", strprintf(helptr("Spend unconfirmed change when sending transactions (default: %u)"), DEFAULT_SPEND_ZEROCONF_CHANGE));
    strUsage += HelpMessageOpt("-txconfirmtarget=<n>", strprintf(helptr("If paytxfee is not set, include enough fee so transactions begin confirmation on average within n blocks (default: %u)"), DEFAULT_TX_CONFIRM_TARGET));
    strUsage += HelpMessageOpt("-usehd", helptr("Use hierarchical deterministic key generation (HD) after BIP32. Only has effect during wallet creation/first start") + " " + strprintf(helptr("(default: %u)"), DEFAULT_USE_HD_WALLET));
    strUsage += HelpMessageOpt("-walletrbf", strprintf(helptr("Send transactions with full-RBF opt-in enabled (default: %u)"), DEFAULT_WALLET_RBF));
    strUsage += HelpMessageOpt("-upgradewallet", helptr("Upgrade wallet to latest format on startup"));
    strUsage += HelpMessageOpt("-wallet=<file>", helptr("Specify wallet file (within data directory)") + " " + strprintf(helptr("(default: %s)"), DEFAULT_WALLET_DAT));
    strUsage += HelpMessageOpt("-walletbroadcast", helptr("Make the wallet broadcast transactions") + " " + strprintf(helptr("(default: %u)"), DEFAULT_WALLETBROADCAST));
    strUsage += HelpMessageOpt("-walletnotify=<cmd>", helptr("Execute command when a wallet transaction changes (%s in cmd is replaced by TxID)"));
    strUsage += HelpMessageOpt("-zapwallettxes=<mode>", helptr("Delete all wallet transactions and only recover those parts of the blockchain through -rescan on startup") +
                               " " + helptr("(1 = keep tx meta data e.g. account owner and payment request information, 2 = drop tx meta data)"));

    if (showDebug)
    {
        strUsage += HelpMessageGroup(helptr("Wallet debugging/testing options:"));

        strUsage += HelpMessageOpt("-dblogsize=<n>", strprintf("Flush wallet database activity from memory to disk log every <n> megabytes (default: %u)", DEFAULT_WALLET_DBLOGSIZE));
        strUsage += HelpMessageOpt("-flushwallet", strprintf("Run a thread to flush wallet periodically (default: %u)", DEFAULT_FLUSHWALLET));
        strUsage += HelpMessageOpt("-privdb", strprintf("Sets the DB_PRIVATE flag in the wallet db environment (default: %u)", DEFAULT_WALLET_PRIVDB));
        strUsage += HelpMessageOpt("-walletrejectlongchains", strprintf(helptr("Wallet will not create transactions that violate mempool chain limits (default: %u)"), DEFAULT_WALLET_REJECT_LONG_CHAINS));
    }

    return strUsage;
}

void CWallet::CreateSeedAndAccountFromLink(CWallet *walletInstance)
{
    walletInstance->nTimeFirstKey = GuldenAppManager::gApp->getLinkedBirthTime();

    LogPrintf("%s: Creating new linked primary account, birth time [%d]\n", __func__, walletInstance->nTimeFirstKey);

    walletInstance->activeAccount = walletInstance->CreateSeedlessHDAccount("My account", GuldenAppManager::gApp->getLinkedKey(), AccountState::Normal, AccountType::Mobi, false);

    SecureString encryptUsingPassword = GuldenAppManager::gApp->getRecoveryPassword();
    if (encryptUsingPassword.length() > 0)
    {
        LogPrintf("Encrypting wallet using passphrase\n");
        if (!walletInstance->EncryptWallet(encryptUsingPassword))
            throw std::runtime_error("Failed to encrypt wallet");
        if (!walletInstance->Unlock(encryptUsingPassword))
            throw std::runtime_error("Failed to unlock freshly encrypted wallet");
    }
    // Write the primary account into wallet file
    {
        CWalletDB walletdb(*walletInstance->dbw);
        if (!walletdb.WriteAccount(getUUIDAsString(walletInstance->activeAccount->getUUID()), walletInstance->activeAccount))
        {
            throw std::runtime_error("Writing legacy account failed");
        }
        walletdb.WritePrimaryAccount(walletInstance->activeAccount);
    }

    //Assign the bare minimum keys here, let the rest take place in the background thread
    walletInstance->TopUpKeyPool(1);

    //SPV special case - we need to allocate all the addresses now already for better filtering.
    if (GetBoolArg("-spv", DEFAULT_SPV))
    {
        walletInstance->TopUpKeyPool(10);
    }

    GuldenAppManager::gApp->SecureWipeRecoveryDetails();
}

CWallet* CWallet::CreateWalletFromFile(const std::string walletFile)
{
    // needed to restore wallet transaction meta data after -zapwallettxes
    std::vector<CWalletTx> vWtx;

    if (GetBoolArg("-zapwallettxes", false)) {
        uiInterface.InitMessage(_("Zapping all transactions from wallet..."));

        std::unique_ptr<CWalletDBWrapper> dbw(new CWalletDBWrapper(&bitdb, walletFile));
        CWallet *tempWallet = new CWallet(std::move(dbw));
        DBErrors nZapWalletRet = tempWallet->ZapWalletTx(vWtx);
        if (nZapWalletRet != DB_LOAD_OK) {
            InitError(strprintf(errortr("Error loading %s: Wallet corrupted"), walletFile));
            return NULL;
        }

        delete tempWallet;
        tempWallet = NULL;
    }

    uiInterface.InitMessage(_("Loading wallet..."));

    int64_t nStart = GetTimeMillis();
    WalletLoadState loadState = NEW_WALLET;
    std::unique_ptr<CWalletDBWrapper> dbw(new CWalletDBWrapper(&bitdb, walletFile));
    CWallet *walletInstance = new CWallet(std::move(dbw));
    DBErrors nLoadWalletRet = walletInstance->LoadWallet(loadState);
    if (nLoadWalletRet != DB_LOAD_OK)
    {
        if (nLoadWalletRet == DB_CORRUPT) {
            InitError(strprintf(errortr("Error loading %s: Wallet corrupted"), walletFile));
            return NULL;
        }
        else if (nLoadWalletRet == DB_NONCRITICAL_ERROR)
        {
            InitWarning(strprintf(warningtr("Error reading %s! All keys read correctly, but transaction data or address book entries might be missing or incorrect."),
                walletFile));
        }
        else if (nLoadWalletRet == DB_TOO_NEW) {
            InitError(strprintf(errortr("Error loading %s: Wallet requires newer version of %s"), walletFile, _(PACKAGE_NAME)));
            return NULL;
        }
        else if (nLoadWalletRet == DB_NEED_REWRITE)
        {
            InitError(strprintf(errortr("Wallet needed to be rewritten: restart %s to complete"), _(PACKAGE_NAME)));
            return NULL;
        }
        else {
            InitError(strprintf(errortr("Error loading %s"), walletFile));
            return NULL;
        }
    }

    if (GetBoolArg("-upgradewallet", loadState == NEW_WALLET))
    {
        int nMaxVersion = GetArg("-upgradewallet", 0);
        if (nMaxVersion == 0) // the -upgradewallet without argument case
        {
            LogPrintf("Performing wallet upgrade to %i\n", FEATURE_LATEST);
            nMaxVersion = CLIENT_VERSION;
            walletInstance->SetMinVersion(FEATURE_LATEST); // permanently upgrade the wallet immediately
        }
        else
            LogPrintf("Allowing wallet upgrade up to %i\n", nMaxVersion);
        if (nMaxVersion < walletInstance->GetVersion())
        {
            InitError(errortr("Cannot downgrade wallet"));
            return NULL;
        }
        walletInstance->SetMaxVersion(nMaxVersion);
    }

    if (loadState == NEW_WALLET)
    {
        // Create new keyUser and set as default key
        if (GetBoolArg("-usehd", DEFAULT_USE_HD_WALLET))
        {
            if (fNoUI)
            {
                //fixme: (UNITY) (SPV) decide if we want to keep this option
                if (IsArgSet("-phrase")) {
                    SecureString phrase(GetArg("-phrase", ""));
                    GuldenAppManager::gApp->setCombinedRecoveryPhrase(phrase);
                    LogPrintf("Using phrase argument for new wallet seed\n");
                }
                else if (GuldenAppManager::gApp->getRecoveryPhrase().size() == 0)
                {
                    std::vector<unsigned char> entropy(16);
                    GetStrongRandBytes(&entropy[0], 16);
                    GuldenAppManager::gApp->setRecoveryPhrase(mnemonicFromEntropy(entropy, entropy.size()*8));
                    GuldenAppManager::gApp->setRecoveryBirthTime(GetAdjustedTime());
                }
            }

            if (GuldenAppManager::gApp->getRecoveryPhrase().size() == 0)
            {
                //Work around an issue with "non HD" wallets from older versions where active account may not be set in the wallet.
                if (!walletInstance->mapAccounts.empty()) {
                    CWalletDB walletdb(*walletInstance->dbw);
                    walletInstance->setActiveAccount(walletdb, walletInstance->mapAccounts.begin()->second);
                }
                throw std::runtime_error("Invalid seed mnemonic");
            }

            if (GuldenAppManager::gApp->isLink)
            {
                CreateSeedAndAccountFromLink(walletInstance);
            }
            else
            {
                CreateSeedAndAccountFromPhrase(walletInstance);
            }
        }
        else
        {
            //fixme: (FUT) (MED) - encrypt at creation option here.
            walletInstance->activeAccount = new CAccount();
            walletInstance->activeAccount->m_State = AccountState::Normal;
            walletInstance->activeAccount->m_Type = AccountType::Desktop;

            // Write the primary account into wallet file
            {
                CWalletDB walletdb(*walletInstance->dbw);
                if (!walletdb.WriteAccount(getUUIDAsString(walletInstance->activeAccount->getUUID()), walletInstance->activeAccount))
                {
                    throw std::runtime_error("Writing legacy account failed");
                }
                walletdb.WritePrimaryAccount(walletInstance->activeAccount);
            }

            //Assign the bare minimum keys here, let the rest take place in the background thread
            walletInstance->TopUpKeyPool(1);
        }

        pactiveWallet = walletInstance;
        walletInstance->SetBestChain(chainActive.GetLocatorPoW2());
    }
    else if (loadState == EXISTING_WALLET_OLDACCOUNTSYSTEM)
    {
        // HD upgrade.
        // Only perform upgrade if usehd is present (default for UI)
        // For daemon we force users to choose (for exchanges etc.)
        if (fNoUI)
        {
            if (!walletInstance->activeAccount->IsHD() && !walletInstance->activeSeed)
            {
                if (IsArgSet("-usehd"))
                {
                    throw std::runtime_error("Must specify -usehd=1 or -usehd=0, in order to allow or refuse HD upgrade.");
                }
            }
        }

        if (GetBoolArg("-usehd", DEFAULT_USE_HD_WALLET))
        {
            if (!walletInstance->activeAccount->IsHD() && !walletInstance->activeSeed)
            {
                std::promise<void> promiseToUnlock;
                walletInstance->BeginUnlocked(_("Wallet unlock required for wallet upgrade"), [&]() {
                    promiseToUnlock.set_value();
                });
                promiseToUnlock.get_future().wait();

                bool walletWasCrypted = walletInstance->activeAccount->externalKeyStore.IsCrypted();
                {
                    LOCK(walletInstance->cs_wallet);

                    // transfer unlock session ownership
                    walletInstance->nUnlockedSessionsOwnedByShadow++;

                    //Force old legacy account to resave
                    {
                        CWalletDB walletdb(*walletInstance->dbw);
                        walletInstance->changeAccountName(walletInstance->activeAccount, _("Legacy account"), true);
                        if (!walletdb.WriteAccount(getUUIDAsString(walletInstance->activeAccount->getUUID()), walletInstance->activeAccount))
                        {
                            throw std::runtime_error("Writing legacy account failed");
                        }
                        if (walletWasCrypted && !walletInstance->activeAccount->internalKeyStore.IsCrypted())
                        {
                            walletInstance->activeAccount->internalKeyStore.SetCrypted();
                            bool needsWriteToDisk = false;
                            walletInstance->activeAccount->internalKeyStore.Unlock(walletInstance->activeAccount->vMasterKey, needsWriteToDisk);
                            if (needsWriteToDisk)
                            {
                                CWalletDB db(*dbw);
                                if (!db.WriteAccount(getUUIDAsString(walletInstance->activeAccount->getUUID()), walletInstance->activeAccount))
                                {
                                    throw std::runtime_error("Writing account failed");
                                }
                            }
                        }
                        walletInstance->ForceRewriteKeys(*walletInstance->activeAccount);
                    }

                    // Generate a new primary seed and account (BIP44)
                    std::vector<unsigned char> entropy(16);
                    GetStrongRandBytes(&entropy[0], 16);
                    walletInstance->activeSeed = new CHDSeed(mnemonicFromEntropy(entropy, entropy.size()*8).c_str(), CHDSeed::CHDSeed::BIP44);
                    if (!CWalletDB(*walletInstance->dbw).WriteHDSeed(*walletInstance->activeSeed))
                    {
                        throw std::runtime_error("Writing seed failed");
                    }
                    if (walletWasCrypted)
                    {
                        if (!walletInstance->activeSeed->Encrypt(walletInstance->activeAccount->vMasterKey))
                        {
                            throw std::runtime_error("Encrypting seed failed");
                        }
                    }
                    walletInstance->mapSeeds[walletInstance->activeSeed->getUUID()] = walletInstance->activeSeed;
                    {
                        CWalletDB walletdb(*walletInstance->dbw);
                        walletdb.WritePrimarySeed(*walletInstance->activeSeed);
                    }
                    walletInstance->activeAccount = walletInstance->GenerateNewAccount(_("My account"), AccountState::Normal, AccountType::Desktop);
                    {
                        CWalletDB walletdb(*walletInstance->dbw);
                        walletdb.WritePrimaryAccount(walletInstance->activeAccount);
                    }
                }
            }
        }
        else
        {
            std::promise<void> promiseToUnlock;
            walletInstance->BeginUnlocked(_("Wallet unlock required for wallet upgrade"), [&]() {
                promiseToUnlock.set_value();
            });
            promiseToUnlock.get_future().wait();

            bool walletWasCrypted = walletInstance->activeAccount->externalKeyStore.IsCrypted();
            {
                LOCK(walletInstance->cs_wallet);

                // transfer unlock session ownership
                walletInstance->nUnlockedSessionsOwnedByShadow++;

                //Force old legacy account to resave
                {
                    CWalletDB walletdb(*walletInstance->dbw);
                    walletInstance->changeAccountName(walletInstance->activeAccount, _("Legacy account"), true);
                    if (!walletdb.WriteAccount(getUUIDAsString(walletInstance->activeAccount->getUUID()), walletInstance->activeAccount))
                    {
                        throw std::runtime_error("Writing legacy account failed");
                    }
                    if (walletWasCrypted && !walletInstance->activeAccount->internalKeyStore.IsCrypted())
                    {
                        walletInstance->activeAccount->internalKeyStore.SetCrypted();
                        bool needsWriteToDisk = false;
                        walletInstance->activeAccount->internalKeyStore.Unlock(walletInstance->activeAccount->vMasterKey, needsWriteToDisk);
                        if (needsWriteToDisk)
                        {
                            CWalletDB db(*dbw);
                            if (!db.WriteAccount(getUUIDAsString(walletInstance->activeAccount->getUUID()), walletInstance->activeAccount))
                            {
                                throw std::runtime_error("Writing account failed");
                            }
                        }
                    }
                    walletInstance->ForceRewriteKeys(*walletInstance->activeAccount);
                }
            }
        }
    }
    else if (loadState == EXISTING_WALLET)
    {
        CAccount* firstAccount = nullptr;

        //Detect any HD account seed gaps.
        bool indexError=false;
        for (const auto& accountType : {AccountType::Desktop, AccountType::Mobi, AccountType::PoW2Witness})
        {
            for (const auto& [seedUUID, seed] : walletInstance->mapSeeds)
            {
                (unused)seed;
                std::set<uint64_t> allIndexes;
                for(const auto& [accountUUID, account] : walletInstance->mapAccounts)
                {
                    if (account->m_Type != accountType)
                        continue;

                    (unused)accountUUID;
                    if (account->IsHD() && dynamic_cast<CAccountHD*>(account)->getSeedUUID() == seedUUID)
                    {
                        uint64_t nIndex = dynamic_cast<CAccountHD*>(account)->getIndex();
                        if (nIndex >= BIP32_HARDENED_KEY_LIMIT)
                        {
                            nIndex = nIndex & ~BIP32_HARDENED_KEY_LIMIT;
                        }
                        if (!firstAccount && nIndex == 0)
                            firstAccount = account;
                        allIndexes.insert(nIndex);
                    }
                }
                if (allIndexes.size() > 0)
                {
                    uint64_t nStart = *allIndexes.begin();
                    uint64_t nStartComp = 0;
                    switch (accountType)
                    {
                        case AccountType::Desktop: nStartComp=0; break;
                        case AccountType::Mobi: nStartComp=HDMobileStartIndex; break;
                        case AccountType::PoW2Witness: nStartComp=HDWitnessStartIndex; break;
                        default:
                            //Do nothing.
                            break;
                    }
                    if (nStart != nStartComp && nStart != nStartComp+1)
                        indexError = true;
                    if (!indexError)
                    {
                        std::set<uint64_t>::iterator setIter = allIndexes.begin();
                        ++setIter;
                        uint64_t index=1;
                        for (;setIter != allIndexes.end();)
                        {
                            if (*setIter != nStart + index)
                            {
                                indexError = true;
                            }
                            ++index;
                            ++setIter;
                        }
                    }
                }
            }
        }
        if (indexError)
        {
            std::string strErrorMessage = strprintf("Wallet contains an HD index error, this is not immediately dangerous but should be rectified as soon as possible, please contact a developer for assistance");
            CAlert::Notify(strErrorMessage, true, true);
            LogPrintf("%s", strErrorMessage.c_str());
            uiInterface.ThreadSafeMessageBox(strErrorMessage,"", CClientUIInterface::MSG_ERROR);
        }

        //Clean up a slight issue in 1.6.0 -> 1.6.3 wallets where a "usehd=0" account was created but no active account set.
        if (!walletInstance->activeAccount)
        {
            if (!walletInstance->mapAccounts.empty())
            {
                CWalletDB walletdb(*walletInstance->dbw);
                walletInstance->setActiveAccount(walletdb, firstAccount ? firstAccount : walletInstance->mapAccounts.begin()->second);
            }
            else
                throw std::runtime_error("Wallet contains no accounts, but is marked as upgraded.");
        }
        //fixme: (FUT) (SPV) (LOW) - Remove this eventually
        //Work around issue in early android SPV wallets where if there are multiple accounts we end up with the wrong one active somehow.
        //We should remove this in the future, but only once we are sure it is fully solved.
        else if(firstAccount && (GetBoolArg("-spv", DEFAULT_SPV)) && walletInstance->activeAccount != firstAccount)
        {
            CWalletDB walletdb(*walletInstance->dbw);
            walletInstance->setActiveAccount(walletdb, firstAccount);
        }

        //Clean up an issue with some wallets that didn't delete one of the seeds correctly
        if (walletInstance->IsCrypted() && walletInstance->mapSeeds.size() > 1)
        {
            bool anyFixed = true;
            while (anyFixed)
            {
                anyFixed = false;
                for (const auto& [seedUUID, seed] : walletInstance->mapSeeds)
                {
                    if (!seed->IsCrypted())
                    {
                        if (seed->m_type == CHDSeed::CHDSeed::BIP32 || seed->m_type == CHDSeed::CHDSeed::BIP32Legacy)
                        {
                            // Erase
                            walletInstance->mapSeeds.erase(walletInstance->mapSeeds.find(seedUUID));
                            if (!CWalletDB(*walletInstance->dbw).DeleteHDSeed(*seed))
                            {
                                throw std::runtime_error("Deleting seed failed");
                            }
                            anyFixed = true;
                            break;
                        }
                        else
                        {
                            std::string strErrorMessage = strprintf("Wallet contains a seed encryption error, this is not immediately dangerous but should be rectified as soon as possible, please contact a developer for assistance");
                            CAlert::Notify(strErrorMessage, true, true);
                            LogPrintf("%s", strErrorMessage.c_str());
                            uiInterface.ThreadSafeMessageBox(strErrorMessage,"", CClientUIInterface::MSG_ERROR);
                            anyFixed = false;
                            break;
                        }
                    }
                }
            }
        }
    }
    else
    {
        throw std::runtime_error("Unknown wallet load state.");
    }

    if (GuldenAppManager::gApp->isRecovery && GuldenAppManager::gApp->getRecoveryBirthTime() == 0)
    {
        walletInstance->nTimeFirstKey = Params().GenesisBlock().nTime;
    }

    LogPrintf(" wallet      %15dms\n", GetTimeMillis() - nStart);

    RegisterValidationInterface(walletInstance);

    CBlockIndex *pindexRescan = chainActive.Tip();
    if (GetBoolArg("-rescan", false) || GuldenAppManager::gApp->isRecovery || GuldenAppManager::gApp->isLink)
    {
        //fixme: (FUT) (SPV) rescan from latest checkpoint before nTimeFirstKey
        pindexRescan = chainActive.Genesis();
    }
    else
    {
        CWalletDB walletdb(*walletInstance->dbw);
        CBlockLocator locator;
        if (walletdb.ReadBestBlock(locator))
            pindexRescan = FindForkInGlobalIndex(chainActive, locator);
    }
    if (chainActive.Tip() && chainActive.Tip() != pindexRescan)
    {
        //We can't rescan beyond non-pruned blocks, stop and throw an error
        //this might happen if a user uses a old wallet within a pruned node
        // or if he ran -disablewallet for a longer time, then decided to re-enable
        if (fPruneMode)
        {
            CBlockIndex *block = chainActive.Tip();
            while (block && block->pprev && (block->pprev->nStatus & BLOCK_HAVE_DATA) && block->pprev->nTx > 0 && pindexRescan != block)
                block = block->pprev;

            if (pindexRescan != block) {
                InitError(errortr("Prune: last wallet synchronisation goes beyond pruned data. You need to -reindex (download the whole blockchain again in case of pruned node)"));
                return NULL;
            }
        }

        uiInterface.InitMessage(_("Rescanning..."));
        LogPrintf("Rescanning last %i blocks (from block %i)...\n", chainActive.Height() - pindexRescan->nHeight, pindexRescan->nHeight);
        nStart = GetTimeMillis();
        //fixme: (FUT) We have to set the active wallet early here otherwise we get a crash inside AddToWalletIfInvolvingMe via ScanForWalletTransactions as pActiveWallet is NULL.
        //Normally active wallet would only be set after this function returns.
        //Look into a re-architecture here.
        pactiveWallet = walletInstance;
        walletInstance->ScanForWalletTransactions(pindexRescan, true);
        LogPrintf(" rescan      %15dms\n", GetTimeMillis() - nStart);
        walletInstance->SetBestChain(chainActive.GetLocatorPoW2());
        walletInstance->dbw->IncrementUpdateCounter();

        // Restore wallet transaction metadata after -zapwallettxes=1
        if (GetBoolArg("-zapwallettxes", false) && GetArg("-zapwallettxes", "1") != "2")
        {
            CWalletDB walletdb(*walletInstance->dbw);

            for(const CWalletTx& wtxOld : vWtx)
            {
                uint256 hash = wtxOld.GetHash();
                std::map<uint256, CWalletTx>::iterator mi = walletInstance->mapWallet.find(hash);
                if (mi != walletInstance->mapWallet.end())
                {
                    const CWalletTx* copyFrom = &wtxOld;
                    CWalletTx* copyTo = &mi->second;
                    copyTo->mapValue = copyFrom->mapValue;
                    copyTo->vOrderForm = copyFrom->vOrderForm;
                    copyTo->nTimeReceived = copyFrom->nTimeReceived;
                    copyTo->nTimeSmart = copyFrom->nTimeSmart;
                    copyTo->fFromMe = copyFrom->fFromMe;
                    copyTo->strFromAccount = copyFrom->strFromAccount;
                    copyTo->nOrderPos = copyFrom->nOrderPos;
                    walletdb.WriteTx(*copyTo);
                }
            }
        }
    }
    walletInstance->SetBroadcastTransactions(GetBoolArg("-walletbroadcast", DEFAULT_WALLETBROADCAST));

    {
        LOCK(walletInstance->cs_wallet);
        //fixme: (FUT) (ACCOUNTS) - 'key pool size' concept for wallet doesn't really make sense anymore.
        LogPrintf("setKeyPool.size() = %u\n",      walletInstance->GetKeyPoolSize());
        LogPrintf("mapWallet.size() = %u\n",       walletInstance->mapWallet.size());
        LogPrintf("mapAddressBook.size() = %u\n",  walletInstance->mapAddressBook.size());
    }

    // Ensure we leave the wallet in a locked state
    walletInstance->Lock();

    return walletInstance;
}

void CWallet::CreateSeedAndAccountFromPhrase(CWallet* walletInstance)
{
    // Generate a new primary seed and account (BIP44)
    walletInstance->activeSeed = new CHDSeed(GuldenAppManager::gApp->getRecoveryPhrase().c_str(), CHDSeed::CHDSeed::BIP44);
    walletInstance->nTimeFirstKey = GuldenAppManager::gApp->getRecoveryBirthTime();

    SecureString encryptUsingPassword = GuldenAppManager::gApp->getRecoveryPassword();
    walletInstance->mapSeeds[walletInstance->activeSeed->getUUID()] = walletInstance->activeSeed;
    if (encryptUsingPassword.length() > 0)
    {
        LogPrintf("Encrypting wallet using passphrase\n");
        if (!walletInstance->EncryptWallet(encryptUsingPassword))
            throw std::runtime_error("Failed to encrypt wallet");
        if (!walletInstance->Unlock(encryptUsingPassword))
            throw std::runtime_error("Failed to unlock freshly encrypted wallet");
    }
    walletInstance->activeAccount = walletInstance->GenerateNewAccount("My account", AccountState::Normal, AccountType::Desktop);

    // Now generate children shadow accounts to handle legacy transactions
    // Only for recovery wallets though, new ones don't need them
    if (GuldenAppManager::gApp->isRecovery)
    {
        //fixme: (UNITY) (SPV) extract firstkeytime from recovery
        //Temporary seeds for shadow children
        CHDSeed* seedBip32 = new CHDSeed(GuldenAppManager::gApp->getRecoveryPhrase().c_str(), CHDSeed::CHDSeed::BIP32);
        CHDSeed* seedBip32Legacy = new CHDSeed(GuldenAppManager::gApp->getRecoveryPhrase().c_str(), CHDSeed::CHDSeed::BIP32Legacy);

        // If wallet is encrypted we need to encrypt the seeds (even though they are temporary) to ensure that they produce properly encrypted accounts.
        if (walletInstance->IsCrypted())
        {
            if (!seedBip32->Encrypt(walletInstance->activeAccount->vMasterKey)) { throw std::runtime_error("Encrypting bip32 seed failed"); }
            if (!seedBip32Legacy->Encrypt(walletInstance->activeAccount->vMasterKey)) { throw std::runtime_error("Encrypting bip32-legacy seed failed"); }
        }

        // Write new accounts
        CAccountHD* newAccountBip32 = seedBip32->GenerateAccount(AccountType::Desktop, NULL);
        newAccountBip32->m_State = AccountState::ShadowChild;
        walletInstance->activeAccount->AddChild(newAccountBip32);
        walletInstance->addAccount(newAccountBip32, "BIP32 child account");

        // Write new accounts
        CAccountHD* newAccountBip32Legacy = seedBip32Legacy->GenerateAccount(AccountType::Desktop, NULL);
        newAccountBip32Legacy->m_State = AccountState::ShadowChild;
        walletInstance->activeAccount->AddChild(newAccountBip32Legacy);
        walletInstance->addAccount(newAccountBip32Legacy, "BIP32 legacy child account");

        //NB! We intentionally delete these seeds we only want the one account from them (for backwards compatibility with old phones).
        delete seedBip32Legacy;
        delete seedBip32;
    }

    // Write the seed last so that account index changes are reflected
    {
        CWalletDB walletdb(*walletInstance->dbw);
        if (!walletdb.WriteHDSeed(*walletInstance->activeSeed)) { throw std::runtime_error("Writing seed failed"); }
        if (!walletdb.WritePrimarySeed(*walletInstance->activeSeed)) { throw std::runtime_error("Writing primary seed failed"); }
        if (!walletdb.WritePrimaryAccount(walletInstance->activeAccount)) { throw std::runtime_error("Writing active account failed"); }
    }

    GuldenAppManager::gApp->SecureWipeRecoveryDetails();

    //Assign the bare minimum keys here, let the rest take place in the background thread
    walletInstance->TopUpKeyPool(1);

    //SPV special case - we need to allocate all the addresses now already for better filtering.
    if (GetBoolArg("-spv", DEFAULT_SPV))
    {
        walletInstance->TopUpKeyPool(10);
    }
}

bool CWallet::InitLoadWallet()
{
    LOCK(cs_main);

    if (GetBoolArg("-disablewallet", DEFAULT_DISABLE_WALLET)) {
        LogPrintf("Wallet disabled!\n");
        return true;
    }

    for (const std::string& walletFile : gArgs.GetArgs("-wallet")) {
        CWallet * const pwallet = CreateWalletFromFile(walletFile);
        if (!pwallet) {
            return false;
        }
        vpwallets.push_back(pwallet);
        pactiveWallet = pwallet;
    }

    if (fSPV) {
        for (CWallet* pwallet : vpwallets)
            pwallet->StartSPV();
    }

    return true;
}

void CWallet::StartSPV()
{
    LOCK(cs_wallet);
    auto scanner = std::make_unique<CSPVScanner>(*this);
    if (scanner->StartScan())
        pSPVScanner.swap(scanner);
}

void CWallet::ResetSPV()
{
    LOCK(cs_wallet);
    if (pSPVScanner) {
        pSPVScanner->ResetScan();
        pSPVScanner->StartScan();
    }
}

void CWallet::EraseWalletSeedsAndAccounts()
{
    LOCK2(cs_main, cs_wallet);

    if (pSPVScanner)
        pSPVScanner->ResetScan();

    CWalletDB walletdb(*dbw);

    // Purge all current accounts/seeds from the system
<<<<<<< HEAD
    LogPrintf("EraseWalletSeedsAndAccounts: Begin purge seeds");
=======
    LogPrintf("EraseWalletSeedsAndAccounts: Begin purge seeds [%d]", mapSeeds.size());
>>>>>>> 62b49b1d
    while (!mapSeeds.empty())
    {
        LogPrintf("EraseWalletSeedsAndAccounts: purge seed");
        DeleteSeed(walletdb, pactiveWallet->mapSeeds.begin()->second, true);
    }
    LogPrintf("EraseWalletSeedsAndAccounts: End purge seeds");

<<<<<<< HEAD
    LogPrintf("EraseWalletSeedsAndAccounts: Begin purge standalone accounts");
=======
    LogPrintf("EraseWalletSeedsAndAccounts: Begin purge standalone accounts [%d]", mapAccounts.size());
>>>>>>> 62b49b1d
    while (!mapAccounts.empty())
    {
        LogPrintf("EraseWalletSeedsAndAccounts: purge account");
        deleteAccount(walletdb, pactiveWallet->mapAccounts.begin()->second, true);
    }
    LogPrintf("EraseWalletSeedsAndAccounts: End purge standalone accounts");

<<<<<<< HEAD
    LogPrintf("EraseWalletSeedsAndAccounts: Begin purge masterkeys");
=======
    LogPrintf("EraseWalletSeedsAndAccounts: Begin purge masterkeys [%d]", mapMasterKeys.size());
>>>>>>> 62b49b1d
    while (!mapMasterKeys.empty())
    {
        LogPrintf("EraseWalletSeedsAndAccounts: purge masterkey");
        walletdb.EraseMasterKey(mapMasterKeys.begin()->first);
        mapMasterKeys.erase(mapMasterKeys.begin());
    }
    nMasterKeyMaxID = 0;
    LogPrintf("EraseWalletSeedsAndAccounts: End purge masterkeys");

    walletdb.ErasePrimaryAccount();
    walletdb.EraseLastSPVBlockProcessed();
}

void CWallet::ResetUnifiedSPVProgressNotification()
{
    // TODO refactor spv scanning out of wallet and into validation/net at some point
    // this simplifies architecture a bit and avoids the weird responsibility split
    // which for example leads to this funny bit in here where we need to iterate the wallets
    // to get to the spvscannerS!

    LOCK(cs_main);

    for (CWallet* pwallet : vpwallets)
    {
        LOCK(pwallet->cs_wallet);
        if (pwallet->pSPVScanner)
            pwallet->pSPVScanner->ResetUnifiedProgressNotification();
    }
}

std::atomic<bool> CWallet::fFlushScheduled(false);

void CWallet::postInitProcess(CScheduler& scheduler)
{
    // Add wallet transactions that aren't already in a block to mempool
    // Do this here as mempool requires genesis block to be loaded
    ReacceptWalletTransactions();

    // Run a thread to flush wallet periodically
    if (!CWallet::fFlushScheduled.exchange(true)) {
        scheduler.scheduleEvery(MaybeCompactWalletDB, 500);
    }
}

bool CWallet::ParameterInteraction()
{
    SoftSetArg("-wallet", DEFAULT_WALLET_DAT);
    const bool is_multiwallet = gArgs.GetArgs("-wallet").size() > 1;

    if (GetBoolArg("-disablewallet", DEFAULT_DISABLE_WALLET))
        return true;

    if (GetBoolArg("-blocksonly", DEFAULT_BLOCKSONLY) && SoftSetBoolArg("-walletbroadcast", false)) {
        LogPrintf("%s: parameter interaction: -blocksonly=1 -> setting -walletbroadcast=0\n", __func__);
    }

    if (GetBoolArg("-salvagewallet", false) && SoftSetBoolArg("-rescan", true)) {
        if (is_multiwallet) {
            return InitError(strprintf("%s is only allowed with a single wallet file", "-salvagewallet"));
        }
        // Rewrite just private keys: rescan to find transactions
        LogPrintf("%s: parameter interaction: -salvagewallet=1 -> setting -rescan=1\n", __func__);
    }

    // -zapwallettx implies a rescan
    if (GetBoolArg("-zapwallettxes", false) && SoftSetBoolArg("-rescan", true)) {
        if (is_multiwallet) {
            return InitError(strprintf("%s is only allowed with a single wallet file", "-zapwallettxes"));
        }
        LogPrintf("%s: parameter interaction: -zapwallettxes=<mode> -> setting -rescan=1\n", __func__);
    }

    if (is_multiwallet) {
        if (GetBoolArg("-upgradewallet", false)) {
            return InitError(strprintf("%s is only allowed with a single wallet file", "-upgradewallet"));
        }
    }

    if (GetBoolArg("-sysperms", false))
        return InitError("-sysperms is not allowed in combination with enabled wallet functionality");
    if (GetArg("-prune", 0) && GetBoolArg("-rescan", false))
        return InitError(errortr("Rescans are not possible in pruned mode. You will need to use -reindex which will download the whole blockchain again."));

    if (::minRelayTxFee.GetFeePerK() > HIGH_TX_FEE_PER_KB)
        InitWarning(AmountHighWarn("-minrelaytxfee") + " " + warningtr("The wallet will avoid paying less than the minimum relay fee."));

    if (IsArgSet("-mintxfee"))
    {
        CAmount n = 0;
        if (!ParseMoney(GetArg("-mintxfee", ""), n) || 0 == n)
            return InitError(AmountErrMsg("mintxfee", GetArg("-mintxfee", "")));
        if (n > HIGH_TX_FEE_PER_KB)
            InitWarning(AmountHighWarn("-mintxfee") + " " + warningtr("This is the minimum transaction fee you pay on every transaction."));
        CWallet::minTxFee = CFeeRate(n);
    }
    if (IsArgSet("-fallbackfee"))
    {
        CAmount nFeePerK = 0;
        if (!ParseMoney(GetArg("-fallbackfee", ""), nFeePerK))
            return InitError(strprintf(warningtr("Invalid amount for -fallbackfee=<amount>: '%s'"), GetArg("-fallbackfee", "")));
        if (nFeePerK > HIGH_TX_FEE_PER_KB)
            InitWarning(AmountHighWarn("-fallbackfee") + " " + warningtr("This is the transaction fee you may pay when fee estimates are not available."));
        CWallet::fallbackFee = CFeeRate(nFeePerK);
    }
    if (IsArgSet("-paytxfee"))
    {
        CAmount nFeePerK = 0;
        if (!ParseMoney(GetArg("-paytxfee", ""), nFeePerK))
            return InitError(AmountErrMsg("paytxfee", GetArg("-paytxfee", "")));
        if (nFeePerK > HIGH_TX_FEE_PER_KB)
            InitWarning(AmountHighWarn("-paytxfee") + " " + warningtr("This is the transaction fee you will pay if you send a transaction."));

        payTxFee = CFeeRate(nFeePerK, 1000);
        if (payTxFee < ::minRelayTxFee)
        {
            return InitError(strprintf(errortr("Invalid amount for -paytxfee=<amount>: '%s' (must be at least %s)"),
                                       GetArg("-paytxfee", ""), ::minRelayTxFee.ToString()));
        }
    }
    if (IsArgSet("-maxtxfee"))
    {
        CAmount nMaxFee = 0;
        if (!ParseMoney(GetArg("-maxtxfee", ""), nMaxFee))
            return InitError(AmountErrMsg("maxtxfee", GetArg("-maxtxfee", "")));
        if (nMaxFee > HIGH_MAX_TX_FEE)
            InitWarning(warningtr("-maxtxfee is set very high! Fees this large could be paid on a single transaction."));
        maxTxFee = nMaxFee;
        if (CFeeRate(maxTxFee, 1000) < ::minRelayTxFee)
        {
            return InitError(strprintf(errortr("Invalid amount for -maxtxfee=<amount>: '%s' (must be at least the minrelay fee of %s to prevent stuck transactions)"),
                                       GetArg("-maxtxfee", ""), ::minRelayTxFee.ToString()));
        }
    }
    nTxConfirmTarget = GetArg("-txconfirmtarget", DEFAULT_TX_CONFIRM_TARGET);
    bSpendZeroConfChange = GetBoolArg("-spendzeroconfchange", DEFAULT_SPEND_ZEROCONF_CHANGE);
    fWalletRbf = GetBoolArg("-walletrbf", DEFAULT_WALLET_RBF);

    if (GetBoolArg("-spv", DEFAULT_SPV)) {
        fSPV = true;
        // When using SPV we don't want normal block download to happen when syncing headers, it could delay SPV scanning
        PreventBlockDownloadDuringHeaderSync(true);
    }

    return true;
}

bool CWallet::BackupWallet(const std::string& strDest)
{
    return dbw->Backup(strDest);
}<|MERGE_RESOLUTION|>--- conflicted
+++ resolved
@@ -780,11 +780,7 @@
     CWalletDB walletdb(*dbw);
 
     // Purge all current accounts/seeds from the system
-<<<<<<< HEAD
-    LogPrintf("EraseWalletSeedsAndAccounts: Begin purge seeds");
-=======
     LogPrintf("EraseWalletSeedsAndAccounts: Begin purge seeds [%d]", mapSeeds.size());
->>>>>>> 62b49b1d
     while (!mapSeeds.empty())
     {
         LogPrintf("EraseWalletSeedsAndAccounts: purge seed");
@@ -792,11 +788,7 @@
     }
     LogPrintf("EraseWalletSeedsAndAccounts: End purge seeds");
 
-<<<<<<< HEAD
-    LogPrintf("EraseWalletSeedsAndAccounts: Begin purge standalone accounts");
-=======
     LogPrintf("EraseWalletSeedsAndAccounts: Begin purge standalone accounts [%d]", mapAccounts.size());
->>>>>>> 62b49b1d
     while (!mapAccounts.empty())
     {
         LogPrintf("EraseWalletSeedsAndAccounts: purge account");
@@ -804,11 +796,7 @@
     }
     LogPrintf("EraseWalletSeedsAndAccounts: End purge standalone accounts");
 
-<<<<<<< HEAD
-    LogPrintf("EraseWalletSeedsAndAccounts: Begin purge masterkeys");
-=======
     LogPrintf("EraseWalletSeedsAndAccounts: Begin purge masterkeys [%d]", mapMasterKeys.size());
->>>>>>> 62b49b1d
     while (!mapMasterKeys.empty())
     {
         LogPrintf("EraseWalletSeedsAndAccounts: purge masterkey");
