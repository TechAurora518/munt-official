--- conflicted
+++ resolved
@@ -243,11 +243,8 @@
             // Only for recovery wallets though, new ones don't need them
             if (GuldenAppManager::gApp->isRecovery)
             {
-<<<<<<< HEAD
-                // fixme: (SPV) extract firstkeytim efrom recovery
-=======
+                // fixme: (SPV) extract firstkeytime from recovery
                 //Temporary seeds for shadow children
->>>>>>> 3af44be0
                 CHDSeed* seedBip32 = new CHDSeed(GuldenAppManager::gApp->getRecoveryPhrase().c_str(), CHDSeed::CHDSeed::BIP32);
                 CHDSeed* seedBip32Legacy = new CHDSeed(GuldenAppManager::gApp->getRecoveryPhrase().c_str(), CHDSeed::CHDSeed::BIP32Legacy);
 
