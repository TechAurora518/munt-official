--- conflicted
+++ resolved
@@ -71,11 +71,7 @@
         CWalletDB walletdb(*dbw);
 
         // Top up key pool
-<<<<<<< HEAD
-        unsigned int nAccountTargetSize;
-=======
         uint32_t nAccountTargetSize;
->>>>>>> 62b49b1d
         if (nTargetKeypoolSize > 0)
             nAccountTargetSize = nTargetKeypoolSize;
         else
@@ -100,15 +96,6 @@
             if ( (forAccount == nullptr) || (forAccount->getUUID() == accountUUID) )
             {
                 // If account uses a fixed keypool then never generate new keys to add to it.
-<<<<<<< HEAD
-                if (account->IsFixedKeyPool())
-                    continue;
-
-                for (auto& keyChain : { KEYCHAIN_EXTERNAL, KEYCHAIN_CHANGE })
-                {
-                    auto& keyPool = ( keyChain == KEYCHAIN_EXTERNAL ? account->setKeyPoolExternal : account->setKeyPoolInternal );
-                    while (keyPool.size() < nAccountTargetSize && (nMaxNewAllocations == 0 || nNew < nMaxNewAllocations))
-=======
                 // NB! This is one of the few places where IsMinimalKeyPool differed from IsFixedKeyPool - we do still generate new addresses for IsMinimalKeyPool (though we keep the size at 1)
                 if (account->IsFixedKeyPool())
                     continue;
@@ -123,7 +110,6 @@
                 {
                     auto& keyPool = ( keyChain == KEYCHAIN_EXTERNAL ? account->setKeyPoolExternal : account->setKeyPoolInternal );
                     while (keyPool.size() < nFinalAccountTargetSize && (nMaxNewAllocations == 0 || nNew < nMaxNewAllocations))
->>>>>>> 62b49b1d
                     {
                         // We can't allocate any keys here if we are a non HD account that is locked - so don't and instead just signal to caller that there is an issue.
                         if (!account->IsHD() && account->IsLocked())
