// Copyright (c) 2009-2010 Satoshi Nakamoto
// Copyright (c) 2009-2016 The Bitcoin Core developers
// Distributed under the MIT software license, see the accompanying
// file COPYING or http://www.opensource.org/licenses/mit-license.php.
//
// File contains modifications by: The Gulden developers
// All modifications:
// Copyright (c) 2016-2017 The Gulden developers
// Authored by: Malcolm MacLeod (mmacleod@webmail.co.za)
// Distributed under the GULDEN software license, see the accompanying
// file COPYING

#include "wallet/wallet.h"

#include "base58.h"
#include "checkpoints.h"
#include "chain.h"
#include "wallet/coincontrol.h"
#include "consensus/consensus.h"
#include "consensus/validation.h"
#include "fs.h"
#include "key.h"
#include "keystore.h"
#include "validation.h"
#include "net.h"
#include "policy/fees.h"
#include "policy/policy.h"
#include "policy/rbf.h"
#include "primitives/block.h"
#include "primitives/transaction.h"
#include "script/script.h"
#include "script/sign.h"
#include "scheduler.h"
#include "timedata.h"
#include "txmempool.h"
#include "util.h"
#include "ui_interface.h"
#include "utilmoneystr.h"

#include <assert.h>

#include <boost/algorithm/string/replace.hpp>
#include <boost/thread.hpp>

//Gulden specific includes
#include "init.h"
#include <Gulden/guldenapplication.h>
#include <Gulden/mnemonic.h>

CWallet* pwalletMain = NULL;
/** Transaction fee set by the user */
CFeeRate payTxFee(DEFAULT_TRANSACTION_FEE);
unsigned int nTxConfirmTarget = DEFAULT_TX_CONFIRM_TARGET;
bool bSpendZeroConfChange = DEFAULT_SPEND_ZEROCONF_CHANGE;
bool fWalletRbf = DEFAULT_WALLET_RBF;

const char * DEFAULT_WALLET_DAT = "wallet.dat";
//const uint32_t BIP32_HARDENED_KEY_LIMIT = 0x80000000;

/**
 * Fees smaller than this (in satoshi) are considered zero fee (for transaction creation)
 * Override with -mintxfee
 */
CFeeRate CWallet::minTxFee = CFeeRate(DEFAULT_TRANSACTION_MINFEE);
/**
 * If fee estimation does not have enough data to provide estimates, use this fee instead.
 * Has no effect if not using fee estimation
 * Override with -fallbackfee
 */
CFeeRate CWallet::fallbackFee = CFeeRate(DEFAULT_FALLBACK_FEE);

const uint256 CMerkleTx::ABANDON_HASH(uint256S("0000000000000000000000000000000000000000000000000000000000000001"));

/** @defgroup mapWallet
 *
 * @{
 */

struct CompareValueOnly
{
    bool operator()(const CInputCoin& t1,
                    const CInputCoin& t2) const
    {
        return t1.txout.nValue < t2.txout.nValue;
    }
};

std::string COutput::ToString() const
{
    return strprintf("COutput(%s, %d, %d) [%s]", tx->GetHash().ToString(), i, nDepth, FormatMoney(tx->tx->vout[i].nValue));
}

const CWalletTx* CWallet::GetWalletTx(const uint256& hash) const
{
    LOCK(cs_wallet);
    std::map<uint256, CWalletTx>::const_iterator it = mapWallet.find(hash);
    if (it == mapWallet.end())
        return NULL;
    return &(it->second);
}

/* GULDEN - we implement this completely differently
CPubKey CWallet::GenerateNewKey(bool internal)
{
    AssertLockHeld(cs_wallet); // mapKeyMetadata
    bool fCompressed = CanSupportFeature(FEATURE_COMPRPUBKEY); // default to compressed public keys if we want 0.6.0 wallets

    CKey secret;

    // Create new metadata
    int64_t nCreationTime = GetTime();
    CKeyMetadata metadata(nCreationTime);

    // use HD key derivation if HD was enabled during wallet creation
    if (IsHDEnabled()) {
        DeriveNewChildKey(metadata, secret, (CanSupportFeature(FEATURE_HD_SPLIT) ? internal : false));
    } else {
        secret.MakeNewKey(fCompressed);
    }

    // Compressed public keys were introduced in version 0.6.0
    if (fCompressed)
        SetMinVersion(FEATURE_COMPRPUBKEY);

    CPubKey pubkey = secret.GetPubKey();
    assert(secret.VerifyPubKey(pubkey));

    mapKeyMetadata[pubkey.GetID()] = metadata;
    UpdateTimeFirstKey(nCreationTime);

    if (!AddKeyPubKey(secret, pubkey))
        throw std::runtime_error(std::string(__func__) + ": AddKey failed");
    return pubkey;
}

void CWallet::DeriveNewChildKey(CKeyMetadata& metadata, CKey& secret, bool internal)
{
    // for now we use a fixed keypath scheme of m/0'/0'/k
    CKey key;                      //master key seed (256bit)
    CExtKey masterKey;             //hd master key
    CExtKey accountKey;            //key at m/0'
    CExtKey chainChildKey;         //key at m/0'/0' (external) or m/0'/1' (internal)
    CExtKey childKey;              //key at m/0'/0'/<n>'

    // try to get the master key
    if (!GetKey(hdChain.masterKeyID, key))
        throw std::runtime_error(std::string(__func__) + ": Master key not found");

    masterKey.SetMaster(key.begin(), key.size());

    // derive m/0'
    // use hardened derivation (child keys >= 0x80000000 are hardened after bip32)
    masterKey.Derive(accountKey, BIP32_HARDENED_KEY_LIMIT);

    // derive m/0'/0' (external chain) OR m/0'/1' (internal chain)
    assert(internal ? CanSupportFeature(FEATURE_HD_SPLIT) : true);
    accountKey.Derive(chainChildKey, BIP32_HARDENED_KEY_LIMIT+(internal ? 1 : 0));

    // derive child key at next index, skip keys already known to the wallet
    do {
        // always derive hardened keys
        // childIndex | BIP32_HARDENED_KEY_LIMIT = derive childIndex in hardened child-index-range
        // example: 1 | BIP32_HARDENED_KEY_LIMIT == 0x80000001 == 2147483649
        if (internal) {
            chainChildKey.Derive(childKey, hdChain.nInternalChainCounter | BIP32_HARDENED_KEY_LIMIT);
            metadata.hdKeypath = "m/0'/1'/" + std::to_string(hdChain.nInternalChainCounter) + "'";
            hdChain.nInternalChainCounter++;
        }
        else {
            chainChildKey.Derive(childKey, hdChain.nExternalChainCounter | BIP32_HARDENED_KEY_LIMIT);
            metadata.hdKeypath = "m/0'/0'/" + std::to_string(hdChain.nExternalChainCounter) + "'";
            hdChain.nExternalChainCounter++;
        }
    } while (HaveKey(childKey.key.GetPubKey().GetID()));
    secret = childKey.key;
    metadata.hdMasterKeyID = hdChain.masterKeyID;
    // update the chain model in the database
    if (!CWalletDB(*dbw).WriteHDChain(hdChain))
        throw std::runtime_error(std::string(__func__) + ": Writing HD chain model failed");
}
*/

bool CWallet::AddKeyPubKey(const CKey& secret, const CPubKey &pubkey, CAccount& forAccount, int nKeyChain)
{
    AssertLockHeld(cs_wallet); // mapKeyMetadata
    if (!forAccount.AddKeyPubKey(secret, pubkey, nKeyChain))
        return false;

    // check if we need to remove from watch-only
    CScript script;
    script = GetScriptForDestination(pubkey.GetID());
    if (HaveWatchOnly(script))
        RemoveWatchOnly(script);
    script = GetScriptForRawPubKey(pubkey);
    if (HaveWatchOnly(script))
        RemoveWatchOnly(script);

    if (!IsCrypted())
    {
        return CWalletDB(*dbw).WriteKey(pubkey, secret.GetPrivKey(), mapKeyMetadata[pubkey.GetID()], forAccount.getUUID(), nKeyChain);
    }
    else
    {
        std::vector<unsigned char> encryptedKeyOut;
        if (nKeyChain == KEYCHAIN_EXTERNAL)
        {
            if (!forAccount.externalKeyStore.GetKey(pubkey.GetID(), encryptedKeyOut))
            {
                return false;
            }
            return CWalletDB(*dbw).WriteCryptedKey(pubkey, encryptedKeyOut, mapKeyMetadata[pubkey.GetID()], forAccount.getUUID(), nKeyChain);
        }
        else
        {
            if (!forAccount.internalKeyStore.GetKey(pubkey.GetID(), encryptedKeyOut))
            {
                return false;
            }
            return CWalletDB(*dbw).WriteCryptedKey(pubkey, encryptedKeyOut, mapKeyMetadata[pubkey.GetID()], forAccount.getUUID(), nKeyChain);
        }
    }
    return true;
}

/* GULDEN - we implement this completely differently
bool CWallet::AddCryptedKey(const CPubKey &vchPubKey,
                            const std::vector<unsigned char> &vchCryptedSecret)
{
    if (!CCryptoKeyStore::AddCryptedKey(vchPubKey, vchCryptedSecret))
        return false;
    {
        LOCK(cs_wallet);
        if (pwalletdbEncryption)
            return pwalletdbEncryption->WriteCryptedKey(vchPubKey,
                                                        vchCryptedSecret,
                                                        mapKeyMetadata[vchPubKey.GetID()]);
        else
            return CWalletDB(*dbw).WriteCryptedKey(vchPubKey,
                                                            vchCryptedSecret,
                                                            mapKeyMetadata[vchPubKey.GetID()]);
    }
    return false;
}
*/

bool CWallet::LoadKeyMetadata(const CPubKey &pubkey, const CKeyMetadata &meta)
{
    AssertLockHeld(cs_wallet); // mapKeyMetadata
    if (meta.nCreateTime && (!nTimeFirstKey || meta.nCreateTime < nTimeFirstKey))
        nTimeFirstKey = meta.nCreateTime;

    mapKeyMetadata[pubkey.GetID()] = meta;
    return true;
}

bool CWallet::LoadCryptedKey(const CPubKey &vchPubKey, const std::vector<unsigned char> &vchCryptedSecret, const std::string& forAccount, int64_t nKeyChain)
{
    LOCK(cs_wallet);
    
    if (mapAccounts.find(forAccount) == mapAccounts.end())
        return false;
     
    return mapAccounts[forAccount]->AddCryptedKey(vchPubKey, vchCryptedSecret, nKeyChain);
}

void CWallet::UpdateTimeFirstKey(int64_t nCreateTime)
{
    AssertLockHeld(cs_wallet);
    if (nCreateTime <= 1) {
        // Cannot determine birthday information, so set the wallet birthday to
        // the beginning of time.
        nTimeFirstKey = 1;
    } else if (!nTimeFirstKey || nCreateTime < nTimeFirstKey) {
        nTimeFirstKey = nCreateTime;
    }
}

bool CWallet::AddCScript(const CScript& redeemScript)
{
    LOCK(cs_wallet);
    
    //fixme: (GULDEN) (FUT) (WATCHONLY)
    bool ret = false;
    for (auto accountPair : mapAccounts)
    {
        if (accountPair.second->AddCScript(redeemScript))
        {
            ret = true;
            break;
        }
    }
    
    if (!ret)
        return false;
    return CWalletDB(*dbw).WriteCScript(Hash160(redeemScript), redeemScript);
}

bool CWallet::LoadCScript(const CScript& redeemScript)
{
    LOCK(cs_wallet);
    
    /* A sanity check was added in pull #3843 to avoid adding redeemScripts
     * that never can be redeemed. However, old wallets may still contain
     * these. Do not add them to the wallet and warn. */
    if (redeemScript.size() > MAX_SCRIPT_ELEMENT_SIZE)
    {
        std::string strAddr = CBitcoinAddress(CScriptID(redeemScript)).ToString();
        LogPrintf("%s: Warning: This wallet contains a redeemScript of size %i which exceeds maximum size %i thus can never be redeemed. Do not use address %s.\n",
            __func__, redeemScript.size(), MAX_SCRIPT_ELEMENT_SIZE, strAddr);
        return true;
    }

    //fixme: (GULDEN) (FUT) (WATCHONLY)
    bool ret = false;
    for (auto accountPair : mapAccounts)
    {
        ret = accountPair.second->AddCScript(redeemScript);
        if (ret == true)
            break;
    }
    return ret;
}

bool CWallet::AddWatchOnly(const CScript &dest, int64_t nCreateTime)
{
    AssertLockHeld(cs_wallet);
    
    bool ret = false;
    for (auto accountPair : mapAccounts)
    {
        //fixme: (GULDEN) (FUT) (WATCHONLY) - nCreateTime should go here as well?
        if (accountPair.second->AddWatchOnly(dest))
            ret = true;
    }
    if (!ret)
        return false;
    
    const CKeyMetadata& meta = mapKeyMetadata[CScriptID(dest)];
    UpdateTimeFirstKey(meta.nCreateTime);
    
     NotifyWatchonlyChanged(true);
    return CWalletDB(*dbw).WriteWatchOnly(dest, meta);
}

bool CWallet::RemoveWatchOnly(const CScript &dest)
{
    AssertLockHeld(cs_wallet);
    //fixme: (GULDEN) (FUT) (WATCHONLY)
    bool ret = true;
    for (auto accountPair : mapAccounts)
    {
        if (accountPair.second->RemoveWatchOnly(dest))
        {
            ret = true;
            break;
        }
    }
    if (!ret)
        return false;
    
    if (!HaveWatchOnly())
        NotifyWatchonlyChanged(false);
    if (!CWalletDB(*dbw).EraseWatchOnly(dest))
        return false;

    return true;
}

bool CWallet::LoadWatchOnly(const CScript &dest)
{
    AssertLockHeld(cs_wallet);
    
    //fixme: (GULDEN) (FUT) (WATCHONLY)
    bool ret = false;
    for (auto accountPair : mapAccounts)
    {
        ret = accountPair.second->AddWatchOnly(dest);
        if (ret)
            break;
    }
    return ret;
}

bool CWallet::Unlock(const SecureString& strWalletPassphrase)
{
    CCrypter crypter;
    CKeyingMaterial _vMasterKey;

    {
        LOCK(cs_wallet);
        BOOST_FOREACH(const MasterKeyMap::value_type& pMasterKey, mapMasterKeys)
        {
            if(!crypter.SetKeyFromPassphrase(strWalletPassphrase, pMasterKey.second.vchSalt, pMasterKey.second.nDeriveIterations, pMasterKey.second.nDerivationMethod))
                return false;
            if (!crypter.Decrypt(pMasterKey.second.vchCryptedKey, _vMasterKey))
                continue; // try another master key
            for (auto accountPair : mapAccounts)
            {
                if (!accountPair.second->Unlock(_vMasterKey))
                {
                    return false;
                }
            }
            for (auto seedPair : mapSeeds)
            {
                if (!seedPair.second->Unlock(_vMasterKey))
                {
                    return false;
                }
            }
            return true;
        }
    }
    return false;
}

bool CWallet::ChangeWalletPassphrase(const SecureString& strOldWalletPassphrase, const SecureString& strNewWalletPassphrase)
{
    bool fWasLocked = IsLocked();

    {
        LOCK(cs_wallet);
        Lock();

        CCrypter crypter;
        CKeyingMaterial _vMasterKey;
        BOOST_FOREACH(MasterKeyMap::value_type& pMasterKey, mapMasterKeys)
        {
            if(!crypter.SetKeyFromPassphrase(strOldWalletPassphrase, pMasterKey.second.vchSalt, pMasterKey.second.nDeriveIterations, pMasterKey.second.nDerivationMethod))
                return false;
            if (!crypter.Decrypt(pMasterKey.second.vchCryptedKey, _vMasterKey))
                return false;
            if (static_cast<CGuldenWallet*>(this)->Unlock(_vMasterKey))
            {
                int64_t nStartTime = GetTimeMillis();
                crypter.SetKeyFromPassphrase(strNewWalletPassphrase, pMasterKey.second.vchSalt, pMasterKey.second.nDeriveIterations, pMasterKey.second.nDerivationMethod);
                pMasterKey.second.nDeriveIterations = pMasterKey.second.nDeriveIterations * (100 / ((double)(GetTimeMillis() - nStartTime)));

                nStartTime = GetTimeMillis();
                crypter.SetKeyFromPassphrase(strNewWalletPassphrase, pMasterKey.second.vchSalt, pMasterKey.second.nDeriveIterations, pMasterKey.second.nDerivationMethod);
                pMasterKey.second.nDeriveIterations = (pMasterKey.second.nDeriveIterations + pMasterKey.second.nDeriveIterations * 100 / ((double)(GetTimeMillis() - nStartTime))) / 2;

                if (pMasterKey.second.nDeriveIterations < 25000)
                    pMasterKey.second.nDeriveIterations = 25000;

                LogPrintf("Wallet passphrase changed to an nDeriveIterations of %i\n", pMasterKey.second.nDeriveIterations);

                if (!crypter.SetKeyFromPassphrase(strNewWalletPassphrase, pMasterKey.second.vchSalt, pMasterKey.second.nDeriveIterations, pMasterKey.second.nDerivationMethod))
                    return false;
                if (!crypter.Encrypt(_vMasterKey, pMasterKey.second.vchCryptedKey))
                    return false;
                CWalletDB(*dbw).WriteMasterKey(pMasterKey.first, pMasterKey.second);
                if (fWasLocked)
                    Lock();
                return true;
            }
        }
    }

    return false;
}

void CWallet::SetBestChain(const CBlockLocator& loc)
{
    CWalletDB walletdb(*dbw);
    walletdb.WriteBestBlock(loc);
}

bool CWallet::SetMinVersion(enum WalletFeature nVersion, CWalletDB* pwalletdbIn, bool fExplicit)
{
    LOCK(cs_wallet); // nWalletVersion
    if (nWalletVersion >= nVersion)
        return true;

    // when doing an explicit upgrade, if we pass the max version permitted, upgrade all the way
    if (fExplicit && nVersion > nWalletMaxVersion)
            nVersion = FEATURE_LATEST;

    nWalletVersion = nVersion;

    if (nVersion > nWalletMaxVersion)
        nWalletMaxVersion = nVersion;

    {
        CWalletDB* pwalletdb = pwalletdbIn ? pwalletdbIn : new CWalletDB(*dbw);
        if (nWalletVersion > 40000)
            pwalletdb->WriteMinVersion(nWalletVersion);
        if (!pwalletdbIn)
            delete pwalletdb;
    }

    return true;
}

bool CWallet::SetMaxVersion(int nVersion)
{
    LOCK(cs_wallet); // nWalletVersion, nWalletMaxVersion
    // cannot downgrade below current version
    if (nWalletVersion > nVersion)
        return false;

    nWalletMaxVersion = nVersion;

    return true;
}

std::set<uint256> CWallet::GetConflicts(const uint256& txid) const
{
    std::set<uint256> result;
    AssertLockHeld(cs_wallet);

    std::map<uint256, CWalletTx>::const_iterator it = mapWallet.find(txid);
    if (it == mapWallet.end())
        return result;
    const CWalletTx& wtx = it->second;

    std::pair<TxSpends::const_iterator, TxSpends::const_iterator> range;

    BOOST_FOREACH(const CTxIn& txin, wtx.tx->vin)
    {
        if (mapTxSpends.count(txin.prevout) <= 1)
            continue;  // No conflict if zero or one spends
        range = mapTxSpends.equal_range(txin.prevout);
        for (TxSpends::const_iterator _it = range.first; _it != range.second; ++_it)
            result.insert(_it->second);
    }
    return result;
}

bool CWallet::HasWalletSpend(const uint256& txid) const
{
    AssertLockHeld(cs_wallet);
    auto iter = mapTxSpends.lower_bound(COutPoint(txid, 0));
    return (iter != mapTxSpends.end() && iter->first.hash == txid);
}

void CWallet::Flush(bool shutdown)
{
    dbw->Flush(shutdown);
}

bool CWallet::Verify()
{
    if (GetBoolArg("-disablewallet", DEFAULT_DISABLE_WALLET))
        return true;

    uiInterface.InitMessage(_("Verifying wallet..."));
    std::string walletFile = GetArg("-wallet", DEFAULT_WALLET_DAT);
    
    std::string strError;
    if (!CWalletDB::VerifyEnvironment(walletFile, GetDataDir().string(), strError))
        return InitError(strError);

    if (GetBoolArg("-salvagewallet", false))
    {
        // Recover readable keypairs:
        CWallet dummyWallet;
        if (!CWalletDB::Recover(walletFile, (void *)&dummyWallet, CWalletDB::RecoverKeysOnlyFilter))
            return false;
    }
    
    std::string strWarning;
    bool dbV = CWalletDB::VerifyDatabaseFile(walletFile, GetDataDir().string(), strWarning, strError);
    if (!strWarning.empty())
        InitWarning(strWarning);
    if (!dbV)
    {
        InitError(strError);
        return false;
    }
    
    
    //fixme: (GULDEN) (MERGE)
    // Check file permissions.
    /*{
        std::fstream testPerms((GetDataDir() / walletFile).string(), std::ios::in | std::ios::out | std::ios::app);
        if (!testPerms.is_open())
            return InitError(strprintf(_("%s may be read only or have permissions that deny access to the current user, please correct this and try again."), walletFile));
    }*/
    
    return true;
}

void CWallet::SyncMetaData(std::pair<TxSpends::iterator, TxSpends::iterator> range)
{
    // We want all the wallet transactions in range to have the same metadata as
    // the oldest (smallest nOrderPos).
    // So: find smallest nOrderPos:

    int nMinOrderPos = std::numeric_limits<int>::max();
    const CWalletTx* copyFrom = NULL;
    for (TxSpends::iterator it = range.first; it != range.second; ++it)
    {
        const uint256& hash = it->second;
        int n = mapWallet[hash].nOrderPos;
        if (n < nMinOrderPos)
        {
            nMinOrderPos = n;
            copyFrom = &mapWallet[hash];
        }
    }
    // Now copy data from copyFrom to rest:
    for (TxSpends::iterator it = range.first; it != range.second; ++it)
    {
        const uint256& hash = it->second;
        CWalletTx* copyTo = &mapWallet[hash];
        if (copyFrom == copyTo) continue;
        if (!copyFrom->IsEquivalentTo(*copyTo)) continue;
        copyTo->mapValue = copyFrom->mapValue;
        copyTo->vOrderForm = copyFrom->vOrderForm;
        // fTimeReceivedIsTxTime not copied on purpose
        // nTimeReceived not copied on purpose
        copyTo->nTimeSmart = copyFrom->nTimeSmart;
        copyTo->fFromMe = copyFrom->fFromMe;
        copyTo->strFromAccount = copyFrom->strFromAccount;
        // nOrderPos not copied on purpose
        // cached members not copied on purpose
    }
}

/**
 * Outpoint is spent if any non-conflicted transaction
 * spends it:
 */
bool CWallet::IsSpent(const uint256& hash, unsigned int n) const
{
    const COutPoint outpoint(hash, n);
    std::pair<TxSpends::const_iterator, TxSpends::const_iterator> range;
    range = mapTxSpends.equal_range(outpoint);

    for (TxSpends::const_iterator it = range.first; it != range.second; ++it)
    {
        const uint256& wtxid = it->second;
        std::map<uint256, CWalletTx>::const_iterator mit = mapWallet.find(wtxid);
        if (mit != mapWallet.end()) {
            int depth = mit->second.GetDepthInMainChain();
            if (depth > 0  || (depth == 0 && !mit->second.isAbandoned()))
                return true; // Spent
        }
    }
    return false;
}

void CWallet::AddToSpends(const COutPoint& outpoint, const uint256& wtxid)
{
    mapTxSpends.insert(std::make_pair(outpoint, wtxid));

    std::pair<TxSpends::iterator, TxSpends::iterator> range;
    range = mapTxSpends.equal_range(outpoint);
    SyncMetaData(range);
}


void CWallet::AddToSpends(const uint256& wtxid)
{
    assert(mapWallet.count(wtxid));
    CWalletTx& thisTx = mapWallet[wtxid];
    if (thisTx.IsCoinBase()) // Coinbases don't spend anything!
        return;

    BOOST_FOREACH(const CTxIn& txin, thisTx.tx->vin)
        AddToSpends(txin.prevout, wtxid);
}

bool CWallet::EncryptWallet(const SecureString& strWalletPassphrase)
{
    if (IsCrypted())
        return false;

    CKeyingMaterial _vMasterKey;

    _vMasterKey.resize(WALLET_CRYPTO_KEY_SIZE);
    GetStrongRandBytes(&_vMasterKey[0], WALLET_CRYPTO_KEY_SIZE);

    CMasterKey kMasterKey;

    kMasterKey.vchSalt.resize(WALLET_CRYPTO_SALT_SIZE);
    GetStrongRandBytes(&kMasterKey.vchSalt[0], WALLET_CRYPTO_SALT_SIZE);

    CCrypter crypter;
    int64_t nStartTime = GetTimeMillis();
    crypter.SetKeyFromPassphrase(strWalletPassphrase, kMasterKey.vchSalt, 25000, kMasterKey.nDerivationMethod);
    kMasterKey.nDeriveIterations = 2500000 / ((double)(GetTimeMillis() - nStartTime));

    nStartTime = GetTimeMillis();
    crypter.SetKeyFromPassphrase(strWalletPassphrase, kMasterKey.vchSalt, kMasterKey.nDeriveIterations, kMasterKey.nDerivationMethod);
    kMasterKey.nDeriveIterations = (kMasterKey.nDeriveIterations + kMasterKey.nDeriveIterations * 100 / ((double)(GetTimeMillis() - nStartTime))) / 2;

    if (kMasterKey.nDeriveIterations < 25000)
        kMasterKey.nDeriveIterations = 25000;

    LogPrintf("Encrypting Wallet with an nDeriveIterations of %i\n", kMasterKey.nDeriveIterations);

    if (!crypter.SetKeyFromPassphrase(strWalletPassphrase, kMasterKey.vchSalt, kMasterKey.nDeriveIterations, kMasterKey.nDerivationMethod))
        return false;
    if (!crypter.Encrypt(_vMasterKey, kMasterKey.vchCryptedKey))
        return false;

    {
        LOCK(cs_wallet);
        mapMasterKeys[++nMasterKeyMaxID] = kMasterKey;
        assert(!pwalletdbEncryption);
        pwalletdbEncryption = new CWalletDB(*dbw);
        if (!pwalletdbEncryption->TxnBegin()) {
            delete pwalletdbEncryption;
            pwalletdbEncryption = NULL;
            return false;
        }
        pwalletdbEncryption->WriteMasterKey(nMasterKeyMaxID, kMasterKey);

        for (auto seedIter : mapSeeds)
        {
            if (!seedIter.second->Encrypt(_vMasterKey))
            {
            pwalletdbEncryption->TxnAbort();
            delete pwalletdbEncryption;
                // We now probably have half of our keys encrypted in memory, and half not...
                // die and let the user reload the unencrypted wallet.
                assert(false);
            }
            pwalletdbEncryption->WriteHDSeed(*seedIter.second);
        }
        
        for (auto accountPair : mapAccounts)
        {
            if (!accountPair.second->Encrypt(_vMasterKey))
            {
                if (fFileBacked) {
                    pwalletdbEncryption->TxnAbort();
                    delete pwalletdbEncryption;
                }
                // We now probably have half of our keys encrypted in memory, and half not...
                // die and let the user reload the unencrypted wallet.
                assert(false);
            }
            pwalletdbEncryption->WriteAccount(accountPair.second->getUUID(), accountPair.second);
        }

        // Encryption was introduced in version 0.4.0
        SetMinVersion(FEATURE_WALLETCRYPT, pwalletdbEncryption, true);

        if (!pwalletdbEncryption->TxnCommit()) {
            delete pwalletdbEncryption;
            // We now have keys encrypted in memory, but not on disk...
            // die to avoid confusion and let the user reload the unencrypted wallet.
            assert(false);
        }

        delete pwalletdbEncryption;
        pwalletdbEncryption = NULL;

        for (auto accountPair : mapAccounts)
        {
            accountPair.second->Lock();
        }
        for (auto seedIter : mapSeeds)
        {
            seedIter.second->Lock();
        }
        Unlock(strWalletPassphrase);

        //fixme: (GULDEN) (FUT) (HD) (ACCOUNTS)
        //fixme: Gulden HD - What to do here? We can't really throw the entire seed away...
        /*
        // if we are using HD, replace the HD master key (seed) with a new one
        if (IsHDEnabled()) {
            CKey key;
            CPubKey masterPubKey = GenerateNewHDMasterKey();
            // preserve the old chains version to not break backward compatibility
            CHDChain oldChain = GetHDChain();
            if (!SetHDMasterKey(masterPubKey, &oldChain))
                return false;
        
        */
        
        NewKeyPool();
        Lock();

        // Need to completely rewrite the wallet file; if we don't, bdb might keep
        // bits of the unencrypted private key in slack space in the database file.
        dbw->Rewrite();

    }
    for (auto accountPair : mapAccounts)
    {
        accountPair.second->internalKeyStore.NotifyStatusChanged(&accountPair.second->internalKeyStore);
        accountPair.second->externalKeyStore.NotifyStatusChanged(&accountPair.second->externalKeyStore);
    }

    return true;
}

DBErrors CWallet::ReorderTransactions()
{
    LOCK(cs_wallet);
    CWalletDB walletdb(*dbw);

    // Old wallets didn't have any defined order for transactions
    // Probably a bad idea to change the output of this

    // First: get all CWalletTx and CAccountingEntry into a sorted-by-time multimap.
    typedef std::pair<CWalletTx*, CAccountingEntry*> TxPair;
    typedef std::multimap<int64_t, TxPair > TxItems;
    TxItems txByTime;

    for (std::map<uint256, CWalletTx>::iterator it = mapWallet.begin(); it != mapWallet.end(); ++it)
    {
        CWalletTx* wtx = &((*it).second);
        txByTime.insert(std::make_pair(wtx->nTimeReceived, TxPair(wtx, (CAccountingEntry*)0)));
    }
    std::list<CAccountingEntry> acentries;
    walletdb.ListAccountCreditDebit("", acentries);
    BOOST_FOREACH(CAccountingEntry& entry, acentries)
    {
        txByTime.insert(std::make_pair(entry.nTime, TxPair((CWalletTx*)0, &entry)));
    }

    nOrderPosNext = 0;
    std::vector<int64_t> nOrderPosOffsets;
    for (TxItems::iterator it = txByTime.begin(); it != txByTime.end(); ++it)
    {
        CWalletTx *const pwtx = (*it).second.first;
        CAccountingEntry *const pacentry = (*it).second.second;
        int64_t& nOrderPos = (pwtx != 0) ? pwtx->nOrderPos : pacentry->nOrderPos;

        if (nOrderPos == -1)
        {
            nOrderPos = nOrderPosNext++;
            nOrderPosOffsets.push_back(nOrderPos);

            if (pwtx)
            {
                if (!walletdb.WriteTx(*pwtx))
                    return DB_LOAD_FAIL;
            }
            else
                if (!walletdb.WriteAccountingEntry(pacentry->nEntryNo, *pacentry))
                    return DB_LOAD_FAIL;
        }
        else
        {
            int64_t nOrderPosOff = 0;
            BOOST_FOREACH(const int64_t& nOffsetStart, nOrderPosOffsets)
            {
                if (nOrderPos >= nOffsetStart)
                    ++nOrderPosOff;
            }
            nOrderPos += nOrderPosOff;
            nOrderPosNext = std::max(nOrderPosNext, nOrderPos + 1);

            if (!nOrderPosOff)
                continue;

            // Since we're changing the order, write it back
            if (pwtx)
            {
                if (!walletdb.WriteTx(*pwtx))
                    return DB_LOAD_FAIL;
            }
            else
                if (!walletdb.WriteAccountingEntry(pacentry->nEntryNo, *pacentry))
                    return DB_LOAD_FAIL;
        }
    }
    walletdb.WriteOrderPosNext(nOrderPosNext);

    return DB_LOAD_OK;
}

int64_t CWallet::IncOrderPosNext(CWalletDB *pwalletdb)
{
    AssertLockHeld(cs_wallet); // nOrderPosNext
    int64_t nRet = nOrderPosNext++;
    if (pwalletdb) {
        pwalletdb->WriteOrderPosNext(nOrderPosNext);
    } else {
        CWalletDB(*dbw).WriteOrderPosNext(nOrderPosNext);
    }
    return nRet;
}

bool CWallet::AccountMove(std::string strFrom, std::string strTo, CAmount nAmount, std::string strComment)
{
    assert(0);
    /*CWalletDB walletdb(*dbw);
    if (!walletdb.TxnBegin())
        return false;

    int64_t nNow = GetAdjustedTime();

    // Debit
    CAccountingEntry debit;
    debit.nOrderPos = IncOrderPosNext(&walletdb);
    debit.strAccount = strFrom;
    debit.nCreditDebit = -nAmount;
    debit.nTime = nNow;
    debit.strOtherAccount = strTo;
    debit.strComment = strComment;
    AddAccountingEntry(debit, &walletdb);

    // Credit
    CAccountingEntry credit;
    credit.nOrderPos = IncOrderPosNext(&walletdb);
    credit.strAccount = strTo;
    credit.nCreditDebit = nAmount;
    credit.nTime = nNow;
    credit.strOtherAccount = strFrom;
    credit.strComment = strComment;
    AddAccountingEntry(credit, &walletdb);

    if (!walletdb.TxnCommit())
        return false;*/

    return true;
}

bool CWallet::GetAccountPubkey(CPubKey &pubKey, std::string strAccount, bool bForceNew)
{
    assert(0);
    /* GULDEN - function unused.
    CWalletDB walletdb(*dbw);

    CAccount account;
    walletdb.ReadAccount(strAccount, account);

    if (!bForceNew) {
        if (!account.vchPubKey.IsValid())
            bForceNew = true;
        else {
            // Check if the current key has been used
            CScript scriptPubKey = GetScriptForDestination(account.vchPubKey.GetID());
            for (std::map<uint256, CWalletTx>::iterator it = mapWallet.begin();
                 it != mapWallet.end() && account.vchPubKey.IsValid();
                 ++it)
                BOOST_FOREACH(const CTxOut& txout, (*it).second.tx->vout)
                    if (txout.scriptPubKey == scriptPubKey) {
                        bForceNew = true;
                        break;
                    }
        }
    }

    //fixme: GULDEN - the below is completely broken - redo this if we ever actually need it.
    // Generate a new key
    if (bForceNew) {
        if (!GetKeyFromPool(account.vchPubKey, false))
            return false;

        SetAddressBook(account.vchPubKey.GetID(), strAccount, "receive");
        walletdb.WriteAccount(strAccount, account);
    }

    pubKey = account.vchPubKey;
    */
    return true;
}

void CWallet::MarkDirty()
{
    {
        LOCK(cs_wallet);
        BOOST_FOREACH(PAIRTYPE(const uint256, CWalletTx)& item, mapWallet)
            item.second.MarkDirty();
    }
}

bool CWallet::MarkReplaced(const uint256& originalHash, const uint256& newHash)
{
    LOCK(cs_wallet);

    auto mi = mapWallet.find(originalHash);

    // There is a bug if MarkReplaced is not called on an existing wallet transaction.
    assert(mi != mapWallet.end());

    CWalletTx& wtx = (*mi).second;

    // Ensure for now that we're not overwriting data
    assert(wtx.mapValue.count("replaced_by_txid") == 0);

    wtx.mapValue["replaced_by_txid"] = newHash.ToString();

    CWalletDB walletdb(*dbw, "r+");

    bool success = true;
    if (!walletdb.WriteTx(wtx)) {
        LogPrintf("%s: Updating walletdb tx %s failed", __func__, wtx.GetHash().ToString());
        success = false;
    }

    NotifyTransactionChanged(this, originalHash, CT_UPDATED);

    return success;
}

bool CWallet::AddToWallet(const CWalletTx& wtxIn, bool fFlushOnClose)
{
    LOCK(cs_wallet);

    CWalletDB walletdb(*dbw, "r+", fFlushOnClose);

    uint256 hash = wtxIn.GetHash();

    // Inserts only if not already there, returns tx inserted or tx found
    std::pair<std::map<uint256, CWalletTx>::iterator, bool> ret = mapWallet.insert(std::make_pair(hash, wtxIn));
    CWalletTx& wtx = (*ret.first).second;
    if (wtx.strFromAccount.empty())
    {
        LOCK(cs_wallet);
        for (auto accountPair : mapAccounts)
        {
            if (accountPair.second->HaveWalletTx(wtx))
            {
                wtx.strFromAccount = accountPair.first;
            }
        }
    }
    wtx.BindWallet(this);
    bool fInsertedNew = ret.second;
    if (fInsertedNew)
    {
        wtx.nTimeReceived = GetAdjustedTime();
        wtx.nOrderPos = IncOrderPosNext(&walletdb);
        wtxOrdered.insert(std::make_pair(wtx.nOrderPos, TxPair(&wtx, (CAccountingEntry*)0)));
        wtx.nTimeSmart = ComputeTimeSmart(wtx);
        AddToSpends(hash);
    }

    bool fUpdated = false;
    if (!fInsertedNew)
    {
        // Merge
        if (!wtxIn.hashUnset() && wtxIn.hashBlock != wtx.hashBlock)
        {
            wtx.hashBlock = wtxIn.hashBlock;
            fUpdated = true;
        }
        // If no longer abandoned, update
        if (wtxIn.hashBlock.IsNull() && wtx.isAbandoned())
        {
            wtx.hashBlock = wtxIn.hashBlock;
            fUpdated = true;
        }
        if (wtxIn.nIndex != -1 && (wtxIn.nIndex != wtx.nIndex))
        {
            wtx.nIndex = wtxIn.nIndex;
            fUpdated = true;
        }
        if (wtxIn.fFromMe && wtxIn.fFromMe != wtx.fFromMe)
        {
            wtx.fFromMe = wtxIn.fFromMe;
            fUpdated = true;
        }
    }

    //// debug print
    LogPrintf("AddToWallet %s  %s%s\n", wtxIn.GetHash().ToString(), (fInsertedNew ? "new" : ""), (fUpdated ? "update" : ""));

    // Write to disk
    if (fInsertedNew || fUpdated)
        if (!walletdb.WriteTx(wtx))
            return false;

    // Break debit/credit balance caches:
    wtx.MarkDirty();

    // Notify UI of new or updated transaction
    NotifyTransactionChanged(this, hash, fInsertedNew ? CT_NEW : CT_UPDATED);

    // notify an external script when a wallet transaction comes in or is updated
    std::string strCmd = GetArg("-walletnotify", "");

    if ( !strCmd.empty())
    {
        boost::replace_all(strCmd, "%s", wtxIn.GetHash().GetHex());
        boost::thread t(runCommand, strCmd); // thread runs free
    }

    return true;
}

bool CWallet::LoadToWallet(const CWalletTx& wtxIn)
{
    uint256 hash = wtxIn.GetHash();

    mapWallet[hash] = wtxIn;
    CWalletTx& wtx = mapWallet[hash];
    wtx.BindWallet(this);
    wtxOrdered.insert(std::make_pair(wtx.nOrderPos, TxPair(&wtx, (CAccountingEntry*)0)));
    AddToSpends(hash);
    BOOST_FOREACH(const CTxIn& txin, wtx.tx->vin) {
        if (mapWallet.count(txin.prevout.hash)) {
            CWalletTx& prevtx = mapWallet[txin.prevout.hash];
            if (prevtx.nIndex == -1 && !prevtx.hashUnset()) {
                MarkConflicted(prevtx.hashBlock, wtx.GetHash());
            }
        }
    }

    return true;
}

/**
 * Add a transaction to the wallet, or update it.  pIndex and posInBlock should
 * be set when the transaction was known to be included in a block.  When
 * pIndex == NULL, then wallet state is not updated in AddToWallet, but
 * notifications happen and cached balances are marked dirty.
 *
 * If fUpdate is true, existing transactions will be updated.
 * TODO: One exception to this is that the abandoned state is cleared under the
 * assumption that any further notification of a transaction that was considered
 * abandoned is an indication that it is not safe to be considered abandoned.
 * Abandoned state should probably be more carefully tracked via different
 * posInBlock signals or by checking mempool presence when necessary.
 */
bool CWallet::AddToWalletIfInvolvingMe(const CTransactionRef& ptx, const CBlockIndex* pIndex, int posInBlock, bool fUpdate)
{
    const CTransaction& tx = *ptx;
    {
        AssertLockHeld(cs_wallet);

        if (pIndex != NULL) {
            BOOST_FOREACH(const CTxIn& txin, tx.vin) {
                std::pair<TxSpends::const_iterator, TxSpends::const_iterator> range = mapTxSpends.equal_range(txin.prevout);
                while (range.first != range.second) {
                    if (range.first->second != tx.GetHash()) {
                        LogPrintf("Transaction %s (in block %s) conflicts with wallet transaction %s (both spend %s:%i)\n", tx.GetHash().ToString(), pIndex->GetBlockHash().ToString(), range.first->second.ToString(), range.first->first.hash.ToString(), range.first->first.n);
                        MarkConflicted(pIndex->GetBlockHash(), range.first->second);
                    }
                    range.first++;
                }
            }
        }

        bool fExisted = mapWallet.count(tx.GetHash()) != 0;
        if (fExisted && !fUpdate) return false;
        if (fExisted || IsMine(tx) || IsFromMe(tx))
        {
            CWalletTx wtx(this, ptx);

            // Get merkle branch if transaction was found in a block
            if (pIndex != NULL)
                wtx.SetMerkleBranch(pIndex, posInBlock);

            RemoveAddressFromKeypoolIfIsMine(tx, pIndex ? pIndex->nTime : 0);
            //fixme: Is this even needed? Surely only checking the outputs is fine
            for(const auto& txin : wtx.tx->vin)
            {
                RemoveAddressFromKeypoolIfIsMine(txin, pIndex ? pIndex->nTime : 0);
            }
            
            // Add all incoming transactions to the wallet as well - so that we can always get 'incoming' address details.
            for(const auto& txin : tx.vin)
            {
                uint256 hashBlock = uint256();
                if (GetTransaction(txin.prevout.hash, wtx.tx, Params().GetConsensus(), hashBlock, true))
                {
                    AddToWallet(wtx, false);
                }
            }
            
            return AddToWallet(wtx, false);
        }
    }
    return false;
}

bool CWallet::AbandonTransaction(const uint256& hashTx)
{
    LOCK2(cs_main, cs_wallet);

    CWalletDB walletdb(*dbw, "r+");

    std::set<uint256> todo;
    std::set<uint256> done;

    // Can't mark abandoned if confirmed or in mempool
    assert(mapWallet.count(hashTx));
    CWalletTx& origtx = mapWallet[hashTx];
    if (origtx.GetDepthInMainChain() > 0 || origtx.InMempool()) {
        return false;
    }

    todo.insert(hashTx);

    while (!todo.empty()) {
        uint256 now = *todo.begin();
        todo.erase(now);
        done.insert(now);
        assert(mapWallet.count(now));
        CWalletTx& wtx = mapWallet[now];
        int currentconfirm = wtx.GetDepthInMainChain();
        // If the orig tx was not in block, none of its spends can be
        assert(currentconfirm <= 0);
        // if (currentconfirm < 0) {Tx and spends are already conflicted, no need to abandon}
        if (currentconfirm == 0 && !wtx.isAbandoned()) {
            // If the orig tx was not in block/mempool, none of its spends can be in mempool
            assert(!wtx.InMempool());
            wtx.nIndex = -1;
            wtx.setAbandoned();
            wtx.MarkDirty();
            walletdb.WriteTx(wtx);
            NotifyTransactionChanged(this, wtx.GetHash(), CT_UPDATED);
            // Iterate over all its outputs, and mark transactions in the wallet that spend them abandoned too
            TxSpends::const_iterator iter = mapTxSpends.lower_bound(COutPoint(hashTx, 0));
            while (iter != mapTxSpends.end() && iter->first.hash == now) {
                if (!done.count(iter->second)) {
                    todo.insert(iter->second);
                }
                iter++;
            }
            // If a transaction changes 'conflicted' state, that changes the balance
            // available of the outputs it spends. So force those to be recomputed
            BOOST_FOREACH(const CTxIn& txin, wtx.tx->vin)
            {
                if (mapWallet.count(txin.prevout.hash))
                    mapWallet[txin.prevout.hash].MarkDirty();
            }
        }
    }

    return true;
}

void CWallet::MarkConflicted(const uint256& hashBlock, const uint256& hashTx)
{
    LOCK2(cs_main, cs_wallet);

    int conflictconfirms = 0;
    if (mapBlockIndex.count(hashBlock)) {
        CBlockIndex* pindex = mapBlockIndex[hashBlock];
        if (chainActive.Contains(pindex)) {
            conflictconfirms = -(chainActive.Height() - pindex->nHeight + 1);
        }
    }
    // If number of conflict confirms cannot be determined, this means
    // that the block is still unknown or not yet part of the main chain,
    // for example when loading the wallet during a reindex. Do nothing in that
    // case.
    if (conflictconfirms >= 0)
        return;

    // Do not flush the wallet here for performance reasons
    CWalletDB walletdb(*dbw, "r+", false);

    std::set<uint256> todo;
    std::set<uint256> done;

    todo.insert(hashTx);

    while (!todo.empty()) {
        uint256 now = *todo.begin();
        todo.erase(now);
        done.insert(now);
        assert(mapWallet.count(now));
        CWalletTx& wtx = mapWallet[now];
        int currentconfirm = wtx.GetDepthInMainChain();
        if (conflictconfirms < currentconfirm) {
            // Block is 'more conflicted' than current confirm; update.
            // Mark transaction as conflicted with this block.
            wtx.nIndex = -1;
            wtx.hashBlock = hashBlock;
            wtx.MarkDirty();
            walletdb.WriteTx(wtx);
            // Iterate over all its outputs, and mark transactions in the wallet that spend them conflicted too
            TxSpends::const_iterator iter = mapTxSpends.lower_bound(COutPoint(now, 0));
            while (iter != mapTxSpends.end() && iter->first.hash == now) {
                 if (!done.count(iter->second)) {
                     todo.insert(iter->second);
                 }
                 iter++;
            }
            // If a transaction changes 'conflicted' state, that changes the balance
            // available of the outputs it spends. So force those to be recomputed
            BOOST_FOREACH(const CTxIn& txin, wtx.tx->vin)
            {
                if (mapWallet.count(txin.prevout.hash))
                    mapWallet[txin.prevout.hash].MarkDirty();
            }
        }
    }
}

void CWallet::SyncTransaction(const CTransactionRef& ptx, const CBlockIndex *pindex, int posInBlock) {
    const CTransaction& tx = *ptx;

    if (!AddToWalletIfInvolvingMe(ptx, pindex, posInBlock, true))
        return; // Not one of ours

    // If a transaction changes 'conflicted' state, that changes the balance
    // available of the outputs it spends. So force those to be
    // recomputed, also:
    BOOST_FOREACH(const CTxIn& txin, tx.vin)
    {
        if (mapWallet.count(txin.prevout.hash))
            mapWallet[txin.prevout.hash].MarkDirty();
    }
}

void CWallet::TransactionAddedToMempool(const CTransactionRef& ptx) {
    LOCK2(cs_main, cs_wallet);
    SyncTransaction(ptx);
}

void CWallet::BlockConnected(const std::shared_ptr<const CBlock>& pblock, const CBlockIndex *pindex, const std::vector<CTransactionRef>& vtxConflicted) {
    LOCK2(cs_main, cs_wallet);
    // TODO: Tempoarily ensure that mempool removals are notified before
    // connected transactions.  This shouldn't matter, but the abandoned
    // state of transactions in our wallet is currently cleared when we
    // receive another notification and there is a race condition where
    // notification of a connected conflict might cause an outside process
    // to abandon a transaction and then have it inadvertantly cleared by
    // the notification that the conflicted transaction was evicted.

    for (const CTransactionRef& ptx : vtxConflicted) {
        SyncTransaction(ptx);
    }
    for (size_t i = 0; i < pblock->vtx.size(); i++) {
        SyncTransaction(pblock->vtx[i], pindex, i);
    }
}

void CWallet::BlockDisconnected(const std::shared_ptr<const CBlock>& pblock) {
    LOCK2(cs_main, cs_wallet);

    for (const CTransactionRef& ptx : pblock->vtx) {
        SyncTransaction(ptx);
    }
}



isminetype CWallet::IsMine(const CTxIn &txin) const
{
    {
        LOCK(cs_wallet);
        std::map<uint256, CWalletTx>::const_iterator mi = mapWallet.find(txin.prevout.hash);
        if (mi != mapWallet.end())
        {
            const CWalletTx& prev = (*mi).second;
            if (txin.prevout.n < prev.tx->vout.size())
                return IsMine(prev.tx->vout[txin.prevout.n]);
        }
    }
    return ISMINE_NO;
}

// Note that this function doesn't distinguish between a 0-valued input,
// and a not-"is mine" (according to the filter) input.
CAmount CWallet::GetDebit(const CTxIn &txin, const isminefilter& filter) const
{
    {
        LOCK(cs_wallet);
        std::map<uint256, CWalletTx>::const_iterator mi = mapWallet.find(txin.prevout.hash);
        if (mi != mapWallet.end())
        {
            const CWalletTx& prev = (*mi).second;
            if (txin.prevout.n < prev.tx->vout.size())
                if (IsMine(prev.tx->vout[txin.prevout.n]) & filter)
                    return prev.tx->vout[txin.prevout.n].nValue;
        }
    }
    return 0;
}

isminetype CWallet::IsMine(const CTxOut& txout) const
{
    return ::IsMine(*this, txout.scriptPubKey);
}

CAmount CWallet::GetCredit(const CTxOut& txout, const isminefilter& filter) const
{
    if (!MoneyRange(txout.nValue))
        throw std::runtime_error(std::string(__func__) + ": value out of range");
    return ((IsMine(txout) & filter) ? txout.nValue : 0);
}

bool CWallet::IsChange(const CTxOut& txout) const
{
    // TODO: fix handling of 'change' outputs. The assumption is that any
    // payment to a script that is ours, but is not in the address book
    // is change. That assumption is likely to break when we implement multisignature
    // wallets that return change back into a multi-signature-protected address;
    // a better way of identifying which outputs are 'the send' and which are
    // 'the change' will need to be implemented (maybe extend CWalletTx to remember
    // which output, if any, was change).
    if (::IsMine(*this, txout.scriptPubKey))
    {
        CTxDestination address;
        if (!ExtractDestination(txout.scriptPubKey, address))
            return true;

        LOCK(cs_wallet);
        if (!mapAddressBook.count(CBitcoinAddress(address).ToString()))
            return true;
    }
    return false;
}

CAmount CWallet::GetChange(const CTxOut& txout) const
{
    if (!MoneyRange(txout.nValue))
        throw std::runtime_error(std::string(__func__) + ": value out of range");
    return (IsChange(txout) ? txout.nValue : 0);
}

bool CWallet::IsMine(const CTransaction& tx) const
{
    BOOST_FOREACH(const CTxOut& txout, tx.vout)
        if (IsMine(txout)  && txout.nValue >= nMinimumInputValue)
            return true;
    return false;
}

bool CWallet::IsFromMe(const CTransaction& tx) const
{
    return (GetDebit(tx, ISMINE_ALL) > 0);
}

CAmount CWallet::GetDebit(const CTransaction& tx, const isminefilter& filter) const
{
    CAmount nDebit = 0;
    BOOST_FOREACH(const CTxIn& txin, tx.vin)
    {
        nDebit += GetDebit(txin, filter);
        if (!MoneyRange(nDebit))
            throw std::runtime_error(std::string(__func__) + ": value out of range");
    }
    return nDebit;
}

bool CWallet::IsAllFromMe(const CTransaction& tx, const isminefilter& filter) const
{
    LOCK(cs_wallet);

    BOOST_FOREACH(const CTxIn& txin, tx.vin)
    {
        auto mi = mapWallet.find(txin.prevout.hash);
        if (mi == mapWallet.end())
            return false; // any unknown inputs can't be from us

        const CWalletTx& prev = (*mi).second;

        if (txin.prevout.n >= prev.tx->vout.size())
            return false; // invalid input!

        if (!(IsMine(prev.tx->vout[txin.prevout.n]) & filter))
            return false;
    }
    return true;
}

CAmount CWallet::GetCredit(const CTransaction& tx, const isminefilter& filter) const
{
    CAmount nCredit = 0;
    BOOST_FOREACH(const CTxOut& txout, tx.vout)
    {
        nCredit += GetCredit(txout, filter);
        if (!MoneyRange(nCredit))
            throw std::runtime_error(std::string(__func__) + ": value out of range");
    }
    return nCredit;
}

CAmount CWallet::GetChange(const CTransaction& tx) const
{
    CAmount nChange = 0;
    BOOST_FOREACH(const CTxOut& txout, tx.vout)
    {
        nChange += GetChange(txout);
        if (!MoneyRange(nChange))
            throw std::runtime_error(std::string(__func__) + ": value out of range");
    }
    return nChange;
}

/* GULDEN - We don't use these
CPubKey CWallet::GenerateNewHDMasterKey()
{
    CKey key;
    key.MakeNewKey(true);

    int64_t nCreationTime = GetTime();
    CKeyMetadata metadata(nCreationTime);

    // calculate the pubkey
    CPubKey pubkey = key.GetPubKey();
    assert(key.VerifyPubKey(pubkey));

    // set the hd keypath to "m" -> Master, refers the masterkeyid to itself
    metadata.hdKeypath     = "m";
    metadata.hdMasterKeyID = pubkey.GetID();

    {
        LOCK(cs_wallet);

        // mem store the metadata
        mapKeyMetadata[pubkey.GetID()] = metadata;

        // write the key&metadata to the database
        if (!AddKeyPubKey(key, pubkey))
            throw std::runtime_error(std::string(__func__) + ": AddKeyPubKey failed");
    }

    return pubkey;
}

bool CWallet::SetHDMasterKey(const CPubKey& pubkey, CHDChain *possibleOldChain)
{
    LOCK(cs_wallet);
    // store the keyid (hash160) together with
    // the child index counter in the database
    // as a hdchain object
    CHDChain newHdChain;
    if (possibleOldChain) {
        // preserve the old chains version
        newHdChain.nVersion = possibleOldChain->nVersion;
    }
    newHdChain.masterKeyID = pubkey.GetID();
    SetHDChain(newHdChain, false);

    return true;
}

bool CWallet::SetHDChain(const CHDChain& chain, bool memonly)
{
    LOCK(cs_wallet);
    if (!memonly && !CWalletDB(*dbw).WriteHDChain(chain))
        throw std::runtime_error(std::string(__func__) + ": writing chain failed");

    hdChain = chain;
    return true;
}

bool CWallet::IsHDEnabled() const
{
    return !hdChain.masterKeyID.IsNull();
}
*/

int64_t CWalletTx::GetTxTime() const
{
    int64_t n = nTimeSmart;
    return n ? n : nTimeReceived;
}

int CWalletTx::GetRequestCount() const
{
    // Returns -1 if it wasn't being tracked
    int nRequests = -1;
    {
        LOCK(pwallet->cs_wallet);
        if (IsCoinBase())
        {
            // Generated block
            if (!hashUnset())
            {
                std::map<uint256, int>::const_iterator mi = pwallet->mapRequestCount.find(hashBlock);
                if (mi != pwallet->mapRequestCount.end())
                    nRequests = (*mi).second;
            }
        }
        else
        {
            // Did anyone request this transaction?
            std::map<uint256, int>::const_iterator mi = pwallet->mapRequestCount.find(GetHash());
            if (mi != pwallet->mapRequestCount.end())
            {
                nRequests = (*mi).second;

                // How about the block it's in?
                if (nRequests == 0 && !hashUnset())
                {
                    std::map<uint256, int>::const_iterator _mi = pwallet->mapRequestCount.find(hashBlock);
                    if (_mi != pwallet->mapRequestCount.end())
                        nRequests = (*_mi).second;
                    else
                        nRequests = 1; // If it's in someone else's block it must have got out
                }
            }
        }
    }
    return nRequests;
}

void CWalletTx::GetAmounts(std::list<COutputEntry>& listReceived,
                           std::list<COutputEntry>& listSent, CAmount& nFee, const isminefilter& filter, CKeyStore* from) const
{
    if (!from)
        from = pwallet->activeAccount;
    
    nFee = 0;
    listReceived.clear();
    listSent.clear();
    
    // Compute fee:
    CAmount nDebit = GetDebit(filter);
    if (nDebit > 0) // debit>0 means we signed/sent this transaction
    {
        CAmount nValueOut = tx->GetValueOut();
        nFee = nDebit - nValueOut;
    }

    // Sent.
    for (unsigned int i = 0; i < tx->vin.size(); ++i)
    {
        const CTxIn& txin = tx->vin[i];

        std::map<uint256, CWalletTx>::const_iterator mi = pwallet->mapWallet.find(txin.prevout.hash);
        if (mi != pwallet->mapWallet.end())
        {
            const CWalletTx& prev = (*mi).second;
            if (txin.prevout.n < prev.tx->vout.size())
            {
                const auto& prevOut =  prev.tx->vout[txin.prevout.n];
                
                isminetype fIsMine = IsMine(*from, prevOut);
                                
                if ((fIsMine & filter))
                {                    
                    CTxDestination address;
                    if (!ExtractDestination(prevOut.scriptPubKey, address) && !prevOut.scriptPubKey.IsUnspendable())
                    {
                        LogPrintf("CWalletTx::GetAmounts: Unknown transaction type found, txid %s\n",
                                this->GetHash().ToString());
                        address = CNoDestination();
                    }

                    //fixme: (GULDEN) (FUT) - There should be a seperate CInputEntry class/array here or something.
                    COutputEntry output = {address, prevOut.nValue, (int)i};
                
                    // We are debited by the transaction, add the output as a "sent" entry
                    listSent.push_back(output);
                }
            }
        }
    }
    
    // received.
    for (unsigned int i = 0; i < tx->vout.size(); ++i)
    {
        const CTxOut& txout = tx->vout[i];
        isminetype fIsMine = IsMine(*from, txout);
        if (!(fIsMine & filter))
            continue;

        // Get the destination address
        CTxDestination address;
        if (!ExtractDestination(txout.scriptPubKey, address) && !txout.scriptPubKey.IsUnspendable())
        {
            LogPrintf("CWalletTx::GetAmounts: Unknown transaction type found, txid %s\n",
                     this->GetHash().ToString());
            address = CNoDestination();
        }

        COutputEntry output = {address, txout.nValue, (int)i};

        // We are receiving the output, add it as a "received" entry
        listReceived.push_back(output);
    }

}

<<<<<<< HEAD
void CWalletTx::GetAccountAmounts(const std::string& strAccount, CAmount& nReceived,
                                  CAmount& nSent, CAmount& nFee, const isminefilter& filter) const
{
    LOCK(pwalletMain->cs_wallet);
    
    nReceived = nSent = nFee = 0;

    CAmount allFee;
    std::list<COutputEntry> listReceived;
    std::list<COutputEntry> listSent;
    GetAmounts(listReceived, listSent, allFee, filter, pwalletMain->mapAccounts[strAccount]);

    BOOST_FOREACH(const COutputEntry& s, listSent)
        nSent += s.amount;
    nFee = allFee;
    {
        LOCK(pwallet->cs_wallet);
        BOOST_FOREACH(const COutputEntry& r, listReceived)
        {
            nReceived += r.amount;
        }
    }
}

=======
>>>>>>> ef5cd0ec
/**
 * Scan the block chain (starting in pindexStart) for transactions
 * from or to us. If fUpdate is true, found transactions that already
 * exist in the wallet will be updated.
 *
 * Returns pointer to the first block in the last contiguous range that was
 * successfully scanned or elided (elided if pIndexStart points at a block
 * before CWallet::nTimeFirstKey). Returns null if there is no such range, or
 * the range doesn't include chainActive.Tip().
 */
CBlockIndex* CWallet::ScanForWalletTransactions(CBlockIndex* pindexStart, bool fUpdate)
{
    int64_t nNow = GetTime();
    const CChainParams& chainParams = Params();

    CBlockIndex* pindex = pindexStart;
    CBlockIndex* ret = pindexStart;
    {
        LOCK2(cs_main, cs_wallet);
        fAbortRescan = false;
        fScanningWallet = true;

        // no need to read and scan block, if block was created before
        // our wallet birthday (as adjusted for block time variability)
        while (pindex && nTimeFirstKey && (pindex->GetBlockTime() < (nTimeFirstKey - TIMESTAMP_WINDOW)))
            pindex = chainActive.Next(pindex);

        ShowProgress(_("Rescanning..."), 0); // show rescan progress in GUI as dialog or on splashscreen, if -rescan on startup
        double dProgressStart = GuessVerificationProgress(chainParams.TxData(), pindex);
        double dProgressTip = GuessVerificationProgress(chainParams.TxData(), chainActive.Tip());
        while (pindex && !fAbortRescan)
        {
            // Temporarily release lock to allow shadow key allocation a chance to do it's thing
            LEAVE_CRITICAL_SECTION(cs_main)
            LEAVE_CRITICAL_SECTION(cs_wallet)
            if (pindex->nHeight % 100 == 0 && dProgressTip - dProgressStart > 0.0)
            {
                ShowProgress(_("Rescanning..."), std::max(1, std::min(99, (int)((GuessVerificationProgress(chainParams.TxData(), pindex) - dProgressStart) / (dProgressTip - dProgressStart) * 100))));
            }
            if (GetTime() >= nNow + 60) {
                nNow = GetTime();
                LogPrintf("Still rescanning. At block %d. Progress=%f\n", pindex->nHeight, GuessVerificationProgress(chainParams.TxData(), pindex));
            }
            ENTER_CRITICAL_SECTION(cs_main)
            ENTER_CRITICAL_SECTION(cs_wallet)

            if (ShutdownRequested())
                return ret;

            CBlock block;
            if (ReadBlockFromDisk(block, pindex, Params().GetConsensus())) {
                for (size_t posInBlock = 0; posInBlock < block.vtx.size(); ++posInBlock) {
                    AddToWalletIfInvolvingMe(block.vtx[posInBlock], pindex, posInBlock, fUpdate);
                }
                if (!ret) {
                    ret = pindex;
                }
            } else {
                ret = nullptr;
            }
            pindex = chainActive.Next(pindex);
        }
        if (pindex && fAbortRescan) {
            LogPrintf("Rescan aborted at block %d. Progress=%f\n", pindex->nHeight, GuessVerificationProgress(chainParams.TxData(), pindex));
        }
        ShowProgress(_("Rescanning..."), 100); // hide progress dialog in GUI

        fScanningWallet = false;
    }
    return ret;
}

void CWallet::ReacceptWalletTransactions()
{
    // If transactions aren't being broadcasted, don't let them into local mempool either
    if (!fBroadcastTransactions)
        return;
    LOCK2(cs_main, cs_wallet);
    std::map<int64_t, CWalletTx*> mapSorted;

    // Sort pending wallet transactions based on their initial wallet insertion order
    BOOST_FOREACH(PAIRTYPE(const uint256, CWalletTx)& item, mapWallet)
    {
        const uint256& wtxid = item.first;
        CWalletTx& wtx = item.second;
        assert(wtx.GetHash() == wtxid);

        int nDepth = wtx.GetDepthInMainChain();

        if (!wtx.IsCoinBase() && (nDepth == 0 && !wtx.isAbandoned())) {
            mapSorted.insert(std::make_pair(wtx.nOrderPos, &wtx));
        }
    }

    // Try to add wallet transactions to memory pool
    BOOST_FOREACH(PAIRTYPE(const int64_t, CWalletTx*)& item, mapSorted)
    {
        CWalletTx& wtx = *(item.second);

        LOCK(mempool.cs);
        CValidationState state;
        wtx.AcceptToMemoryPool(maxTxFee, state);
    }
}

bool CWalletTx::RelayWalletTransaction(CConnman* connman)
{
    assert(pwallet->GetBroadcastTransactions());
    if (!IsCoinBase() && !isAbandoned() && GetDepthInMainChain() == 0)
    {
        CValidationState state;
        /* GetDepthInMainChain already catches known conflicts. */
        if (InMempool() || AcceptToMemoryPool(maxTxFee, state)) {
            LogPrintf("Relaying wtx %s\n", GetHash().ToString());
            if (connman) {
                CInv inv(MSG_TX, GetHash());
                connman->ForEachNode([&inv](CNode* pnode)
                {
                    pnode->PushInventory(inv);
                });
                return true;
            }
        }
    }
    return false;
}

std::set<uint256> CWalletTx::GetConflicts() const
{
    std::set<uint256> result;
    if (pwallet != NULL)
    {
        uint256 myHash = GetHash();
        result = pwallet->GetConflicts(myHash);
        result.erase(myHash);
    }
    return result;
}

CAmount CWalletTx::GetDebit(const isminefilter& filter) const
{
    if (tx->vin.empty())
        return 0;

    CAmount debit = 0;
    if(filter & ISMINE_SPENDABLE)
    {
        if (fDebitCached)
            debit += nDebitCached;
        else
        {
            nDebitCached = pwallet->GetDebit(*this, ISMINE_SPENDABLE);
            fDebitCached = true;
            debit += nDebitCached;
        }
    }
    if(filter & ISMINE_WATCH_ONLY)
    {
        if(fWatchDebitCached)
            debit += nWatchDebitCached;
        else
        {
            nWatchDebitCached = pwallet->GetDebit(*this, ISMINE_WATCH_ONLY);
            fWatchDebitCached = true;
            debit += nWatchDebitCached;
        }
    }
    return debit;
}

CAmount CWalletTx::GetCredit(const isminefilter& filter) const
{
    // Must wait until coinbase is safely deep enough in the chain before valuing it
    if (IsCoinBase() && GetBlocksToMaturity() > 0)
        return 0;

    CAmount credit = 0;
    if (filter & ISMINE_SPENDABLE)
    {
        // GetBalance can assume transactions in mapWallet won't change
        if (fCreditCached)
            credit += nCreditCached;
        else
        {
            nCreditCached = pwallet->GetCredit(*this, ISMINE_SPENDABLE);
            fCreditCached = true;
            credit += nCreditCached;
        }
    }
    if (filter & ISMINE_WATCH_ONLY)
    {
        if (fWatchCreditCached)
            credit += nWatchCreditCached;
        else
        {
            nWatchCreditCached = pwallet->GetCredit(*this, ISMINE_WATCH_ONLY);
            fWatchCreditCached = true;
            credit += nWatchCreditCached;
        }
    }
    return credit;
}

CAmount CWalletTx::GetImmatureCredit(bool fUseCache, const CAccount* forAccount) const
{
    if (IsCoinBase() && GetBlocksToMaturity() > 0 && IsInMainChain())
    {
        if (fUseCache && fImmatureCreditCached)
            return nImmatureCreditCached;
        nImmatureCreditCached = pwallet->GetCredit(*this, ISMINE_SPENDABLE);
        fImmatureCreditCached = true;
        return nImmatureCreditCached;
    }

    return 0;
}

CAmount CWalletTx::GetAvailableCredit(bool fUseCache, const CAccount* forAccount) const
{
    if (pwallet == 0)
        return 0;

    // Must wait until coinbase is safely deep enough in the chain before valuing it
    if (IsCoinBase() && GetBlocksToMaturity() > 0)
        return 0;

    if (fUseCache && fAvailableCreditCached)
        if (!forAccount)
            return nAvailableCreditCached;
    //if (fUseCache && availableCreditForAccountCached.find(forAccount) != availableCreditForAccountCached.end())
        //return availableCreditForAccountCached[forAccount];

    CAmount nCredit = 0;
    uint256 hashTx = GetHash();
    for (unsigned int i = 0; i < tx->vout.size(); i++)
    {
        if (!pwallet->IsSpent(hashTx, i))
        {
            const CTxOut &txout = tx->vout[i];
            if (!forAccount || IsMine(*forAccount, txout.scriptPubKey))
            {
                nCredit += pwallet->GetCredit(txout, ISMINE_SPENDABLE);
                if (!MoneyRange(nCredit))
                    throw std::runtime_error("CWalletTx::GetAvailableCredit() : value out of range");
            }
        }
    }

    if (forAccount)
    {
        //availableCreditForAccountCached[forAccount] = nCredit;
    }
    else
    {
        nAvailableCreditCached = nCredit;
        fAvailableCreditCached = true;
    }
    return nCredit;
}

CAmount CWalletTx::GetImmatureWatchOnlyCredit(const bool& fUseCache) const
{
    if (IsCoinBase() && GetBlocksToMaturity() > 0 && IsInMainChain())
    {
        if (fUseCache && fImmatureWatchCreditCached)
            return nImmatureWatchCreditCached;
        nImmatureWatchCreditCached = pwallet->GetCredit(*this, ISMINE_WATCH_ONLY);
        fImmatureWatchCreditCached = true;
        return nImmatureWatchCreditCached;
    }

    return 0;
}

CAmount CWalletTx::GetAvailableWatchOnlyCredit(const bool& fUseCache) const
{
    if (pwallet == 0)
        return 0;

    // Must wait until coinbase is safely deep enough in the chain before valuing it
    if (IsCoinBase() && GetBlocksToMaturity() > 0)
        return 0;

    if (fUseCache && fAvailableWatchCreditCached)
        return nAvailableWatchCreditCached;

    CAmount nCredit = 0;
    for (unsigned int i = 0; i < tx->vout.size(); i++)
    {
        if (!pwallet->IsSpent(GetHash(), i))
        {
            const CTxOut &txout = tx->vout[i];
            nCredit += pwallet->GetCredit(txout, ISMINE_WATCH_ONLY);
            if (!MoneyRange(nCredit))
                throw std::runtime_error("CWalletTx::GetAvailableCredit() : value out of range");
        }
    }

    nAvailableWatchCreditCached = nCredit;
    fAvailableWatchCreditCached = true;
    return nCredit;
}

CAmount CWalletTx::GetChange() const
{
    if (fChangeCached)
        return nChangeCached;
    nChangeCached = pwallet->GetChange(*this);
    fChangeCached = true;
    return nChangeCached;
}

bool CWalletTx::InMempool() const
{
    LOCK(mempool.cs);
    return mempool.exists(GetHash());
}

bool CWalletTx::IsTrusted() const
{
    // Quick answer in most cases
    if (!CheckFinalTx(*this))
        return false;
    int nDepth = GetDepthInMainChain();
    if (nDepth >= 1)
        return true;
    if (nDepth < 0)
        return false;
    if (!bSpendZeroConfChange || !IsFromMe(ISMINE_ALL)) // using wtx's cached debit
        return false;

    // Don't trust unconfirmed transactions from us unless they are in the mempool.
    if (!InMempool())
        return false;

    // Trusted if all inputs are from us and are in the mempool:
    BOOST_FOREACH(const CTxIn& txin, tx->vin)
    {
        // Transactions not sent by us: not trusted
        const CWalletTx* parent = pwallet->GetWalletTx(txin.prevout.hash);
        if (parent == NULL)
            return false;
        const CTxOut& parentOut = parent->tx->vout[txin.prevout.n];
        if (pwallet->IsMine(parentOut) != ISMINE_SPENDABLE)
            return false;
    }
    return true;
}

bool CWalletTx::IsEquivalentTo(const CWalletTx& _tx) const
{
        CMutableTransaction tx1 = *this->tx;
        CMutableTransaction tx2 = *_tx.tx;
        for (unsigned int i = 0; i < tx1.vin.size(); i++) tx1.vin[i].scriptSig = CScript();
        for (unsigned int i = 0; i < tx2.vin.size(); i++) tx2.vin[i].scriptSig = CScript();
        return CTransaction(tx1) == CTransaction(tx2);
}

std::vector<uint256> CWallet::ResendWalletTransactionsBefore(int64_t nTime, CConnman* connman)
{
    std::vector<uint256> result;

    LOCK(cs_wallet);
    // Sort them in chronological order
    std::multimap<unsigned int, CWalletTx*> mapSorted;
    BOOST_FOREACH(PAIRTYPE(const uint256, CWalletTx)& item, mapWallet)
    {
        CWalletTx& wtx = item.second;
        // Don't rebroadcast if newer than nTime:
        if (wtx.nTimeReceived > nTime)
            continue;
        mapSorted.insert(std::make_pair(wtx.nTimeReceived, &wtx));
    }
    BOOST_FOREACH(PAIRTYPE(const unsigned int, CWalletTx*)& item, mapSorted)
    {
        CWalletTx& wtx = *item.second;
        if (wtx.RelayWalletTransaction(connman))
            result.push_back(wtx.GetHash());
    }
    return result;
}

void CWallet::ResendWalletTransactions(int64_t nBestBlockTime, CConnman* connman)
{
    // Do this infrequently and randomly to avoid giving away
    // that these are our transactions.
    if (GetTime() < nNextResend || !fBroadcastTransactions)
        return;
    bool fFirst = (nNextResend == 0);
    nNextResend = GetTime() + GetRand(30 * 60);
    if (fFirst)
        return;

    // Only do it if there's been a new block since last time
    if (nBestBlockTime < nLastResend)
        return;
    nLastResend = GetTime();

    // Rebroadcast unconfirmed txes older than 5 minutes before the last
    // block was found:
    std::vector<uint256> relayed = ResendWalletTransactionsBefore(nBestBlockTime-5*60, connman);
    if (!relayed.empty())
        LogPrintf("%s: rebroadcast %u unconfirmed transactions\n", __func__, relayed.size());
}

/** @} */ // end of mapWallet




/** @defgroup Actions
 *
 * @{
 */

extern bool IsMine(const CAccount* forAccount, const CWalletTx& tx);

CAmount CWallet::GetBalance(const CAccount* forAccount) const
{
    CAmount nTotal = 0;
    {
        LOCK2(cs_main, cs_wallet);
        for (std::map<uint256, CWalletTx>::const_iterator it = mapWallet.begin(); it != mapWallet.end(); ++it)
        {
            const CWalletTx* pcoin = &(*it).second;
            //fixme: GULDEN (FUT) - is this okay? Should it be cached or something? (CBSU?)
            if (!forAccount || ::IsMine(forAccount, *pcoin))
            {
                if (pcoin->IsTrusted())
                    nTotal += pcoin->GetAvailableCredit(true, forAccount);
            }
        }
    }

    return nTotal;
}

CAmount CWallet::GetUnconfirmedBalance(const CAccount* forAccount) const
{
    CAmount nTotal = 0;
    {
        LOCK2(cs_main, cs_wallet);
        for (std::map<uint256, CWalletTx>::const_iterator it = mapWallet.begin(); it != mapWallet.end(); ++it)
        {
            const CWalletTx* pcoin = &(*it).second;
            //fixme: GULDEN (FUT) (1.6.1) - is this okay? Should it be cached or something? (CBSU?)
            if (!forAccount || ::IsMine(forAccount, *pcoin))
            {
                if (!pcoin->IsTrusted() && pcoin->GetDepthInMainChain() == 0 && pcoin->InMempool())
                    nTotal += pcoin->GetAvailableCredit(true, forAccount);
            }
        }
    }
    return nTotal;
}

CAmount CWallet::GetImmatureBalance(const CAccount* forAccount) const
{
    CAmount nTotal = 0;
    {
        LOCK2(cs_main, cs_wallet);
        for (std::map<uint256, CWalletTx>::const_iterator it = mapWallet.begin(); it != mapWallet.end(); ++it)
        {
            const CWalletTx* pcoin = &(*it).second;
            if (!forAccount || ::IsMine(forAccount, *pcoin))
            {
                nTotal += pcoin->GetImmatureCredit(true, forAccount);
            }
        }
    }
    return nTotal;
}

CAmount CWallet::GetWatchOnlyBalance() const
{
    CAmount nTotal = 0;
    {
        LOCK2(cs_main, cs_wallet);
        for (std::map<uint256, CWalletTx>::const_iterator it = mapWallet.begin(); it != mapWallet.end(); ++it)
        {
            const CWalletTx* pcoin = &(*it).second;
            if (pcoin->IsTrusted())
                nTotal += pcoin->GetAvailableWatchOnlyCredit();
        }
    }

    return nTotal;
}

CAmount CWallet::GetUnconfirmedWatchOnlyBalance() const
{
    CAmount nTotal = 0;
    {
        LOCK2(cs_main, cs_wallet);
        for (std::map<uint256, CWalletTx>::const_iterator it = mapWallet.begin(); it != mapWallet.end(); ++it)
        {
            const CWalletTx* pcoin = &(*it).second;
            if (!pcoin->IsTrusted() && pcoin->GetDepthInMainChain() == 0 && pcoin->InMempool())
                nTotal += pcoin->GetAvailableWatchOnlyCredit();
        }
    }
    return nTotal;
}

CAmount CWallet::GetImmatureWatchOnlyBalance() const
{
    CAmount nTotal = 0;
    {
        LOCK2(cs_main, cs_wallet);
        for (std::map<uint256, CWalletTx>::const_iterator it = mapWallet.begin(); it != mapWallet.end(); ++it)
        {
            const CWalletTx* pcoin = &(*it).second;
            nTotal += pcoin->GetImmatureWatchOnlyCredit();
        }
    }
    return nTotal;
}

<<<<<<< HEAD
void CWallet::AvailableCoins(CAccount* forAccount, std::vector<COutput>& vCoins, bool fOnlySafe, const CCoinControl *coinControl, bool fIncludeZeroValue) const
=======
// Calculate total balance in a different way from GetBalance. The biggest
// difference is that GetBalance sums up all unspent TxOuts paying to the
// wallet, while this sums up both spent and unspent TxOuts paying to the
// wallet, and then subtracts the values of TxIns spending from the wallet. This
// also has fewer restrictions on which unconfirmed transactions are considered
// trusted.
CAmount CWallet::GetLegacyBalance(const isminefilter& filter, int minDepth, const std::string* account) const
{
    LOCK2(cs_main, cs_wallet);

    CAmount balance = 0;
    for (const auto& entry : mapWallet) {
        const CWalletTx& wtx = entry.second;
        const int depth = wtx.GetDepthInMainChain();
        if (depth < 0 || !CheckFinalTx(*wtx.tx) || wtx.GetBlocksToMaturity() > 0) {
            continue;
        }

        // Loop through tx outputs and add incoming payments. For outgoing txs,
        // treat change outputs specially, as part of the amount debited.
        CAmount debit = wtx.GetDebit(filter);
        const bool outgoing = debit > 0;
        for (const CTxOut& out : wtx.tx->vout) {
            if (outgoing && IsChange(out)) {
                debit -= out.nValue;
            } else if (IsMine(out) & filter && depth >= minDepth && (!account || *account == GetAccountName(out.scriptPubKey))) {
                balance += out.nValue;
            }
        }

        // For outgoing txs, subtract amount debited.
        if (outgoing && (!account || *account == wtx.strFromAccount)) {
            balance -= debit;
        }
    }

    if (account) {
        balance += CWalletDB(*dbw).GetAccountCreditDebit(*account);
    }

    return balance;
}

void CWallet::AvailableCoins(std::vector<COutput>& vCoins, bool fOnlySafe, const CCoinControl *coinControl, bool fIncludeZeroValue) const
>>>>>>> ef5cd0ec
{
    vCoins.clear();

    {
        LOCK2(cs_main, cs_wallet);
        for (std::map<uint256, CWalletTx>::const_iterator it = mapWallet.begin(); it != mapWallet.end(); ++it)
        {
            const uint256& wtxid = it->first;
            const CWalletTx* pcoin = &(*it).second;

            if (!::IsMine(forAccount, *pcoin))
                continue;
            
            if (!CheckFinalTx(*pcoin))
                continue;

            if (pcoin->IsCoinBase() && pcoin->GetBlocksToMaturity() > 0)
                continue;

            int nDepth = pcoin->GetDepthInMainChain();
            if (nDepth < 0)
                continue;

            // We should not consider coins which aren't at least in our mempool
            // It's possible for these to be conflicted via ancestors which we may never be able to detect
            if (nDepth == 0 && !pcoin->InMempool())
                continue;

            bool safeTx = pcoin->IsTrusted();

            // We should not consider coins from transactions that are replacing
            // other transactions.
            //
            // Example: There is a transaction A which is replaced by bumpfee
            // transaction B. In this case, we want to prevent creation of
            // a transaction B' which spends an output of B.
            //
            // Reason: If transaction A were initially confirmed, transactions B
            // and B' would no longer be valid, so the user would have to create
            // a new transaction C to replace B'. However, in the case of a
            // one-block reorg, transactions B' and C might BOTH be accepted,
            // when the user only wanted one of them. Specifically, there could
            // be a 1-block reorg away from the chain where transactions A and C
            // were accepted to another chain where B, B', and C were all
            // accepted.
            if (nDepth == 0 && pcoin->mapValue.count("replaces_txid")) {
                safeTx = false;
            }

            // Similarly, we should not consider coins from transactions that
            // have been replaced. In the example above, we would want to prevent
            // creation of a transaction A' spending an output of A, because if
            // transaction B were initially confirmed, conflicting with A and
            // A', we wouldn't want to the user to create a transaction D
            // intending to replace A', but potentially resulting in a scenario
            // where A, A', and D could all be accepted (instead of just B and
            // D, or just A and A' like the user would want).
            if (nDepth == 0 && fOnlySafe && pcoin->mapValue.count("replaced_y_txid")) {
                safeTx = false;
            }

            if (fOnlySafe && !safeTx) {
                continue;
            }

            for (unsigned int i = 0; i < pcoin->tx->vout.size(); i++)
            {
                isminetype mine = ::IsMine(*forAccount, pcoin->tx->vout[i].scriptPubKey);
                 if (!(IsSpent(wtxid, i)) && mine != ISMINE_NO &&
                    !IsLockedCoin((*it).first, i) && (pcoin->tx->vout[i].nValue > nMinimumInputValue || fIncludeZeroValue) &&
                    (!coinControl || !coinControl->HasSelected() || coinControl->fAllowOtherInputs || coinControl->IsSelected(COutPoint((*it).first, i))))
                        vCoins.push_back(COutput(pcoin, i, nDepth,
                                                 ((mine & ISMINE_SPENDABLE) != ISMINE_NO) ||
                                                  (coinControl && coinControl->fAllowWatchOnly && (mine & ISMINE_WATCH_SOLVABLE) != ISMINE_NO),
                                                 (mine & (ISMINE_SPENDABLE | ISMINE_WATCH_SOLVABLE)) != ISMINE_NO, safeTx));
            }
        }
    }
}

static void ApproximateBestSubset(const std::vector<CInputCoin>& vValue, const CAmount& nTotalLower, const CAmount& nTargetValue,
                                  std::vector<char>& vfBest, CAmount& nBest, int iterations = 1000)
{
    std::vector<char> vfIncluded;

    vfBest.assign(vValue.size(), true);
    nBest = nTotalLower;

    FastRandomContext insecure_rand;

    for (int nRep = 0; nRep < iterations && nBest != nTargetValue; nRep++)
    {
        vfIncluded.assign(vValue.size(), false);
        CAmount nTotal = 0;
        bool fReachedTarget = false;
        for (int nPass = 0; nPass < 2 && !fReachedTarget; nPass++)
        {
            for (unsigned int i = 0; i < vValue.size(); i++)
            {
                //The solver here uses a randomized algorithm,
                //the randomness serves no real security purpose but is just
                //needed to prevent degenerate behavior and it is important
                //that the rng is fast. We do not use a constant random sequence,
                //because there may be some privacy improvement by making
                //the selection random.
                if (nPass == 0 ? insecure_rand.randbool() : !vfIncluded[i])
                {
                    nTotal += vValue[i].txout.nValue;
                    vfIncluded[i] = true;
                    if (nTotal >= nTargetValue)
                    {
                        fReachedTarget = true;
                        if (nTotal < nBest)
                        {
                            nBest = nTotal;
                            vfBest = vfIncluded;
                        }
                        nTotal -= vValue[i].txout.nValue;
                        vfIncluded[i] = false;
                    }
                }
            }
        }
    }
}

bool CWallet::SelectCoinsMinConf(const CAmount& nTargetValue, const int nConfMine, const int nConfTheirs, const uint64_t nMaxAncestors, std::vector<COutput> vCoins,
                                 std::set<CInputCoin>& setCoinsRet, CAmount& nValueRet) const
{
    setCoinsRet.clear();
    nValueRet = 0;

    // List of values less than target
    boost::optional<CInputCoin> coinLowestLarger;
    std::vector<CInputCoin> vValue;
    CAmount nTotalLower = 0;

    random_shuffle(vCoins.begin(), vCoins.end(), GetRandInt);

    BOOST_FOREACH(const COutput &output, vCoins)
    {
        if (!output.fSpendable)
            continue;

        const CWalletTx *pcoin = output.tx;

        if (output.nDepth < (pcoin->IsFromMe(ISMINE_ALL) ? nConfMine : nConfTheirs))
            continue;

        if (!mempool.TransactionWithinChainLimit(pcoin->GetHash(), nMaxAncestors))
            continue;

        int i = output.i;

        CInputCoin coin = CInputCoin(pcoin, i);

        if (coin.txout.nValue == nTargetValue)
        {
            setCoinsRet.insert(coin);
            nValueRet += coin.txout.nValue;
            return true;
        }
        else if (coin.txout.nValue < nTargetValue + MIN_CHANGE)
        {
            vValue.push_back(coin);
            nTotalLower += coin.txout.nValue;
        }
        else if (!coinLowestLarger || coin.txout.nValue < coinLowestLarger->txout.nValue)
        {
            coinLowestLarger = coin;
        }
    }

    if (nTotalLower == nTargetValue)
    {
        for (unsigned int i = 0; i < vValue.size(); ++i)
        {
            setCoinsRet.insert(vValue[i]);
            nValueRet += vValue[i].txout.nValue;
        }
        return true;
    }

    if (nTotalLower < nTargetValue)
    {
        if (!coinLowestLarger)
            return false;
        setCoinsRet.insert(coinLowestLarger.get());
        nValueRet += coinLowestLarger->txout.nValue;
        return true;
    }

    // Solve subset sum by stochastic approximation
    std::sort(vValue.begin(), vValue.end(), CompareValueOnly());
    std::reverse(vValue.begin(), vValue.end());
    std::vector<char> vfBest;
    CAmount nBest;

    ApproximateBestSubset(vValue, nTotalLower, nTargetValue, vfBest, nBest);
    if (nBest != nTargetValue && nTotalLower >= nTargetValue + MIN_CHANGE)
        ApproximateBestSubset(vValue, nTotalLower, nTargetValue + MIN_CHANGE, vfBest, nBest);

    // If we have a bigger coin and (either the stochastic approximation didn't find a good solution,
    //                                   or the next bigger coin is closer), return the bigger coin
    if (coinLowestLarger &&
        ((nBest != nTargetValue && nBest < nTargetValue + MIN_CHANGE) || coinLowestLarger->txout.nValue <= nBest))
    {
        setCoinsRet.insert(coinLowestLarger.get());
        nValueRet += coinLowestLarger->txout.nValue;
    }
    else {
        for (unsigned int i = 0; i < vValue.size(); i++)
            if (vfBest[i])
            {
                setCoinsRet.insert(vValue[i]);
                nValueRet += vValue[i].txout.nValue;
            }

        if (LogAcceptCategory(BCLog::SELECTCOINS)) {
            LogPrint(BCLog::SELECTCOINS, "SelectCoins() best subset: ");
            for (unsigned int i = 0; i < vValue.size(); i++) {
                if (vfBest[i]) {
                    LogPrint(BCLog::SELECTCOINS, "%s ", FormatMoney(vValue[i].txout.nValue));
                }
            }
            LogPrint(BCLog::SELECTCOINS, "total %s\n", FormatMoney(nBest));
        }
    }

    return true;
}

bool CWallet::SelectCoins(const std::vector<COutput>& vAvailableCoins, const CAmount& nTargetValue, std::set<CInputCoin>& setCoinsRet, CAmount& nValueRet, const CCoinControl* coinControl) const
{
    std::vector<COutput> vCoins(vAvailableCoins);

    // coin control -> return all selected outputs (we want all selected to go into the transaction for sure)
    if (coinControl && coinControl->HasSelected() && !coinControl->fAllowOtherInputs)
    {
        BOOST_FOREACH(const COutput& out, vCoins)
        {
            if (!out.fSpendable)
                 continue;
            nValueRet += out.tx->tx->vout[out.i].nValue;
            setCoinsRet.insert(CInputCoin(out.tx, out.i));
        }
        return (nValueRet >= nTargetValue);
    }

    // calculate value from preset inputs and store them
    std::set<CInputCoin> setPresetCoins;
    CAmount nValueFromPresetInputs = 0;

    std::vector<COutPoint> vPresetInputs;
    if (coinControl)
        coinControl->ListSelected(vPresetInputs);
    BOOST_FOREACH(const COutPoint& outpoint, vPresetInputs)
    {
        std::map<uint256, CWalletTx>::const_iterator it = mapWallet.find(outpoint.hash);
        if (it != mapWallet.end())
        {
            const CWalletTx* pcoin = &it->second;
            // Clearly invalid input, fail
            if (pcoin->tx->vout.size() <= outpoint.n)
                return false;
            nValueFromPresetInputs += pcoin->tx->vout[outpoint.n].nValue;
            setPresetCoins.insert(CInputCoin(pcoin, outpoint.n));
        } else
            return false; // TODO: Allow non-wallet inputs
    }

    // remove preset inputs from vCoins
    for (std::vector<COutput>::iterator it = vCoins.begin(); it != vCoins.end() && coinControl && coinControl->HasSelected();)
    {
        if (setPresetCoins.count(CInputCoin(it->tx, it->i)))
            it = vCoins.erase(it);
        else
            ++it;
    }

    size_t nMaxChainLength = std::min(GetArg("-limitancestorcount", DEFAULT_ANCESTOR_LIMIT), GetArg("-limitdescendantcount", DEFAULT_DESCENDANT_LIMIT));
    bool fRejectLongChains = GetBoolArg("-walletrejectlongchains", DEFAULT_WALLET_REJECT_LONG_CHAINS);

    bool res = nTargetValue <= nValueFromPresetInputs ||
        SelectCoinsMinConf(nTargetValue - nValueFromPresetInputs, 1, 6, 0, vCoins, setCoinsRet, nValueRet) ||
        SelectCoinsMinConf(nTargetValue - nValueFromPresetInputs, 1, 1, 0, vCoins, setCoinsRet, nValueRet) ||
        (bSpendZeroConfChange && SelectCoinsMinConf(nTargetValue - nValueFromPresetInputs, 0, 1, 2, vCoins, setCoinsRet, nValueRet)) ||
        (bSpendZeroConfChange && SelectCoinsMinConf(nTargetValue - nValueFromPresetInputs, 0, 1, std::min((size_t)4, nMaxChainLength/3), vCoins, setCoinsRet, nValueRet)) ||
        (bSpendZeroConfChange && SelectCoinsMinConf(nTargetValue - nValueFromPresetInputs, 0, 1, nMaxChainLength/2, vCoins, setCoinsRet, nValueRet)) ||
        (bSpendZeroConfChange && SelectCoinsMinConf(nTargetValue - nValueFromPresetInputs, 0, 1, nMaxChainLength, vCoins, setCoinsRet, nValueRet)) ||
        (bSpendZeroConfChange && !fRejectLongChains && SelectCoinsMinConf(nTargetValue - nValueFromPresetInputs, 0, 1, std::numeric_limits<uint64_t>::max(), vCoins, setCoinsRet, nValueRet));

    // because SelectCoinsMinConf clears the setCoinsRet, we now add the possible inputs to the coinset
    setCoinsRet.insert(setPresetCoins.begin(), setPresetCoins.end());

    // add preset inputs to the total value selected
    nValueRet += nValueFromPresetInputs;

    return res;
}

bool CWallet::SignTransaction(CAccount* fromAccount, CMutableTransaction &tx)
{
    // sign the new tx
    CTransaction txNewConst(tx);
    int nIn = 0;
    for (auto& input : tx.vin) {
        std::map<uint256, CWalletTx>::const_iterator mi = mapWallet.find(input.prevout.hash);
        if(mi == mapWallet.end() || input.prevout.n >= mi->second.tx->vout.size()) {
            return false;
        }
        const CScript& scriptPubKey = mi->second.tx->vout[input.prevout.n].scriptPubKey;
        const CAmount& amount = mi->second.tx->vout[input.prevout.n].nValue;
        SignatureData sigdata;
        if (!ProduceSignature(TransactionSignatureCreator(fromAccount, &txNewConst, nIn, amount, SIGHASH_ALL), scriptPubKey, sigdata)) {
            return false;
        }
        UpdateTransaction(tx, nIn, sigdata);
        nIn++;
    }
    return true;
}

bool CWallet::FundTransaction(CAccount* fromAccount, CMutableTransaction& tx, CAmount& nFeeRet, bool overrideEstimatedFeeRate, const CFeeRate& specificFeeRate, int& nChangePosInOut, std::string& strFailReason, bool includeWatching, bool lockUnspents, const std::set<int>& setSubtractFeeFromOutputs, bool keepReserveKey, const CTxDestination& destChange)
{
    std::vector<CRecipient> vecSend;

    // Turn the txout set into a CRecipient vector
    for (size_t idx = 0; idx < tx.vout.size(); idx++)
    {
        const CTxOut& txOut = tx.vout[idx];
        CRecipient recipient = {txOut.scriptPubKey, txOut.nValue, setSubtractFeeFromOutputs.count(idx) == 1};
        vecSend.push_back(recipient);
    }

    CCoinControl coinControl;
    coinControl.destChange = destChange;
    coinControl.fAllowOtherInputs = true;
    coinControl.fAllowWatchOnly = includeWatching;
    coinControl.fOverrideFeeRate = overrideEstimatedFeeRate;
    coinControl.nFeeRate = specificFeeRate;

    BOOST_FOREACH(const CTxIn& txin, tx.vin)
        coinControl.Select(txin.prevout);

    CReserveKey reservekey(this, fromAccount, KEYCHAIN_CHANGE);
    CWalletTx wtx;
    if (!CreateTransaction(fromAccount, vecSend, wtx, reservekey, nFeeRet, nChangePosInOut, strFailReason, &coinControl, false))
        return false;

    if (nChangePosInOut != -1)
        tx.vout.insert(tx.vout.begin() + nChangePosInOut, wtx.tx->vout[nChangePosInOut]);

    // Copy output sizes from new transaction; they may have had the fee subtracted from them
    for (unsigned int idx = 0; idx < tx.vout.size(); idx++)
        tx.vout[idx].nValue = wtx.tx->vout[idx].nValue;

    // Add new txins (keeping original txin scriptSig/order)
    BOOST_FOREACH(const CTxIn& txin, wtx.tx->vin)
    {
        if (!coinControl.IsSelected(txin.prevout))
        {
            tx.vin.push_back(txin);

            if (lockUnspents)
            {
              LOCK2(cs_main, cs_wallet);
              LockCoin(txin.prevout);
            }
        }
    }

    // optionally keep the change output key
    if (keepReserveKey)
        reservekey.KeepKey();

    return true;
}

bool CWallet::CreateTransaction(CAccount* forAccount, const std::vector<CRecipient>& vecSend, CWalletTx& wtxNew, CReserveKey& reservekey, CAmount& nFeeRet,
                                int& nChangePosInOut, std::string& strFailReason, const CCoinControl* coinControl, bool sign)
{
    if (forAccount->IsReadOnly())
    {
        strFailReason = _("Can't send from read only (watch) account.");
        return false;
    }
        
    CAmount nValue = 0;
    int nChangePosRequest = nChangePosInOut;
    unsigned int nSubtractFeeFromAmount = 0;
    for (const auto& recipient : vecSend)
    {
        if (nValue < 0 || recipient.nAmount < 0)
        {
            strFailReason = _("Transaction amounts must not be negative");
            return false;
        }
        nValue += recipient.nAmount;

        if (recipient.fSubtractFeeFromAmount)
            nSubtractFeeFromAmount++;
    }
    if (vecSend.empty())
    {
        strFailReason = _("Transaction must have at least one recipient");
        return false;
    }

    wtxNew.fTimeReceivedIsTxTime = true;
    wtxNew.BindWallet(this);
    CMutableTransaction txNew;

    // Discourage fee sniping.
    //
    // For a large miner the value of the transactions in the best block and
    // the mempool can exceed the cost of deliberately attempting to mine two
    // blocks to orphan the current best block. By setting nLockTime such that
    // only the next block can include the transaction, we discourage this
    // practice as the height restricted and limited blocksize gives miners
    // considering fee sniping fewer options for pulling off this attack.
    //
    // A simple way to think about this is from the wallet's point of view we
    // always want the blockchain to move forward. By setting nLockTime this
    // way we're basically making the statement that we only want this
    // transaction to appear in the next block; we don't want to potentially
    // encourage reorgs by allowing transactions to appear at lower heights
    // than the next block in forks of the best chain.
    //
    // Of course, the subsidy is high enough, and transaction volume low
    // enough, that fee sniping isn't a problem yet, but by implementing a fix
    // now we ensure code won't be written that makes assumptions about
    // nLockTime that preclude a fix later.
    txNew.nLockTime = chainActive.Height();

    // Secondly occasionally randomly pick a nLockTime even further back, so
    // that transactions that are delayed after signing for whatever reason,
    // e.g. high-latency mix networks and some CoinJoin implementations, have
    // better privacy.
    if (GetRandInt(10) == 0)
        txNew.nLockTime = std::max(0, (int)txNew.nLockTime - GetRandInt(100));

    assert(txNew.nLockTime <= (unsigned int)chainActive.Height());
    assert(txNew.nLockTime < LOCKTIME_THRESHOLD);

    {
        std::set<CInputCoin> setCoins;
        LOCK2(cs_main, cs_wallet);
        {
            std::vector<COutput> vAvailableCoins;
            AvailableCoins(forAccount, vAvailableCoins, true, coinControl);

            nFeeRet = 0;
            // Start with no fee and loop until there is enough fee
            while (true)
            {
                nChangePosInOut = nChangePosRequest;
                txNew.vin.clear();
                txNew.vout.clear();
                wtxNew.fFromMe = true;
                bool fFirst = true;

                CAmount nValueToSelect = nValue;
                if (nSubtractFeeFromAmount == 0)
                    nValueToSelect += nFeeRet;
                // vouts to the payees
                for (const auto& recipient : vecSend)
                {
                    CTxOut txout(recipient.nAmount, recipient.scriptPubKey);

                    if (recipient.fSubtractFeeFromAmount)
                    {
                        txout.nValue -= nFeeRet / nSubtractFeeFromAmount; // Subtract fee equally from each selected recipient

                        if (fFirst) // first receiver pays the remainder not divisible by output count
                        {
                            fFirst = false;
                            txout.nValue -= nFeeRet % nSubtractFeeFromAmount;
                        }
                    }

                    if (txout.IsDust(dustRelayFee))
                    {
                        if (recipient.fSubtractFeeFromAmount && nFeeRet > 0)
                        {
                            if (txout.nValue < 0)
                                strFailReason = _("The transaction amount is too small to pay the fee");
                            else
                                strFailReason = _("The transaction amount is too small to send after the fee has been deducted");
                        }
                        else
                            strFailReason = _("Transaction amount too small");
                        return false;
                    }
                    txNew.vout.push_back(txout);
                }

                // Choose coins to use
                CAmount nValueIn = 0;
                setCoins.clear();
                //fixme: GULDEN HIGH ACCOUNTS - ensure this only selects from forAccount - in theory it should because AvailableCoins is doing a forAccount check?
                if (!SelectCoins(vAvailableCoins, nValueToSelect, setCoins, nValueIn, coinControl))
                {
                    strFailReason = _("Insufficient funds");
                    return false;
                }

                const CAmount nChange = nValueIn - nValueToSelect;
                if (nChange > 0)
                {
                    // Fill a vout to ourself
                    // TODO: pass in scriptChange instead of reservekey so
                    // change transaction isn't always pay-to-bitcoin-address
                    CScript scriptChange;

                    // coin control: send change to custom address
                    if (coinControl && !boost::get<CNoDestination>(&coinControl->destChange))
                        scriptChange = GetScriptForDestination(coinControl->destChange);

                    // no coin control: send change to newly generated address
                    else
                    {
                        // Note: We use a new key here to keep it from being obvious which side is the change.
                        //  The drawback is that by not reusing a previous key, the change may be lost if a
                        //  backup is restored, if the backup doesn't have the new private key for the change.
                        //  If we reused the old key, it would be possible to add code to look for and
                        //  rediscover unknown transactions that were written with keys of ours to recover
                        //  post-backup change.

                        // Reserve a new key pair from key pool
                        CPubKey vchPubKey;
                        bool ret;
                        ret = reservekey.GetReservedKey(vchPubKey);
                        if (!ret)
                        {
                            strFailReason = _("Keypool ran out, please call keypoolrefill first");
                            return false;
                        }

                        scriptChange = GetScriptForDestination(vchPubKey.GetID());
                    }

                    CTxOut newTxOut(nChange, scriptChange);

                    // We do not move dust-change to fees, because the sender would end up paying more than requested.
                    // This would be against the purpose of the all-inclusive feature.
                    // So instead we raise the change and deduct from the recipient.
                    if (nSubtractFeeFromAmount > 0 && newTxOut.IsDust(dustRelayFee))
                    {
                        CAmount nDust = newTxOut.GetDustThreshold(dustRelayFee) - newTxOut.nValue;
                        newTxOut.nValue += nDust; // raise change until no more dust
                        for (unsigned int i = 0; i < vecSend.size(); i++) // subtract from first recipient
                        {
                            if (vecSend[i].fSubtractFeeFromAmount)
                            {
                                txNew.vout[i].nValue -= nDust;
                                if (txNew.vout[i].IsDust(dustRelayFee))
                                {
                                    strFailReason = _("The transaction amount is too small to send after the fee has been deducted");
                                    return false;
                                }
                                break;
                            }
                        }
                    }

                    // Never create dust outputs; if we would, just
                    // add the dust to the fee.
                    if (newTxOut.IsDust(dustRelayFee))
                    {
                        nChangePosInOut = -1;
                        nFeeRet += nChange;
                        reservekey.ReturnKey();
                    }
                    else
                    {
                        if (nChangePosInOut == -1)
                        {
                            // Insert change txn at random position:
                            nChangePosInOut = GetRandInt(txNew.vout.size()+1);
                        }
                        else if ((unsigned int)nChangePosInOut > txNew.vout.size())
                        {
                            strFailReason = _("Change index out of range");
                            return false;
                        }

                        std::vector<CTxOut>::iterator position = txNew.vout.begin()+nChangePosInOut;
                        txNew.vout.insert(position, newTxOut);
                    }
                }
                else
                    reservekey.ReturnKey();

                // Fill vin
                //
                // Note how the sequence number is set to non-maxint so that
                // the nLockTime set above actually works.
                //
                // BIP125 defines opt-in RBF as any nSequence < maxint-1, so
                // we use the highest possible value in that range (maxint-2)
                // to avoid conflicting with other possible uses of nSequence,
                // and in the spirit of "smallest possible change from prior
                // behavior."
                bool rbf = coinControl ? coinControl->signalRbf : fWalletRbf;
                for (const auto& coin : setCoins)
                    txNew.vin.push_back(CTxIn(coin.outpoint,CScript(),
                                              std::numeric_limits<unsigned int>::max() - (rbf ? 2 : 1)));

                // Fill in dummy signatures for fee calculation.
                if (!DummySignTx(forAccount, txNew, setCoins)) {
                    SignatureData sigdata;
                    if (!ProduceSignature(DummySignatureCreator(forAccount), CScript(), sigdata))
                    {
                        strFailReason = _("Signing transaction failed");
                        return false;
                    }
                }

                unsigned int nBytes = GetVirtualTransactionSize(txNew);

                CTransaction txNewConst(txNew);

                // Remove scriptSigs to eliminate the fee calculation dummy signatures
                for (auto& vin : txNew.vin) {
                    vin.scriptSig = CScript();
                    vin.scriptWitness.SetNull();
                }

                // Allow to override the default confirmation target over the CoinControl instance
                int currentConfirmationTarget = nTxConfirmTarget;
                if (coinControl && coinControl->nConfirmTarget > 0)
                    currentConfirmationTarget = coinControl->nConfirmTarget;

                CAmount nFeeNeeded = GetMinimumFee(nBytes, currentConfirmationTarget, ::mempool, ::feeEstimator);
                if (coinControl && nFeeNeeded > 0 && coinControl->nMinimumTotalFee > nFeeNeeded) {
                    nFeeNeeded = coinControl->nMinimumTotalFee;
                }
                if (coinControl && coinControl->fOverrideFeeRate)
                    nFeeNeeded = coinControl->nFeeRate.GetFee(nBytes);

                // If we made it here and we aren't even able to meet the relay fee on the next pass, give up
                // because we must be at the maximum allowed fee.
                if (nFeeNeeded < ::minRelayTxFee.GetFee(nBytes))
                {
                    strFailReason = _("Transaction too large for fee policy");
                    return false;
                }

                if (nFeeRet >= nFeeNeeded) {
                    // Reduce fee to only the needed amount if we have change
                    // output to increase.  This prevents potential overpayment
                    // in fees if the coins selected to meet nFeeNeeded result
                    // in a transaction that requires less fee than the prior
                    // iteration.
                    // TODO: The case where nSubtractFeeFromAmount > 0 remains
                    // to be addressed because it requires returning the fee to
                    // the payees and not the change output.
                    // TODO: The case where there is no change output remains
                    // to be addressed so we avoid creating too small an output.
                    if (nFeeRet > nFeeNeeded && nChangePosInOut != -1 && nSubtractFeeFromAmount == 0) {
                        CAmount extraFeePaid = nFeeRet - nFeeNeeded;
                        std::vector<CTxOut>::iterator change_position = txNew.vout.begin()+nChangePosInOut;
                        change_position->nValue += extraFeePaid;
                        nFeeRet -= extraFeePaid;
                    }
                    break; // Done, enough fee included.
                }

                // Try to reduce change to include necessary fee
                if (nChangePosInOut != -1 && nSubtractFeeFromAmount == 0) {
                    CAmount additionalFeeNeeded = nFeeNeeded - nFeeRet;
                    std::vector<CTxOut>::iterator change_position = txNew.vout.begin()+nChangePosInOut;
                    // Only reduce change if remaining amount is still a large enough output.
                    if (change_position->nValue >= MIN_FINAL_CHANGE + additionalFeeNeeded) {
                        change_position->nValue -= additionalFeeNeeded;
                        nFeeRet += additionalFeeNeeded;
                        break; // Done, able to increase fee from change
                    }
                }

                // Include more fee and try again.
                nFeeRet = nFeeNeeded;
                continue;
            }
        }

        if (sign)
        {
            CTransaction txNewConst(txNew);
            int nIn = 0;
            for (const auto& coin : setCoins)
            {
                const CScript& scriptPubKey = coin.txout.scriptPubKey;
                SignatureData sigdata;

                if (!ProduceSignature(TransactionSignatureCreator(forAccount, &txNewConst, nIn, coin.txout.nValue, SIGHASH_ALL), scriptPubKey, sigdata))
                {
                    strFailReason = _("Signing transaction failed");
                    return false;
                } else {
                    UpdateTransaction(txNew, nIn, sigdata);
                }

                nIn++;
            }
        }

        // Embed the constructed transaction data in wtxNew.
        wtxNew.SetTx(MakeTransactionRef(std::move(txNew)));

        // Limit size
        if (GetTransactionWeight(wtxNew) >= MAX_STANDARD_TX_WEIGHT)
        {
            strFailReason = _("Transaction too large");
            return false;
        }
    }

    if (GetBoolArg("-walletrejectlongchains", DEFAULT_WALLET_REJECT_LONG_CHAINS)) {
        // Lastly, ensure this tx will pass the mempool's chain limits
        LockPoints lp;
        CTxMemPoolEntry entry(wtxNew.tx, 0, 0, 0, false, 0, lp);
        CTxMemPool::setEntries setAncestors;
        size_t nLimitAncestors = GetArg("-limitancestorcount", DEFAULT_ANCESTOR_LIMIT);
        size_t nLimitAncestorSize = GetArg("-limitancestorsize", DEFAULT_ANCESTOR_SIZE_LIMIT)*1000;
        size_t nLimitDescendants = GetArg("-limitdescendantcount", DEFAULT_DESCENDANT_LIMIT);
        size_t nLimitDescendantSize = GetArg("-limitdescendantsize", DEFAULT_DESCENDANT_SIZE_LIMIT)*1000;
        std::string errString;
        if (!mempool.CalculateMemPoolAncestors(entry, setAncestors, nLimitAncestors, nLimitAncestorSize, nLimitDescendants, nLimitDescendantSize, errString)) {
            strFailReason = _("Transaction has too long of a mempool chain");
            return false;
        }
    }
    return true;
}

/**
 * Call after CreateTransaction unless you want to abort
 */
bool CWallet::CommitTransaction(CWalletTx& wtxNew, CReserveKey& reservekey, CConnman* connman, CValidationState& state)
{
    {
        LOCK2(cs_main, cs_wallet);
        LogPrintf("CommitTransaction:\n%s", wtxNew.tx->ToString());
        {
            // Take key pair from key pool so it won't be used again
            reservekey.KeepKey();

            // Add tx to wallet, because if it has change it's also ours,
            // otherwise just for transaction history.
            AddToWallet(wtxNew);

            // Notify that old coins are spent
            BOOST_FOREACH(const CTxIn& txin, wtxNew.tx->vin)
            {
                CWalletTx &coin = mapWallet[txin.prevout.hash];
                coin.BindWallet(this);
                NotifyTransactionChanged(this, coin.GetHash(), CT_UPDATED);
            }
        }

        // Track how many getdata requests our transaction gets
        mapRequestCount[wtxNew.GetHash()] = 0;

        if (fBroadcastTransactions)
        {
            // Broadcast
            if (!wtxNew.AcceptToMemoryPool(maxTxFee, state)) {
                LogPrintf("CommitTransaction(): Transaction cannot be broadcast immediately, %s\n", state.GetRejectReason());
                // TODO: if we expect the failure to be long term or permanent, instead delete wtx from the wallet and return failure.
            } else {
                wtxNew.RelayWalletTransaction(connman);
            }
        }
    }
    return true;
}

void CWallet::ListAccountCreditDebit(const std::string& strAccount, std::list<CAccountingEntry>& entries) {
    CWalletDB walletdb(*dbw);
    return walletdb.ListAccountCreditDebit(strAccount, entries);
}

bool CWallet::AddAccountingEntry(const CAccountingEntry& acentry)
{
    CWalletDB walletdb(*dbw);

    return AddAccountingEntry(acentry, &walletdb);
}

bool CWallet::AddAccountingEntry(const CAccountingEntry& acentry, CWalletDB *pwalletdb)
{
    if (!pwalletdb->WriteAccountingEntry_Backend(acentry))
        return false;

    laccentries.push_back(acentry);
    CAccountingEntry & entry = laccentries.back();
    wtxOrdered.insert(std::make_pair(entry.nOrderPos, TxPair((CWalletTx*)0, &entry)));

    return true;
}

CAmount CWallet::GetRequiredFee(unsigned int nTxBytes)
{
    return std::max(minTxFee.GetFee(nTxBytes), ::minRelayTxFee.GetFee(nTxBytes));
}

CAmount CWallet::GetMinimumFee(unsigned int nTxBytes, unsigned int nConfirmTarget, const CTxMemPool& pool, const CBlockPolicyEstimator& estimator)
{
    // payTxFee is the user-set global for desired feerate
    return GetMinimumFee(nTxBytes, nConfirmTarget, pool, estimator, payTxFee.GetFee(nTxBytes));
}

CAmount CWallet::GetMinimumFee(unsigned int nTxBytes, unsigned int nConfirmTarget, const CTxMemPool& pool, const CBlockPolicyEstimator& estimator, CAmount targetFee)
{
    CAmount nFeeNeeded = targetFee;
    // User didn't set: use -txconfirmtarget to estimate...
    if (nFeeNeeded == 0) {
        int estimateFoundTarget = nConfirmTarget;
        nFeeNeeded = estimator.estimateSmartFee(nConfirmTarget, &estimateFoundTarget, pool).GetFee(nTxBytes);
        // ... unless we don't have enough mempool data for estimatefee, then use fallbackFee
        if (nFeeNeeded == 0)
            nFeeNeeded = fallbackFee.GetFee(nTxBytes);
    }
    // prevent user from paying a fee below minRelayTxFee or minTxFee
    nFeeNeeded = std::max(nFeeNeeded, GetRequiredFee(nTxBytes));
    // But always obey the maximum
    if (nFeeNeeded > maxTxFee)
        nFeeNeeded = maxTxFee;
    return nFeeNeeded;
}




DBErrors CWallet::LoadWallet(WalletLoadState& nExtraLoadState)
{
    nExtraLoadState = NEW_WALLET;
    DBErrors nLoadWalletRet = CWalletDB(*dbw,"cr+").LoadWallet(this, nExtraLoadState);
    if (nLoadWalletRet == DB_NEED_REWRITE)
    {
        if (dbw->Rewrite("\x04pool"))
        {
            LOCK(cs_wallet);
            //fixme: (GULDEN) (FUT) (1.6.1)
            for (auto accountPair : mapAccounts)
            {
                accountPair.second->setKeyPoolInternal.clear();
                accountPair.second->setKeyPoolExternal.clear();
            }
            // Note: can't top-up keypool here, because wallet is locked.
            // User will be prompted to unlock wallet the next operation
            // that requires a new key.
        }
    }

    if (nLoadWalletRet != DB_LOAD_OK)
        return nLoadWalletRet;

    uiInterface.LoadWallet(this);

    return DB_LOAD_OK;
}

DBErrors CWallet::ZapSelectTx(std::vector<uint256>& vHashIn, std::vector<uint256>& vHashOut)
{
    AssertLockHeld(cs_wallet); // mapWallet
    //vchDefaultKey = CPubKey();//GULDEN - no default key.
    DBErrors nZapSelectTxRet = CWalletDB(*dbw,"cr+").ZapSelectTx(vHashIn, vHashOut);
    for (uint256 hash : vHashOut)
        mapWallet.erase(hash);

    if (nZapSelectTxRet == DB_NEED_REWRITE)
    {
        if (dbw->Rewrite("\x04pool"))
        {
            //fixme: (GULDEN) (FUT) (1.6.1)
            for (auto accountPair : mapAccounts)
            {
                accountPair.second->setKeyPoolInternal.clear();
                accountPair.second->setKeyPoolExternal.clear();
            }
            // Note: can't top-up keypool here, because wallet is locked.
            // User will be prompted to unlock wallet the next operation
            // that requires a new key.
        }
    }

    if (nZapSelectTxRet != DB_LOAD_OK)
        return nZapSelectTxRet;

    MarkDirty();

    return DB_LOAD_OK;

}

DBErrors CWallet::ZapWalletTx(std::vector<CWalletTx>& vWtx)
{
    //vchDefaultKey = CPubKey();//GULDEN - no default key.
    DBErrors nZapWalletTxRet = CWalletDB(*dbw,"cr+").ZapWalletTx(vWtx);
    if (nZapWalletTxRet == DB_NEED_REWRITE)
    {
        if (dbw->Rewrite("\x04pool"))
        {
            LOCK(cs_wallet);
            //fixme: (GULDEN) (FUT) (1.6.1)
            for (auto accountPair : mapAccounts)
            {
                accountPair.second->setKeyPoolInternal.clear();
                accountPair.second->setKeyPoolExternal.clear();
            }
            // Note: can't top-up keypool here, because wallet is locked.
            // User will be prompted to unlock wallet the next operation
            // that requires a new key.
        }
    }

    if (nZapWalletTxRet != DB_LOAD_OK)
        return nZapWalletTxRet;

    return DB_LOAD_OK;
}


bool CWallet::SetAddressBook(const std::string& address, const std::string& strName, const std::string& strPurpose)
{
    bool fUpdated = false;
    {
        LOCK(cs_wallet); // mapAddressBook
        std::map<std::string, CAddressBookData>::iterator mi = mapAddressBook.find(address);
        fUpdated = mi != mapAddressBook.end();
        mapAddressBook[address].name = strName;
        if (!strPurpose.empty()) /* update purpose only if requested */
            mapAddressBook[address].purpose = strPurpose;
    }
    NotifyAddressBookChanged(this, address, strName, ::IsMine(*this, CBitcoinAddress(address).Get()) != ISMINE_NO,
                             strPurpose, (fUpdated ? CT_UPDATED : CT_NEW) );
    if (!strPurpose.empty() && !CWalletDB(*dbw).WritePurpose(address, strPurpose))
        return false;
    return CWalletDB(*dbw).WriteName(address, strName);
}

bool CWallet::DelAddressBook(const std::string& address)
{
    {
        LOCK(cs_wallet); // mapAddressBook

        // Delete destdata tuples associated with address
        BOOST_FOREACH(const PAIRTYPE(std::string, std::string) &item, mapAddressBook[address].destdata)
        {
            CWalletDB(*dbw).EraseDestData(address, item.first);
        }
        mapAddressBook.erase(address);
    }

    NotifyAddressBookChanged(this, address, "", ::IsMine(*this, CBitcoinAddress(address).Get()) != ISMINE_NO, "", CT_DELETED);

    CWalletDB(*dbw).ErasePurpose(CBitcoinAddress(address).ToString());
    return CWalletDB(*dbw).EraseName(CBitcoinAddress(address).ToString());
}

<<<<<<< HEAD
/* GULDEN - no default key.
=======
const std::string& CWallet::GetAccountName(const CScript& scriptPubKey) const
{
    CTxDestination address;
    if (ExtractDestination(scriptPubKey, address) && !scriptPubKey.IsUnspendable()) {
        auto mi = mapAddressBook.find(address);
        if (mi != mapAddressBook.end()) {
            return mi->second.name;
        }
    }
    // A scriptPubKey that doesn't have an entry in the address book is
    // associated with the default account ("").
    const static std::string DEFAULT_ACCOUNT_NAME;
    return DEFAULT_ACCOUNT_NAME;
}

>>>>>>> ef5cd0ec
bool CWallet::SetDefaultKey(const CPubKey &vchPubKey)
{
    if (!CWalletDB(*dbw).WriteDefaultKey(vchPubKey))
        return false;
    vchDefaultKey = vchPubKey;
    return true;
}
*/

/**
 * Mark old keypool keys as used,
 * and generate all new keys
 */
bool CWallet::NewKeyPool()
{
    LogPrintf("keypool - newkeypool");
    {
        LOCK(cs_wallet);
        CWalletDB walletdb(*dbw);
        
        for (auto accountPair : mapAccounts)
        {
            if(!accountPair.second->IsHD())
            {
                BOOST_FOREACH(int64_t nIndex, accountPair.second->setKeyPoolInternal)
                    walletdb.ErasePool(this, nIndex);
                BOOST_FOREACH(int64_t nIndex, accountPair.second->setKeyPoolExternal)
                    walletdb.ErasePool(this, nIndex);
        
                accountPair.second->setKeyPoolInternal.clear();
                accountPair.second->setKeyPoolExternal.clear();
            }
        }

        if (IsLocked())
            return false;

        //Nothing else to do - the shadow thread will take care of the rest.
    }
    return true;
}

//fixme: (FUT)) GULDEN Note for HD this should actually care more about maintaining a gap above the last used address than it should about the size of the pool.
int CWallet::TopUpKeyPool(unsigned int kpSize, unsigned int maxNew)
{
    unsigned int nNew = 0;
    {
        LOCK(cs_wallet);

        if (IsLocked())
            return -1;

        CWalletDB walletdb(*dbw);

        // Top up key pool
        unsigned int nTargetSize;
        if (kpSize > 0)
            nTargetSize = kpSize;
        else
            nTargetSize = GetArg("-keypool", 5);

        //Find current unique highest key index across *all* keypools.
        int64_t nIndex = 1;
        for (auto accountPair : mapAccounts)
        {
            for (auto keyChain : { KEYCHAIN_EXTERNAL, KEYCHAIN_CHANGE })
            {
                auto& keyPool = ( keyChain == KEYCHAIN_EXTERNAL ? accountPair.second->setKeyPoolExternal : accountPair.second->setKeyPoolInternal );
                if (!keyPool.empty())
                    nIndex = std::max( nIndex, *(--keyPool.end()) + 1 );
            }
        }
        
        for (auto accountPair : mapAccounts)
        {
            unsigned int accountTargetSize = nTargetSize;           
            for (auto& keyChain : { KEYCHAIN_EXTERNAL, KEYCHAIN_CHANGE })
            {
                auto& keyPool = ( keyChain == KEYCHAIN_EXTERNAL ? accountPair.second->setKeyPoolExternal : accountPair.second->setKeyPoolInternal );
                while (keyPool.size() < (accountTargetSize + 1))
                {
                    if (!walletdb.WritePool( ++nIndex, CKeyPool(GenerateNewKey(*accountPair.second, keyChain), accountPair.first, keyChain ) ) )
                        throw std::runtime_error(std::string(__func__) + ": writing generated key failed");
                    keyPool.insert(nIndex);
                    LogPrintf("keypool [%s:%s] added key %d, size=%u\n", accountPair.second->getLabel(), (keyChain == KEYCHAIN_CHANGE ? "change" : "external"), nIndex, keyPool.size());
                    
                    // Limit generation for this loop - rest will be generated later
                    ++nNew;
                    if (maxNew != 0 && nNew >= maxNew)
                        return nNew;
                }
            }
        }
    }
    return nNew;
}

void CWallet::ReserveKeyFromKeyPool(int64_t& nIndex, CKeyPool& keypoolentry, CAccount* forAccount, int64_t keyChain)
{
    nIndex = -1;
    keypoolentry.vchPubKey = CPubKey();
    {
        LOCK(cs_wallet);

        if (!IsLocked())
            TopUpKeyPool(2);//Only assign the bare minimum here, let the background thread do the rest.
        
        auto& keyPool = ( keyChain == KEYCHAIN_EXTERNAL ? forAccount->setKeyPoolExternal : forAccount->setKeyPoolInternal );

        // Get the oldest key
        if(keyPool.empty())
            return;

        CWalletDB walletdb(*dbw);

        nIndex = *(keyPool.begin());
        keyPool.erase(keyPool.begin());
        if (!walletdb.ReadPool(nIndex, keypoolentry))
            throw std::runtime_error(std::string(__func__) + ": read failed");
        if (!forAccount->HaveKey(keypoolentry.vchPubKey.GetID()))
            throw std::runtime_error(std::string(__func__) + ": unknown key in key pool");
        assert(keypoolentry.vchPubKey.IsValid());
        LogPrintf("keypool reserve %d\n", nIndex);
    }
}

void CWallet::KeepKey(int64_t nIndex)
{
    // Remove from key pool
    CWalletDB walletdb(*dbw);
        walletdb.ErasePool(this, nIndex);
    LogPrintf("keypool keep %d\n", nIndex);
}

//fixme: GULDEN - We should handle this MarkKeyUsed case better, have it broadcast an event to all reserve keys or something.
//And then remove the disk check below
void CWallet::ReturnKey(int64_t nIndex, CAccount* forAccount, int64_t keyChain)
{
    // Return to key pool - but only if it hasn't been used in the interim (If MarkKeyUsed has removed it from disk in the meantime then we don't return it)
    CKeyPool keypoolentry;
    if (fFileBacked)
    {
        CWalletDB walletdb(*dbw);
        if (!walletdb.ReadPool(nIndex, keypoolentry))
        {
            LogPrintf("keypool return - aborted as key already used %d\n", nIndex);
            return;
        }
    }
    
    {
        LOCK(cs_wallet);
        auto& keyPool = ( keyChain == KEYCHAIN_EXTERNAL ? forAccount->setKeyPoolExternal : forAccount->setKeyPoolInternal );
        keyPool.insert(nIndex);
    }
    LogPrintf("keypool return %d\n", nIndex);
}

bool CWallet::GetKeyFromPool(CPubKey& result, CAccount* forAccount, int64_t keyChain)
{
    int64_t nIndex = 0;
    CKeyPool keypool;
    {
        LOCK(cs_wallet);
        ReserveKeyFromKeyPool(nIndex, keypool, forAccount, keyChain);
        if (nIndex == -1)
        {
            if (IsLocked()) return false;
            result = GenerateNewKey(*forAccount, keyChain);
            return true;
        }
        KeepKey(nIndex);
        result = keypool.vchPubKey;
    }
    return true;
}

int64_t CWallet::GetOldestKeyPoolTime()
{
    LOCK(cs_wallet);

    
    // load oldest key from keypool, get time and return
    CKeyPool keypoolentry;
    CWalletDB walletdb(*dbw);
    
    // if the keypool is empty, return <NOW>
    int64_t nTime = GetTime();
    for (const auto& accountItem : mapAccounts)
    {
        for (auto keyChain : { KEYCHAIN_EXTERNAL, KEYCHAIN_CHANGE })
        {
            const auto& keyPool = ( keyChain == KEYCHAIN_EXTERNAL ? accountItem.second->setKeyPoolExternal : accountItem.second->setKeyPoolInternal );
            if(!keyPool.empty())
            {
                int64_t nIndex = *(keyPool.begin());
                if (!walletdb.ReadPool(nIndex, keypoolentry))
                throw std::runtime_error(std::string(__func__) + ": read oldest key in keypool failed");
                assert(keypoolentry.vchPubKey.IsValid());
                nTime = std::min(nTime, keypoolentry.nTime);
            }
        }
    }
    return nTime;
}

std::map<CTxDestination, CAmount> CWallet::GetAddressBalances()
{
    std::map<CTxDestination, CAmount> balances;

    {
        LOCK(cs_wallet);
        BOOST_FOREACH(PAIRTYPE(uint256, CWalletTx) walletEntry, mapWallet)
        {
            CWalletTx *pcoin = &walletEntry.second;

            if (!pcoin->IsTrusted())
                continue;

            if (pcoin->IsCoinBase() && pcoin->GetBlocksToMaturity() > 0)
                continue;

            int nDepth = pcoin->GetDepthInMainChain();
            if (nDepth < (pcoin->IsFromMe(ISMINE_ALL) ? 0 : 1))
                continue;

            for (unsigned int i = 0; i < pcoin->tx->vout.size(); i++)
            {
                CTxDestination addr;
                if (!IsMine(pcoin->tx->vout[i]))
                    continue;
                if(!ExtractDestination(pcoin->tx->vout[i].scriptPubKey, addr))
                    continue;

                CAmount n = IsSpent(walletEntry.first, i) ? 0 : pcoin->tx->vout[i].nValue;

                if (!balances.count(addr))
                    balances[addr] = 0;
                balances[addr] += n;
            }
        }
    }

    return balances;
}

std::set< std::set<CTxDestination> > CWallet::GetAddressGroupings()
{
    AssertLockHeld(cs_wallet); // mapWallet
    std::set< std::set<CTxDestination> > groupings;
    std::set<CTxDestination> grouping;

    BOOST_FOREACH(PAIRTYPE(uint256, CWalletTx) walletEntry, mapWallet)
    {
        CWalletTx *pcoin = &walletEntry.second;

        if (pcoin->tx->vin.size() > 0)
        {
            bool any_mine = false;
            // group all input addresses with each other
            BOOST_FOREACH(CTxIn txin, pcoin->tx->vin)
            {
                CTxDestination address;
                if(!IsMine(txin)) /* If this input isn't mine, ignore it */
                    continue;
                if(!ExtractDestination(mapWallet[txin.prevout.hash].tx->vout[txin.prevout.n].scriptPubKey, address))
                    continue;
                grouping.insert(address);
                any_mine = true;
            }

            // group change with input addresses
            if (any_mine)
            {
               BOOST_FOREACH(CTxOut txout, pcoin->tx->vout)
                   if (IsChange(txout))
                   {
                       CTxDestination txoutAddr;
                       if(!ExtractDestination(txout.scriptPubKey, txoutAddr))
                           continue;
                       grouping.insert(txoutAddr);
                   }
            }
            if (grouping.size() > 0)
            {
                groupings.insert(grouping);
                grouping.clear();
            }
        }

        // group lone addrs by themselves
        for (unsigned int i = 0; i < pcoin->tx->vout.size(); i++)
            if (IsMine(pcoin->tx->vout[i]))
            {
                CTxDestination address;
                if(!ExtractDestination(pcoin->tx->vout[i].scriptPubKey, address))
                    continue;
                grouping.insert(address);
                groupings.insert(grouping);
                grouping.clear();
            }
    }

    std::set< std::set<CTxDestination>* > uniqueGroupings; // a set of pointers to groups of addresses
    std::map< CTxDestination, std::set<CTxDestination>* > setmap;  // map addresses to the unique group containing it
    BOOST_FOREACH(std::set<CTxDestination> _grouping, groupings)
    {
        // make a set of all the groups hit by this new group
        std::set< std::set<CTxDestination>* > hits;
        std::map< CTxDestination, std::set<CTxDestination>* >::iterator it;
        BOOST_FOREACH(CTxDestination address, _grouping)
            if ((it = setmap.find(address)) != setmap.end())
                hits.insert((*it).second);

        // merge all hit groups into a new single group and delete old groups
        std::set<CTxDestination>* merged = new std::set<CTxDestination>(_grouping);
        BOOST_FOREACH(std::set<CTxDestination>* hit, hits)
        {
            merged->insert(hit->begin(), hit->end());
            uniqueGroupings.erase(hit);
            delete hit;
        }
        uniqueGroupings.insert(merged);

        // update setmap
        BOOST_FOREACH(CTxDestination element, *merged)
            setmap[element] = merged;
    }

    std::set< std::set<CTxDestination> > ret;
    BOOST_FOREACH(std::set<CTxDestination>* uniqueGrouping, uniqueGroupings)
    {
        ret.insert(*uniqueGrouping);
        delete uniqueGrouping;
    }

    return ret;
}

<<<<<<< HEAD
CAmount CWallet::GetAccountBalance(const std::string& strAccount, int nMinDepth, const isminefilter& filter, bool includeChildren)
{
    CWalletDB walletdb(*dbw);
    return GetAccountBalance(walletdb, strAccount, nMinDepth, filter, includeChildren);
}

CAmount CWallet::GetAccountBalance(CWalletDB& walletdb, const std::string& strAccount, int nMinDepth, const isminefilter& filter, bool includeChildren)
{
    CAmount nBalance = 0;

    {
        //cs_main lock required for CheckFinalTx
        LOCK2(cs_main, cs_wallet);
    
        // Tally wallet transactions
        for (std::map<uint256, CWalletTx>::iterator it = mapWallet.begin(); it != mapWallet.end(); ++it)
        {
            const CWalletTx& wtx = (*it).second;
            if (!CheckFinalTx(wtx) || wtx.GetBlocksToMaturity() > 0 || wtx.GetDepthInMainChain() < 0)
                continue;

            //fixme: GULDEN (FUT) - fee already included here. (find better way to handle fee?)
            CAmount nReceived, nSent, nFee;
            wtx.GetAccountAmounts(strAccount, nReceived, nSent, nFee, filter);

            if (wtx.GetDepthInMainChain() >= nMinDepth)
            {
                nBalance += nReceived;
                nBalance -= nSent /*+ nFee*/;
            }
        }
    }

    // Tally internal accounting entries
    //fixme: (GULDEN) Does this actually serve any purpose here?
    nBalance += walletdb.GetAccountCreditDebit(strAccount);
    
    
    //fixme: (GULDEN) (HIGH) - fee getting added twice?
    if (includeChildren)
    {
        for (const auto& accountItem : mapAccounts)
        {
            const auto& childAccount = accountItem.second;
            if (childAccount->getParentUUID() == strAccount)
            {
                nBalance += GetAccountBalance(walletdb, childAccount->getUUID(), nMinDepth, filter, includeChildren);
            }
        }
    }

    return nBalance;
}

=======
>>>>>>> ef5cd0ec
std::set<CTxDestination> CWallet::GetAccountAddresses(const std::string& strAccount) const
{
    LOCK(cs_wallet);
    std::set<CTxDestination> result;
    BOOST_FOREACH(const PAIRTYPE(std::string, CAddressBookData)& item, mapAddressBook)
    {
        const std::string& address = item.first;
        const std::string& strName = item.second.name;
        if (strName == strAccount)
            result.insert(CBitcoinAddress(address).Get());
    }
    return result;
}

bool CReserveKey::GetReservedKey(CPubKey& pubkey)
{
    if (nIndex == -1)
    {
        CKeyPool keypool;
        pwallet->ReserveKeyFromKeyPool(nIndex, keypool, account, nKeyChain);
        if (nIndex != -1)
            vchPubKey = keypool.vchPubKey;
        else {
            return false;
        }
    }
    assert(vchPubKey.IsValid());
    pubkey = vchPubKey;
    return true;
}

void CReserveKey::KeepKey()
{
    if (nIndex != -1)
        pwallet->KeepKey(nIndex);
    nIndex = -1;
    vchPubKey = CPubKey();
}

void CReserveKey::ReturnKey()
{
    if (nIndex != -1)
        pwallet->ReturnKey(nIndex, account, nKeyChain);
    nIndex = -1;
    vchPubKey = CPubKey();
}

void CWallet::GetAllReserveKeys(std::set<CKeyID>& setAddress) const
{
    setAddress.clear();

    CWalletDB walletdb(*dbw);

    LOCK2(cs_main, cs_wallet);
    for (const auto& accountItem : mapAccounts)
    {
        for (auto keyChain : { KEYCHAIN_EXTERNAL, KEYCHAIN_CHANGE })
        {
            const auto& keyPool = ( keyChain == KEYCHAIN_EXTERNAL ? accountItem.second->setKeyPoolExternal : accountItem.second->setKeyPoolInternal );
            for (const int64_t& id : keyPool)
            {
                CKeyPool keypoolentry;
                if (!walletdb.ReadPool(id, keypoolentry))
                throw std::runtime_error(std::string(__func__) + ": read failed");
                assert(keypoolentry.vchPubKey.IsValid());
                CKeyID keyID = keypoolentry.vchPubKey.GetID();
                if (!HaveKey(keyID))
                    throw std::runtime_error(std::string(__func__) + ": unknown key in key pool");
                setAddress.insert(keyID);
            }
        }
    }
}

void CWallet::GetScriptForMining(std::shared_ptr<CReserveScript> &script)
{
    //fixme: GULDEN (FUT) - Allow mining account to be seperately selected?
    std::shared_ptr<CReserveKey> rKey = std::make_shared<CReserveKey>(this, activeAccount, KEYCHAIN_EXTERNAL);
    CPubKey pubkey;
    if (!rKey->GetReservedKey(pubkey))
        return;

    script = rKey;
    script->reserveScript = CScript() << ToByteVector(pubkey) << OP_CHECKSIG;
}

void CWallet::LockCoin(const COutPoint& output)
{
    AssertLockHeld(cs_wallet); // setLockedCoins
    setLockedCoins.insert(output);
}

void CWallet::UnlockCoin(const COutPoint& output)
{
    AssertLockHeld(cs_wallet); // setLockedCoins
    setLockedCoins.erase(output);
}

void CWallet::UnlockAllCoins()
{
    AssertLockHeld(cs_wallet); // setLockedCoins
    setLockedCoins.clear();
}

bool CWallet::IsLockedCoin(uint256 hash, unsigned int n) const
{
    AssertLockHeld(cs_wallet); // setLockedCoins
    COutPoint outpt(hash, n);

    return (setLockedCoins.count(outpt) > 0);
}

void CWallet::ListLockedCoins(std::vector<COutPoint>& vOutpts)
{
    AssertLockHeld(cs_wallet); // setLockedCoins
    for (std::set<COutPoint>::iterator it = setLockedCoins.begin();
         it != setLockedCoins.end(); it++) {
        COutPoint outpt = (*it);
        vOutpts.push_back(outpt);
    }
}

/** @} */ // end of Actions

class CAffectedKeysVisitor : public boost::static_visitor<void> {
private:
    const CKeyStore &keystore;
    std::vector<CKeyID> &vKeys;

public:
    CAffectedKeysVisitor(const CKeyStore &keystoreIn, std::vector<CKeyID> &vKeysIn) : keystore(keystoreIn), vKeys(vKeysIn) {}

    void Process(const CScript &script) {
        txnouttype type;
        std::vector<CTxDestination> vDest;
        int nRequired;
        if (ExtractDestinations(script, type, vDest, nRequired)) {
            BOOST_FOREACH(const CTxDestination &dest, vDest)
                boost::apply_visitor(*this, dest);
        }
    }

    void operator()(const CKeyID &keyId) {
        if (keystore.HaveKey(keyId))
            vKeys.push_back(keyId);
    }

    void operator()(const CScriptID &scriptId) {
        CScript script;
        if (keystore.GetCScript(scriptId, script))
            Process(script);
    }

    void operator()(const CNoDestination &none) {}
};

void CWallet::GetKeyBirthTimes(std::map<CKeyID, int64_t> &mapKeyBirth) const {
    LOCK(cs_wallet);
    
    AssertLockHeld(cs_wallet); // mapKeyMetadata
    mapKeyBirth.clear();

    // get birth times for keys with metadata
    for (std::map<CKeyID, CKeyMetadata>::const_iterator it = mapKeyMetadata.begin(); it != mapKeyMetadata.end(); it++)
        if (it->second.nCreateTime)
            mapKeyBirth[it->first] = it->second.nCreateTime;

    // map in which we'll infer heights of other keys
    CBlockIndex *pindexMax = chainActive[std::max(0, chainActive.Height() - 144)]; // the tip can be reorganized; use a 144-block safety margin
    std::map<CKeyID, CBlockIndex*> mapKeyFirstBlock;
    std::set<CKeyID> setKeys;
    for (const auto accountPair : mapAccounts)
    {
        accountPair.second->GetKeys(setKeys);
        for(const auto keyid : setKeys)
        {
            if (mapKeyBirth.count(keyid) == 0)
                mapKeyFirstBlock[keyid] = pindexMax;
        }
        setKeys.clear();
    }

    // if there are no such keys, we're done
    if (mapKeyFirstBlock.empty())
        return;

    // find first block that affects those keys, if there are any left
    std::vector<CKeyID> vAffected;
    for (std::map<uint256, CWalletTx>::const_iterator it = mapWallet.begin(); it != mapWallet.end(); it++) {
        // iterate over all wallet transactions...
        const CWalletTx &wtx = (*it).second;
        BlockMap::const_iterator blit = mapBlockIndex.find(wtx.hashBlock);
        if (blit != mapBlockIndex.end() && chainActive.Contains(blit->second)) {
            // ... which are already in a block
            int nHeight = blit->second->nHeight;
            BOOST_FOREACH(const CTxOut &txout, wtx.tx->vout) {
                // iterate over all their outputs
                //fixme: (GULDEN) (FUT) (1.6.1)
                CAffectedKeysVisitor(activeAccount->externalKeyStore, vAffected).Process(txout.scriptPubKey);
                BOOST_FOREACH(const CKeyID &keyid, vAffected) {
                    // ... and all their affected keys
                    std::map<CKeyID, CBlockIndex*>::iterator rit = mapKeyFirstBlock.find(keyid);
                    if (rit != mapKeyFirstBlock.end() && nHeight < rit->second->nHeight)
                        rit->second = blit->second;
                }
                vAffected.clear();
            }
        }
    }

    // Extract block timestamps for those keys
    for (std::map<CKeyID, CBlockIndex*>::const_iterator it = mapKeyFirstBlock.begin(); it != mapKeyFirstBlock.end(); it++)
        mapKeyBirth[it->first] = it->second->GetBlockTime() - TIMESTAMP_WINDOW; // block times can be 2h off
}

/**
 * Compute smart timestamp for a transaction being added to the wallet.
 *
 * Logic:
 * - If sending a transaction, assign its timestamp to the current time.
 * - If receiving a transaction outside a block, assign its timestamp to the
 *   current time.
 * - If receiving a block with a future timestamp, assign all its (not already
 *   known) transactions' timestamps to the current time.
 * - If receiving a block with a past timestamp, before the most recent known
 *   transaction (that we care about), assign all its (not already known)
 *   transactions' timestamps to the same timestamp as that most-recent-known
 *   transaction.
 * - If receiving a block with a past timestamp, but after the most recent known
 *   transaction, assign all its (not already known) transactions' timestamps to
 *   the block time.
 *
 * For more information see CWalletTx::nTimeSmart,
 * https://bitcointalk.org/?topic=54527, or
 * https://github.com/bitcoin/bitcoin/pull/1393.
 */
unsigned int CWallet::ComputeTimeSmart(const CWalletTx& wtx) const
{
    unsigned int nTimeSmart = wtx.nTimeReceived;
    if (!wtx.hashUnset()) {
        if (mapBlockIndex.count(wtx.hashBlock)) {
            int64_t latestNow = wtx.nTimeReceived;
            int64_t latestEntry = 0;

            // Tolerate times up to the last timestamp in the wallet not more than 5 minutes into the future
            int64_t latestTolerated = latestNow + 300;
            const TxItems& txOrdered = wtxOrdered;
            for (auto it = txOrdered.rbegin(); it != txOrdered.rend(); ++it) {
                CWalletTx* const pwtx = it->second.first;
                if (pwtx == &wtx) {
                    continue;
                }
                CAccountingEntry* const pacentry = it->second.second;
                int64_t nSmartTime;
                if (pwtx) {
                    nSmartTime = pwtx->nTimeSmart;
                    if (!nSmartTime) {
                        nSmartTime = pwtx->nTimeReceived;
                    }
                } else {
                    nSmartTime = pacentry->nTime;
                }
                if (nSmartTime <= latestTolerated) {
                    latestEntry = nSmartTime;
                    if (nSmartTime > latestNow) {
                        latestNow = nSmartTime;
                    }
                    break;
                }
            }

            int64_t blocktime = mapBlockIndex[wtx.hashBlock]->GetBlockTime();
            nTimeSmart = std::max(latestEntry, std::min(blocktime, latestNow));
        } else {
            LogPrintf("%s: found %s in block %s not in index\n", __func__, wtx.GetHash().ToString(), wtx.hashBlock.ToString());
        }
    }
    return nTimeSmart;
}

bool CWallet::AddDestData(const CTxDestination &dest, const std::string &key, const std::string &value)
{
    if (boost::get<CNoDestination>(&dest))
        return false;

    mapAddressBook[CBitcoinAddress(dest).ToString()].destdata.insert(std::make_pair(key, value));
    return CWalletDB(*dbw).WriteDestData(CBitcoinAddress(dest).ToString(), key, value);
}

bool CWallet::EraseDestData(const CTxDestination &dest, const std::string &key)
{
    if (!mapAddressBook[CBitcoinAddress(dest).ToString()].destdata.erase(key))
        return false;
    return CWalletDB(*dbw).EraseDestData(CBitcoinAddress(dest).ToString(), key);
}

bool CWallet::LoadDestData(const CTxDestination &dest, const std::string &key, const std::string &value)
{
    mapAddressBook[CBitcoinAddress(dest).ToString()].destdata.insert(std::make_pair(key, value));
    return true;
}

bool CWallet::GetDestData(const CTxDestination &dest, const std::string &key, std::string *value) const
{
    std::map<std::string, CAddressBookData>::const_iterator i = mapAddressBook.find(CBitcoinAddress(dest).ToString());
    if(i != mapAddressBook.end())
    {
        CAddressBookData::StringMap::const_iterator j = i->second.destdata.find(key);
        if(j != i->second.destdata.end())
        {
            if(value)
                *value = j->second;
            return true;
        }
    }
    return false;
}

std::string CWallet::GetWalletHelpString(bool showDebug)
{
    std::string strUsage = HelpMessageGroup(_("Wallet options:"));
    strUsage += HelpMessageOpt("-disablewallet", _("Do not load the wallet and disable wallet RPC calls"));
    strUsage += HelpMessageOpt("-keypool=<n>", strprintf(_("Set key pool size to <n> (default: %u)"), DEFAULT_KEYPOOL_SIZE));
    strUsage += HelpMessageOpt("-accountpool=<n>", strprintf(_("Set account pool size to <n> (default: %u)"), 10));
    strUsage += HelpMessageOpt("-fallbackfee=<amt>", strprintf(_("A fee rate (in %s/kB) that will be used when fee estimation has insufficient data (default: %s)"),
                                                               CURRENCY_UNIT, FormatMoney(DEFAULT_FALLBACK_FEE)));
    strUsage += HelpMessageOpt("-mintxfee=<amt>", strprintf(_("Fees (in %s/kB) smaller than this are considered zero fee for transaction creation (default: %s)"),
                                                            CURRENCY_UNIT, FormatMoney(DEFAULT_TRANSACTION_MINFEE)));
    strUsage += HelpMessageOpt("-paytxfee=<amt>", strprintf(_("Fee (in %s/kB) to add to transactions you send (default: %s)"),
                                                            CURRENCY_UNIT, FormatMoney(payTxFee.GetFeePerK())));
    strUsage += HelpMessageOpt("-rescan", _("Rescan the block chain for missing wallet transactions on startup"));
    strUsage += HelpMessageOpt("-salvagewallet", _("Attempt to recover private keys from a corrupt wallet on startup"));
    strUsage += HelpMessageOpt("-spendzeroconfchange", strprintf(_("Spend unconfirmed change when sending transactions (default: %u)"), DEFAULT_SPEND_ZEROCONF_CHANGE));
    strUsage += HelpMessageOpt("-txconfirmtarget=<n>", strprintf(_("If paytxfee is not set, include enough fee so transactions begin confirmation on average within n blocks (default: %u)"), DEFAULT_TX_CONFIRM_TARGET));
    strUsage += HelpMessageOpt("-usehd", _("Use hierarchical deterministic key generation (HD) after BIP32. Only has effect during wallet creation/first start") + " " + strprintf(_("(default: %u)"), DEFAULT_USE_HD_WALLET));
    strUsage += HelpMessageOpt("-walletrbf", strprintf(_("Send transactions with full-RBF opt-in enabled (default: %u)"), DEFAULT_WALLET_RBF));
    strUsage += HelpMessageOpt("-upgradewallet", _("Upgrade wallet to latest format on startup"));
    strUsage += HelpMessageOpt("-wallet=<file>", _("Specify wallet file (within data directory)") + " " + strprintf(_("(default: %s)"), DEFAULT_WALLET_DAT));
    strUsage += HelpMessageOpt("-walletbroadcast", _("Make the wallet broadcast transactions") + " " + strprintf(_("(default: %u)"), DEFAULT_WALLETBROADCAST));
    strUsage += HelpMessageOpt("-walletnotify=<cmd>", _("Execute command when a wallet transaction changes (%s in cmd is replaced by TxID)"));
    strUsage += HelpMessageOpt("-zapwallettxes=<mode>", _("Delete all wallet transactions and only recover those parts of the blockchain through -rescan on startup") +
                               " " + _("(1 = keep tx meta data e.g. account owner and payment request information, 2 = drop tx meta data)"));

    if (showDebug)
    {
        strUsage += HelpMessageGroup(_("Wallet debugging/testing options:"));

        strUsage += HelpMessageOpt("-dblogsize=<n>", strprintf("Flush wallet database activity from memory to disk log every <n> megabytes (default: %u)", DEFAULT_WALLET_DBLOGSIZE));
        strUsage += HelpMessageOpt("-flushwallet", strprintf("Run a thread to flush wallet periodically (default: %u)", DEFAULT_FLUSHWALLET));
        strUsage += HelpMessageOpt("-privdb", strprintf("Sets the DB_PRIVATE flag in the wallet db environment (default: %u)", DEFAULT_WALLET_PRIVDB));
        strUsage += HelpMessageOpt("-walletrejectlongchains", strprintf(_("Wallet will not create transactions that violate mempool chain limits (default: %u)"), DEFAULT_WALLET_REJECT_LONG_CHAINS));
    }

    return strUsage;
}

CWallet* CWallet::CreateWalletFromFile(const std::string walletFile)
{
    // needed to restore wallet transaction meta data after -zapwallettxes
    std::vector<CWalletTx> vWtx;

    if (GetBoolArg("-zapwallettxes", false)) {
        uiInterface.InitMessage(_("Zapping all transactions from wallet..."));

        std::unique_ptr<CWalletDBWrapper> dbw(new CWalletDBWrapper(&bitdb, walletFile));
        CWallet *tempWallet = new CWallet(std::move(dbw));
        DBErrors nZapWalletRet = tempWallet->ZapWalletTx(vWtx);
        if (nZapWalletRet != DB_LOAD_OK) {
            InitError(strprintf(_("Error loading %s: Wallet corrupted"), walletFile));
            return NULL;
        }

        delete tempWallet;
        tempWallet = NULL;
    }

    uiInterface.InitMessage(_("Loading wallet..."));

    int64_t nStart = GetTimeMillis();
    WalletLoadState loadState = NEW_WALLET;
    std::unique_ptr<CWalletDBWrapper> dbw(new CWalletDBWrapper(&bitdb, walletFile));
    CWallet *walletInstance = new CWallet(std::move(dbw));
    DBErrors nLoadWalletRet = walletInstance->LoadWallet(loadState);
    if (nLoadWalletRet != DB_LOAD_OK)
    {
        if (nLoadWalletRet == DB_CORRUPT) {
            InitError(strprintf(_("Error loading %s: Wallet corrupted"), walletFile));
            return NULL;
        }
        else if (nLoadWalletRet == DB_NONCRITICAL_ERROR)
        {
            InitWarning(strprintf(_("Error reading %s! All keys read correctly, but transaction data"
                                         " or address book entries might be missing or incorrect."),
                walletFile));
        }
        else if (nLoadWalletRet == DB_TOO_NEW) {
            InitError(strprintf(_("Error loading %s: Wallet requires newer version of %s"), walletFile, _(PACKAGE_NAME)));
            return NULL;
        }
        else if (nLoadWalletRet == DB_NEED_REWRITE)
        {
            InitError(strprintf(_("Wallet needed to be rewritten: restart %s to complete"), _(PACKAGE_NAME)));
            return NULL;
        }
        else {
            InitError(strprintf(_("Error loading %s"), walletFile));
            return NULL;
        }
    }

    if (GetBoolArg("-upgradewallet", loadState == NEW_WALLET))
    {
        int nMaxVersion = GetArg("-upgradewallet", 0);
        if (nMaxVersion == 0) // the -upgradewallet without argument case
        {
            LogPrintf("Performing wallet upgrade to %i\n", FEATURE_LATEST);
            nMaxVersion = CLIENT_VERSION;
            walletInstance->SetMinVersion(FEATURE_LATEST); // permanently upgrade the wallet immediately
        }
        else
            LogPrintf("Allowing wallet upgrade up to %i\n", nMaxVersion);
        if (nMaxVersion < walletInstance->GetVersion())
        {
            InitError(_("Cannot downgrade wallet"));
            return NULL;
        }
        walletInstance->SetMaxVersion(nMaxVersion);
    }

    if (loadState == NEW_WALLET)
    {
        // Create new keyUser and set as default key
        if (GetBoolArg("-usehd", DEFAULT_USE_HD_WALLET))
        {
            if (fNoUI)
            {
                std::vector<unsigned char> entropy(16);
                GetStrongRandBytes(&entropy[0], 16);
                GuldenApplication::gApp->setRecoveryPhrase(mnemonicFromEntropy(entropy, entropy.size()*8));
            }
            
            if (GuldenApplication::gApp->getRecoveryPhrase().size() == 0)
            {
                //Work around an issue with "non HD" wallets from older versions where active account may not be set in the wallet.
                if (!walletInstance->mapAccounts.empty())
                    walletInstance->setActiveAccount(walletInstance->mapAccounts.begin()->second);
                throw std::runtime_error("Invalid seed mnemonic");
            }
            
            // Generate a new primary seed and account (BIP44)
            walletInstance->activeSeed = new CHDSeed(GuldenApplication::gApp->getRecoveryPhrase().c_str(), CHDSeed::CHDSeed::BIP44);
            if (!CWalletDB(*dbw).WriteHDSeed(*walletInstance->activeSeed))
            {
                throw std::runtime_error("Writing seed failed");
            }
            walletInstance->mapSeeds[walletInstance->activeSeed->getUUID()] = walletInstance->activeSeed;
            walletInstance->activeAccount = walletInstance->GenerateNewAccount("My account", AccountType::Normal, AccountSubType::Desktop);
            
            // Now generate children shadow accounts to handle legacy transactions
            // Only for recovery wallets though, new ones don't need them
            if (GuldenApplication::gApp->isRecovery)
            {
                CHDSeed* seedBip32 = new CHDSeed(GuldenApplication::gApp->getRecoveryPhrase().c_str(), CHDSeed::CHDSeed::BIP32);
                if (!CWalletDB(*dbw).WriteHDSeed(*seedBip32))
                {
                    throw std::runtime_error("Writing bip32 seed failed");
                }
                CHDSeed* seedBip32Legacy = new CHDSeed(GuldenApplication::gApp->getRecoveryPhrase().c_str(), CHDSeed::CHDSeed::BIP32Legacy);
                if (!CWalletDB(*dbw).WriteHDSeed(*seedBip32Legacy))
                {
                    throw std::runtime_error("Writing bip32 legacy seed failed");
                }
                walletInstance->mapSeeds[seedBip32->getUUID()] = seedBip32;
                walletInstance->mapSeeds[seedBip32Legacy->getUUID()] = seedBip32Legacy;
                
                // Write new accounts
                CAccountHD* newAccountBip32 = seedBip32->GenerateAccount(AccountSubType::Desktop, NULL);
                newAccountBip32->m_Type = AccountType::ShadowChild;
                walletInstance->activeAccount->AddChild(newAccountBip32);
                walletInstance->addAccount(newAccountBip32, "BIP32 child account");
                
                // Write new accounts
                CAccountHD* newAccountBip32Legacy = seedBip32Legacy->GenerateAccount(AccountSubType::Desktop, NULL);
                newAccountBip32Legacy->m_Type = AccountType::ShadowChild;
                walletInstance->activeAccount->AddChild(newAccountBip32Legacy);
                walletInstance->addAccount(newAccountBip32Legacy, "BIP32 legacy child account");
            }
            
            // Write the seed last so that account index changes are reflected
            {
                CWalletDB walletdb(*dbw);
                walletdb.WritePrimarySeed(*walletInstance->activeSeed);
                walletdb.WritePrimaryAccount(walletInstance->activeAccount);
            }
            
            GuldenApplication::gApp->BurnRecoveryPhrase();
            
            //Assign the bare minimum keys here, let the rest take place in the bakcground thread
            walletInstance->TopUpKeyPool(2);
        }
        else
        {
            walletInstance->activeAccount = new CAccount();
            walletInstance->activeAccount->m_Type = AccountType::Normal;
            walletInstance->activeAccount->m_SubType = AccountSubType::Desktop;
            
            // Write the primary account into wallet file
            {
                CWalletDB walletdb(*dbw);
                if (!walletdb.WriteAccount(walletInstance->activeAccount->getUUID(), walletInstance->activeAccount))
                {
                    throw std::runtime_error("Writing legacy account failed");
                }
                walletdb.WritePrimaryAccount(walletInstance->activeAccount);
            }
            
            //Assign the bare minimum keys here, let the rest take place in the bakcground thread
            walletInstance->TopUpKeyPool(2);
        }
        
        pwalletMain = walletInstance;
        walletInstance->SetBestChain(chainActive.GetLocator());
        
        //fixme: (GULDEN) (MERGE)
        CWalletDB walletdb(*dbw);
    }
    else if (loadState == EXISTING_WALLET_OLDACCOUNTSYSTEM)
    {
        // HD upgrade.
        // Only perform upgrade if usehd is present (default for UI)
        // For daemon we force users to choose (for exchanges etc.)
        if (fNoUI)
        {
            if (!walletInstance->activeAccount->IsHD() && !walletInstance->activeSeed)
            {
                if (IsArgSet("-usehd"))
                {
                    throw std::runtime_error("Must specify -usehd=1 or -usehd=0, in order to allow or refuse HD upgrade.");
                }
            }
        }
         
        if (GetBoolArg("-usehd", DEFAULT_USE_HD_WALLET))
        {           
            if (!walletInstance->activeAccount->IsHD() && !walletInstance->activeSeed)
            {
                while (true)
                {
                    {
                        LOCK(walletInstance->cs_wallet);
                        if (!walletInstance->IsLocked())
                            break;
                        walletInstance->wantDelayLock = true;
                        uiInterface.RequestUnlock(walletInstance, _("Wallet unlock required for wallet upgrade"));
                    }
                    MilliSleep(5000);
                }
                
                bool walletWasCrypted = walletInstance->activeAccount->externalKeyStore.IsCrypted();
                {
                    LOCK(walletInstance->cs_wallet);
                
                    //Force old legacy account to resave
                    {
                        CWalletDB walletdb(*dbw);
                        walletInstance->changeAccountName(walletInstance->activeAccount, _("Legacy account"), true);
                        if (!walletdb.WriteAccount(walletInstance->activeAccount->getUUID(), walletInstance->activeAccount))
                        {
                            throw std::runtime_error("Writing legacy account failed");
                        }
                        if (walletWasCrypted && !walletInstance->activeAccount->internalKeyStore.IsCrypted())
                        {
                            walletInstance->activeAccount->internalKeyStore.SetCrypted();
                            walletInstance->activeAccount->internalKeyStore.Unlock(walletInstance->activeAccount->vMasterKey);
                        }
                        walletInstance->ForceRewriteKeys(*walletInstance->activeAccount);
                    }
            
                    // Generate a new primary seed and account (BIP44)
                    std::vector<unsigned char> entropy(16);
                    GetStrongRandBytes(&entropy[0], 16);
                    walletInstance->activeSeed = new CHDSeed(mnemonicFromEntropy(entropy, entropy.size()*8).c_str(), CHDSeed::CHDSeed::BIP44);
                    if (!CWalletDB(*dbw).WriteHDSeed(*walletInstance->activeSeed))
                    {
                        throw std::runtime_error("Writing seed failed");
                    }
                    if (walletWasCrypted)
                    {
                        if (!walletInstance->activeSeed->Encrypt(walletInstance->activeAccount->vMasterKey))
                        {
                            throw std::runtime_error("Encrypting seed failed");
                        }
                    }
                    walletInstance->mapSeeds[walletInstance->activeSeed->getUUID()] = walletInstance->activeSeed;
                    {
                        CWalletDB walletdb(*dbw);
                        walletdb.WritePrimarySeed(*walletInstance->activeSeed);
                    }
                    walletInstance->activeAccount = walletInstance->GenerateNewAccount(_("My account"), AccountType::Normal, AccountSubType::Desktop);
                    {
                        CWalletDB walletdb(*dbw);
                        walletdb.WritePrimaryAccount(walletInstance->activeAccount);
                    }
                }
            }
        }
        else
        {
            while (true)
            {
                {
                    LOCK(walletInstance->cs_wallet);
                    if (!walletInstance->IsLocked())
                        break;
                    walletInstance->wantDelayLock = true;
                    uiInterface.RequestUnlock(walletInstance, _("Wallet unlock required for wallet upgrade"));
                }
                MilliSleep(5000);
            }
            
            bool walletWasCrypted = walletInstance->activeAccount->externalKeyStore.IsCrypted();
            {
                LOCK(walletInstance->cs_wallet);
            
                //Force old legacy account to resave
                {
                    CWalletDB walletdb(*dbw);
                    walletInstance->changeAccountName(walletInstance->activeAccount, _("Legacy account"), true);
                    if (!walletdb.WriteAccount(walletInstance->activeAccount->getUUID(), walletInstance->activeAccount))
                    {
                        throw std::runtime_error("Writing legacy account failed");
                    }
                    if (walletWasCrypted && !walletInstance->activeAccount->internalKeyStore.IsCrypted())
                    {
                        walletInstance->activeAccount->internalKeyStore.SetCrypted();
                        walletInstance->activeAccount->internalKeyStore.Unlock(walletInstance->activeAccount->vMasterKey);
                    }
                    walletInstance->ForceRewriteKeys(*walletInstance->activeAccount);
                }
            }
        }
    }
    else if (loadState == EXISTING_WALLET)
    {
        //Clean up a slight issue in 1.6.0 -> 1.6.3 wallets where a "usehd=0" account was created but no active account set.
        if (!walletInstance->activeAccount)
        {
            if (!walletInstance->mapAccounts.empty())
                walletInstance->setActiveAccount(walletInstance->mapAccounts.begin()->second);
            else
                throw std::runtime_error("Wallet contains no accounts, but is marked as upgraded.");
        }
    }
    else
    {
        throw std::runtime_error("Unknown wallet load state.");
    }

    if (GuldenApplication::gApp->isRecovery)
    {
        walletInstance->nTimeFirstKey = chainActive.Genesis()->nTime;
    }
    
    LogPrintf(" wallet      %15dms\n", GetTimeMillis() - nStart);

    RegisterValidationInterface(walletInstance);

    //fixme: (GULDEN) (MERGE) check
    CBlockIndex *pindexRescan = NULL;
    if (GetBoolArg("-rescan", false) || GuldenApplication::gApp->isRecovery)
    {
        pindexRescan = chainActive.Genesis();
    }
    else
    {
        CWalletDB walletdb(*walletInstance->dbw);
        CBlockLocator locator;
        if (walletdb.ReadBestBlock(locator))
            pindexRescan = FindForkInGlobalIndex(chainActive, locator);
    }
    if (chainActive.Tip() && chainActive.Tip() != pindexRescan)
    {
        //We can't rescan beyond non-pruned blocks, stop and throw an error
        //this might happen if a user uses a old wallet within a pruned node
        // or if he ran -disablewallet for a longer time, then decided to re-enable
        if (fPruneMode)
        {
            CBlockIndex *block = chainActive.Tip();
            while (block && block->pprev && (block->pprev->nStatus & BLOCK_HAVE_DATA) && block->pprev->nTx > 0 && pindexRescan != block)
                block = block->pprev;

            if (pindexRescan != block) {
                InitError(_("Prune: last wallet synchronisation goes beyond pruned data. You need to -reindex (download the whole blockchain again in case of pruned node)"));
                return NULL;
            }
        }

        uiInterface.InitMessage(_("Rescanning..."));
        LogPrintf("Rescanning last %i blocks (from block %i)...\n", chainActive.Height() - pindexRescan->nHeight, pindexRescan->nHeight);
        nStart = GetTimeMillis();
        walletInstance->ScanForWalletTransactions(pindexRescan, true);
        LogPrintf(" rescan      %15dms\n", GetTimeMillis() - nStart);
        walletInstance->SetBestChain(chainActive.GetLocator());
        CWalletDB::IncrementUpdateCounter();

        // Restore wallet transaction metadata after -zapwallettxes=1
        if (GetBoolArg("-zapwallettxes", false) && GetArg("-zapwallettxes", "1") != "2")
        {
            CWalletDB walletdb(*walletInstance->dbw);

            BOOST_FOREACH(const CWalletTx& wtxOld, vWtx)
            {
                uint256 hash = wtxOld.GetHash();
                std::map<uint256, CWalletTx>::iterator mi = walletInstance->mapWallet.find(hash);
                if (mi != walletInstance->mapWallet.end())
                {
                    const CWalletTx* copyFrom = &wtxOld;
                    CWalletTx* copyTo = &mi->second;
                    copyTo->mapValue = copyFrom->mapValue;
                    copyTo->vOrderForm = copyFrom->vOrderForm;
                    copyTo->nTimeReceived = copyFrom->nTimeReceived;
                    copyTo->nTimeSmart = copyFrom->nTimeSmart;
                    copyTo->fFromMe = copyFrom->fFromMe;
                    copyTo->strFromAccount = copyFrom->strFromAccount;
                    copyTo->nOrderPos = copyFrom->nOrderPos;
                    walletdb.WriteTx(*copyTo);
                }
            }
        }
    }
    walletInstance->SetBroadcastTransactions(GetBoolArg("-walletbroadcast", DEFAULT_WALLETBROADCAST));

    {
        LOCK(walletInstance->cs_wallet);
        //fixme: (GULDEN) - 'key pool size' concept for wallet doesn't really make sense anymore.
        LogPrintf("setKeyPool.size() = %u\n",      walletInstance->GetKeyPoolSize());
        LogPrintf("mapWallet.size() = %u\n",       walletInstance->mapWallet.size());
        LogPrintf("mapAddressBook.size() = %u\n",  walletInstance->mapAddressBook.size());
    }

    return walletInstance;
}

bool CWallet::InitLoadWallet()
{
    if (GetBoolArg("-disablewallet", DEFAULT_DISABLE_WALLET)) {
        pwalletMain = NULL;
        LogPrintf("Wallet disabled!\n");
        return true;
    }

    std::string walletFile = GetArg("-wallet", DEFAULT_WALLET_DAT);

    if (boost::filesystem::path(walletFile).filename() != walletFile) {
        return InitError(_("-wallet parameter must only specify a filename (not a path)"));
    } else if (SanitizeString(walletFile, SAFE_CHARS_FILENAME) != walletFile) {
        return InitError(_("Invalid characters in -wallet filename"));
    }

    CWallet * const pwallet = CreateWalletFromFile(walletFile);
    if (!pwallet) {
        return false;
    }
    pwalletMain = pwallet;

    return true;
}

std::atomic<bool> CWallet::fFlushScheduled(false);

void CWallet::postInitProcess(CScheduler& scheduler)
{
    // Add wallet transactions that aren't already in a block to mempool
    // Do this here as mempool requires genesis block to be loaded
    ReacceptWalletTransactions();

    // Run a thread to flush wallet periodically
    if (!CWallet::fFlushScheduled.exchange(true)) {
        scheduler.scheduleEvery(MaybeCompactWalletDB, 500);
    }
}

bool CWallet::ParameterInteraction()
{
    if (GetBoolArg("-disablewallet", DEFAULT_DISABLE_WALLET))
        return true;

    if (GetBoolArg("-blocksonly", DEFAULT_BLOCKSONLY) && SoftSetBoolArg("-walletbroadcast", false)) {
        LogPrintf("%s: parameter interaction: -blocksonly=1 -> setting -walletbroadcast=0\n", __func__);
    }

    if (GetBoolArg("-salvagewallet", false) && SoftSetBoolArg("-rescan", true)) {
        // Rewrite just private keys: rescan to find transactions
        LogPrintf("%s: parameter interaction: -salvagewallet=1 -> setting -rescan=1\n", __func__);
    }

    // -zapwallettx implies a rescan
    if (GetBoolArg("-zapwallettxes", false) && SoftSetBoolArg("-rescan", true)) {
        LogPrintf("%s: parameter interaction: -zapwallettxes=<mode> -> setting -rescan=1\n", __func__);
    }

    if (GetBoolArg("-sysperms", false))
        return InitError("-sysperms is not allowed in combination with enabled wallet functionality");
    if (GetArg("-prune", 0) && GetBoolArg("-rescan", false))
        return InitError(_("Rescans are not possible in pruned mode. You will need to use -reindex which will download the whole blockchain again."));

    if (::minRelayTxFee.GetFeePerK() > HIGH_TX_FEE_PER_KB)
        InitWarning(AmountHighWarn("-minrelaytxfee") + " " +
                    _("The wallet will avoid paying less than the minimum relay fee."));

    if (IsArgSet("-mintxfee"))
    {
        CAmount n = 0;
        if (!ParseMoney(GetArg("-mintxfee", ""), n) || 0 == n)
            return InitError(AmountErrMsg("mintxfee", GetArg("-mintxfee", "")));
        if (n > HIGH_TX_FEE_PER_KB)
            InitWarning(AmountHighWarn("-mintxfee") + " " +
                        _("This is the minimum transaction fee you pay on every transaction."));
        CWallet::minTxFee = CFeeRate(n);
    }
    if (IsArgSet("-fallbackfee"))
    {
        CAmount nFeePerK = 0;
        if (!ParseMoney(GetArg("-fallbackfee", ""), nFeePerK))
            return InitError(strprintf(_("Invalid amount for -fallbackfee=<amount>: '%s'"), GetArg("-fallbackfee", "")));
        if (nFeePerK > HIGH_TX_FEE_PER_KB)
            InitWarning(AmountHighWarn("-fallbackfee") + " " +
                        _("This is the transaction fee you may pay when fee estimates are not available."));
        CWallet::fallbackFee = CFeeRate(nFeePerK);
    }
    if (IsArgSet("-paytxfee"))
    {
        CAmount nFeePerK = 0;
        if (!ParseMoney(GetArg("-paytxfee", ""), nFeePerK))
            return InitError(AmountErrMsg("paytxfee", GetArg("-paytxfee", "")));
        if (nFeePerK > HIGH_TX_FEE_PER_KB)
            InitWarning(AmountHighWarn("-paytxfee") + " " +
                        _("This is the transaction fee you will pay if you send a transaction."));

        payTxFee = CFeeRate(nFeePerK, 1000);
        if (payTxFee < ::minRelayTxFee)
        {
            return InitError(strprintf(_("Invalid amount for -paytxfee=<amount>: '%s' (must be at least %s)"),
                                       GetArg("-paytxfee", ""), ::minRelayTxFee.ToString()));
        }
    }
    if (IsArgSet("-maxtxfee"))
    {
        CAmount nMaxFee = 0;
        if (!ParseMoney(GetArg("-maxtxfee", ""), nMaxFee))
            return InitError(AmountErrMsg("maxtxfee", GetArg("-maxtxfee", "")));
        if (nMaxFee > HIGH_MAX_TX_FEE)
            InitWarning(_("-maxtxfee is set very high! Fees this large could be paid on a single transaction."));
        maxTxFee = nMaxFee;
        if (CFeeRate(maxTxFee, 1000) < ::minRelayTxFee)
        {
            return InitError(strprintf(_("Invalid amount for -maxtxfee=<amount>: '%s' (must be at least the minrelay fee of %s to prevent stuck transactions)"),
                                       GetArg("-maxtxfee", ""), ::minRelayTxFee.ToString()));
        }
    }
    nTxConfirmTarget = GetArg("-txconfirmtarget", DEFAULT_TX_CONFIRM_TARGET);
    bSpendZeroConfChange = GetBoolArg("-spendzeroconfchange", DEFAULT_SPEND_ZEROCONF_CHANGE);
    fWalletRbf = GetBoolArg("-walletrbf", DEFAULT_WALLET_RBF);

    return true;
}

bool CWallet::BackupWallet(const std::string& strDest)
{
    return dbw->Backup(strDest);
}

CKeyPool::CKeyPool()
{
    nTime = GetTime();
}

CKeyPool::CKeyPool(const CPubKey& vchPubKeyIn, const std::string& accountNameIn, int64_t nChainIn)
: nTime( GetTime() )
, vchPubKey( vchPubKeyIn )
, accountName( accountNameIn )
, nChain ( nChainIn )
{
}

CWalletKey::CWalletKey(int64_t nExpires)
{
    nTimeCreated = (nExpires ? GetTime() : 0);
    nTimeExpires = nExpires;
}

void CMerkleTx::SetMerkleBranch(const CBlockIndex* pindex, int posInBlock)
{
    // Update the tx's hashBlock
    hashBlock = pindex->GetBlockHash();

    // set the position of the transaction in the block
    nIndex = posInBlock;
}

int CMerkleTx::GetDepthInMainChain(const CBlockIndex* &pindexRet) const
{
    if (hashUnset())
        return 0;

    AssertLockHeld(cs_main);

    // Find the block it claims to be in
    BlockMap::iterator mi = mapBlockIndex.find(hashBlock);
    if (mi == mapBlockIndex.end())
        return 0;
    CBlockIndex* pindex = (*mi).second;
    if (!pindex || !chainActive.Contains(pindex))
        return 0;

    pindexRet = pindex;
    return ((nIndex == -1) ? (-1) : 1) * (chainActive.Height() - pindex->nHeight + 1);
}

int CMerkleTx::GetBlocksToMaturity() const
{
    if (!IsCoinBase())
        return 0;
    return std::max(0, (COINBASE_MATURITY+1) - GetDepthInMainChain());
}


bool CMerkleTx::AcceptToMemoryPool(const CAmount& nAbsurdFee, CValidationState& state)
{
    return ::AcceptToMemoryPool(mempool, state, tx, true, NULL, NULL, false, nAbsurdFee);
}<|MERGE_RESOLUTION|>--- conflicted
+++ resolved
@@ -725,10 +725,9 @@
         {
             if (!accountPair.second->Encrypt(_vMasterKey))
             {
-                if (fFileBacked) {
-                    pwalletdbEncryption->TxnAbort();
-                    delete pwalletdbEncryption;
-                }
+                pwalletdbEncryption->TxnAbort();
+                delete pwalletdbEncryption;
+
                 // We now probably have half of our keys encrypted in memory, and half not...
                 // die and let the user reload the unencrypted wallet.
                 assert(false);
@@ -1347,7 +1346,7 @@
 
 // Note that this function doesn't distinguish between a 0-valued input,
 // and a not-"is mine" (according to the filter) input.
-CAmount CWallet::GetDebit(const CTxIn &txin, const isminefilter& filter) const
+CAmount CWallet::GetDebit(const CTxIn &txin, const isminefilter& filter, CAccount* forAccount) const
 {
     {
         LOCK(cs_wallet);
@@ -1356,8 +1355,12 @@
         {
             const CWalletTx& prev = (*mi).second;
             if (txin.prevout.n < prev.tx->vout.size())
-                if (IsMine(prev.tx->vout[txin.prevout.n]) & filter)
+            {
+                if ( (forAccount && (::IsMine(*forAccount, prev.tx->vout[txin.prevout.n]) & filter)) || (!forAccount && (IsMine(prev.tx->vout[txin.prevout.n]) & filter)) )
+                {
                     return prev.tx->vout[txin.prevout.n].nValue;
+                }
+            }
         }
     }
     return 0;
@@ -1368,11 +1371,11 @@
     return ::IsMine(*this, txout.scriptPubKey);
 }
 
-CAmount CWallet::GetCredit(const CTxOut& txout, const isminefilter& filter) const
+CAmount CWallet::GetCredit(const CTxOut& txout, const isminefilter& filter, CAccount* forAccount) const
 {
     if (!MoneyRange(txout.nValue))
         throw std::runtime_error(std::string(__func__) + ": value out of range");
-    return ((IsMine(txout) & filter) ? txout.nValue : 0);
+    return ( ( (forAccount && ::IsMine(*forAccount, txout) & filter) || (!forAccount && IsMine(txout) & filter) ) ? txout.nValue : 0);
 }
 
 bool CWallet::IsChange(const CTxOut& txout) const
@@ -1417,12 +1420,12 @@
     return (GetDebit(tx, ISMINE_ALL) > 0);
 }
 
-CAmount CWallet::GetDebit(const CTransaction& tx, const isminefilter& filter) const
+CAmount CWallet::GetDebit(const CTransaction& tx, const isminefilter& filter, CAccount* forAccount) const
 {
     CAmount nDebit = 0;
     BOOST_FOREACH(const CTxIn& txin, tx.vin)
     {
-        nDebit += GetDebit(txin, filter);
+        nDebit += GetDebit(txin, filter, forAccount);
         if (!MoneyRange(nDebit))
             throw std::runtime_error(std::string(__func__) + ": value out of range");
     }
@@ -1450,12 +1453,12 @@
     return true;
 }
 
-CAmount CWallet::GetCredit(const CTransaction& tx, const isminefilter& filter) const
+CAmount CWallet::GetCredit(const CTransaction& tx, const isminefilter& filter, CAccount* forAccount) const
 {
     CAmount nCredit = 0;
     BOOST_FOREACH(const CTxOut& txout, tx.vout)
     {
-        nCredit += GetCredit(txout, filter);
+        nCredit += GetCredit(txout, filter, forAccount);
         if (!MoneyRange(nCredit))
             throw std::runtime_error(std::string(__func__) + ": value out of range");
     }
@@ -1661,33 +1664,7 @@
 
 }
 
-<<<<<<< HEAD
-void CWalletTx::GetAccountAmounts(const std::string& strAccount, CAmount& nReceived,
-                                  CAmount& nSent, CAmount& nFee, const isminefilter& filter) const
-{
-    LOCK(pwalletMain->cs_wallet);
-    
-    nReceived = nSent = nFee = 0;
-
-    CAmount allFee;
-    std::list<COutputEntry> listReceived;
-    std::list<COutputEntry> listSent;
-    GetAmounts(listReceived, listSent, allFee, filter, pwalletMain->mapAccounts[strAccount]);
-
-    BOOST_FOREACH(const COutputEntry& s, listSent)
-        nSent += s.amount;
-    nFee = allFee;
-    {
-        LOCK(pwallet->cs_wallet);
-        BOOST_FOREACH(const COutputEntry& r, listReceived)
-        {
-            nReceived += r.amount;
-        }
-    }
-}
-
-=======
->>>>>>> ef5cd0ec
+
 /**
  * Scan the block chain (starting in pindexStart) for transactions
  * from or to us. If fUpdate is true, found transactions that already
@@ -1827,7 +1804,7 @@
     return result;
 }
 
-CAmount CWalletTx::GetDebit(const isminefilter& filter) const
+CAmount CWalletTx::GetDebit(const isminefilter& filter, CAccount* forAccount) const
 {
     if (tx->vin.empty())
         return 0;
@@ -1835,30 +1812,28 @@
     CAmount debit = 0;
     if(filter & ISMINE_SPENDABLE)
     {
-        if (fDebitCached)
-            debit += nDebitCached;
+        if (debitCached.find(forAccount) != debitCached.end())
+            debit += debitCached[forAccount];
         else
         {
-            nDebitCached = pwallet->GetDebit(*this, ISMINE_SPENDABLE);
-            fDebitCached = true;
-            debit += nDebitCached;
+            debitCached[forAccount] = pwallet->GetDebit(*this, ISMINE_SPENDABLE, forAccount);
+            debit += debitCached[forAccount];
         }
     }
     if(filter & ISMINE_WATCH_ONLY)
     {
-        if(fWatchDebitCached)
-            debit += nWatchDebitCached;
+        if (watchDebitCached.find(forAccount) != watchDebitCached.end())
+            debit += watchDebitCached[forAccount];
         else
         {
-            nWatchDebitCached = pwallet->GetDebit(*this, ISMINE_WATCH_ONLY);
-            fWatchDebitCached = true;
-            debit += nWatchDebitCached;
+            watchDebitCached[forAccount] = pwallet->GetDebit(*this, ISMINE_WATCH_ONLY, forAccount);
+            debit += watchDebitCached[forAccount];
         }
     }
     return debit;
 }
 
-CAmount CWalletTx::GetCredit(const isminefilter& filter) const
+CAmount CWalletTx::GetCredit(const isminefilter& filter, CAccount* forAccount) const
 {
     // Must wait until coinbase is safely deep enough in the chain before valuing it
     if (IsCoinBase() && GetBlocksToMaturity() > 0)
@@ -1868,24 +1843,22 @@
     if (filter & ISMINE_SPENDABLE)
     {
         // GetBalance can assume transactions in mapWallet won't change
-        if (fCreditCached)
-            credit += nCreditCached;
+        if (creditCached.find(forAccount) != creditCached.end())
+            credit += creditCached[forAccount];
         else
         {
-            nCreditCached = pwallet->GetCredit(*this, ISMINE_SPENDABLE);
-            fCreditCached = true;
-            credit += nCreditCached;
+            creditCached[forAccount] = pwallet->GetCredit(*this, ISMINE_SPENDABLE, forAccount);
+            credit += creditCached[forAccount];
         }
     }
     if (filter & ISMINE_WATCH_ONLY)
     {
-        if (fWatchCreditCached)
-            credit += nWatchCreditCached;
+        if (watchCreditCached.find(forAccount) != watchCreditCached.end())
+            credit += watchCreditCached[forAccount];
         else
         {
-            nWatchCreditCached = pwallet->GetCredit(*this, ISMINE_WATCH_ONLY);
-            fWatchCreditCached = true;
-            credit += nWatchCreditCached;
+            watchCreditCached[forAccount] = pwallet->GetCredit(*this, ISMINE_WATCH_ONLY, forAccount);
+            credit += watchCreditCached[forAccount];
         }
     }
     return credit;
@@ -1895,11 +1868,10 @@
 {
     if (IsCoinBase() && GetBlocksToMaturity() > 0 && IsInMainChain())
     {
-        if (fUseCache && fImmatureCreditCached)
-            return nImmatureCreditCached;
-        nImmatureCreditCached = pwallet->GetCredit(*this, ISMINE_SPENDABLE);
-        fImmatureCreditCached = true;
-        return nImmatureCreditCached;
+        if (fUseCache && immatureCreditCached.find(forAccount) != immatureCreditCached.end())
+            return immatureCreditCached[forAccount];
+        immatureCreditCached[forAccount] = pwallet->GetCredit(*this, ISMINE_SPENDABLE);
+        return immatureCreditCached[forAccount];
     }
 
     return 0;
@@ -1914,11 +1886,8 @@
     if (IsCoinBase() && GetBlocksToMaturity() > 0)
         return 0;
 
-    if (fUseCache && fAvailableCreditCached)
-        if (!forAccount)
-            return nAvailableCreditCached;
-    //if (fUseCache && availableCreditForAccountCached.find(forAccount) != availableCreditForAccountCached.end())
-        //return availableCreditForAccountCached[forAccount];
+    if (fUseCache && availableCreditCached.find(forAccount) != availableCreditCached.end())
+        return availableCreditCached[forAccount];
 
     CAmount nCredit = 0;
     uint256 hashTx = GetHash();
@@ -1936,33 +1905,25 @@
         }
     }
 
-    if (forAccount)
-    {
-        //availableCreditForAccountCached[forAccount] = nCredit;
-    }
-    else
-    {
-        nAvailableCreditCached = nCredit;
-        fAvailableCreditCached = true;
-    }
+    availableCreditCached[forAccount] = nCredit;
+    
     return nCredit;
 }
 
-CAmount CWalletTx::GetImmatureWatchOnlyCredit(const bool& fUseCache) const
+CAmount CWalletTx::GetImmatureWatchOnlyCredit(const bool& fUseCache, const CAccount* forAccount) const
 {
     if (IsCoinBase() && GetBlocksToMaturity() > 0 && IsInMainChain())
     {
-        if (fUseCache && fImmatureWatchCreditCached)
-            return nImmatureWatchCreditCached;
-        nImmatureWatchCreditCached = pwallet->GetCredit(*this, ISMINE_WATCH_ONLY);
-        fImmatureWatchCreditCached = true;
-        return nImmatureWatchCreditCached;
+        if (fUseCache && immatureWatchCreditCached.find(forAccount) != immatureWatchCreditCached.end())
+            return immatureWatchCreditCached[forAccount];
+        immatureWatchCreditCached[forAccount] = pwallet->GetCredit(*this, ISMINE_WATCH_ONLY);
+        return immatureWatchCreditCached[forAccount];
     }
 
     return 0;
 }
 
-CAmount CWalletTx::GetAvailableWatchOnlyCredit(const bool& fUseCache) const
+CAmount CWalletTx::GetAvailableWatchOnlyCredit(const bool& fUseCache, const CAccount* forAccount) const
 {
     if (pwallet == 0)
         return 0;
@@ -1971,8 +1932,8 @@
     if (IsCoinBase() && GetBlocksToMaturity() > 0)
         return 0;
 
-    if (fUseCache && fAvailableWatchCreditCached)
-        return nAvailableWatchCreditCached;
+    if (fUseCache && availableWatchCreditCached.find(forAccount) != availableWatchCreditCached.end())
+        return availableWatchCreditCached[forAccount];
 
     CAmount nCredit = 0;
     for (unsigned int i = 0; i < tx->vout.size(); i++)
@@ -1986,8 +1947,7 @@
         }
     }
 
-    nAvailableWatchCreditCached = nCredit;
-    fAvailableWatchCreditCached = true;
+    availableWatchCreditCached[forAccount] = nCredit;
     return nCredit;
 }
 
@@ -2206,9 +2166,6 @@
     return nTotal;
 }
 
-<<<<<<< HEAD
-void CWallet::AvailableCoins(CAccount* forAccount, std::vector<COutput>& vCoins, bool fOnlySafe, const CCoinControl *coinControl, bool fIncludeZeroValue) const
-=======
 // Calculate total balance in a different way from GetBalance. The biggest
 // difference is that GetBalance sums up all unspent TxOuts paying to the
 // wallet, while this sums up both spent and unspent TxOuts paying to the
@@ -2218,8 +2175,15 @@
 CAmount CWallet::GetLegacyBalance(const isminefilter& filter, int minDepth, const std::string* account) const
 {
     LOCK2(cs_main, cs_wallet);
+    
+    CAccount* forAccount = NULL;
+    if (account && mapAccounts.find(*account) != mapAccounts.end())
+        forAccount = mapAccounts.find(*account)->second;
 
     CAmount balance = 0;
+    
+
+    //checkme: (GULDEN) - Is fee handled right?
     for (const auto& entry : mapWallet) {
         const CWalletTx& wtx = entry.second;
         const int depth = wtx.GetDepthInMainChain();
@@ -2227,33 +2191,17 @@
             continue;
         }
 
-        // Loop through tx outputs and add incoming payments. For outgoing txs,
-        // treat change outputs specially, as part of the amount debited.
-        CAmount debit = wtx.GetDebit(filter);
-        const bool outgoing = debit > 0;
-        for (const CTxOut& out : wtx.tx->vout) {
-            if (outgoing && IsChange(out)) {
-                debit -= out.nValue;
-            } else if (IsMine(out) & filter && depth >= minDepth && (!account || *account == GetAccountName(out.scriptPubKey))) {
-                balance += out.nValue;
-            }
-        }
-
-        // For outgoing txs, subtract amount debited.
-        if (outgoing && (!account || *account == wtx.strFromAccount)) {
-            balance -= debit;
-        }
-    }
-
-    if (account) {
-        balance += CWalletDB(*dbw).GetAccountCreditDebit(*account);
+        if (depth >= minDepth)
+        {
+            balance += wtx.GetCredit(filter, forAccount);
+            balance -= wtx.GetDebit(filter, forAccount);
+        }
     }
 
     return balance;
 }
 
-void CWallet::AvailableCoins(std::vector<COutput>& vCoins, bool fOnlySafe, const CCoinControl *coinControl, bool fIncludeZeroValue) const
->>>>>>> ef5cd0ec
+void CWallet::AvailableCoins(CAccount* forAccount, std::vector<COutput>& vCoins, bool fOnlySafe, const CCoinControl *coinControl, bool fIncludeZeroValue) const
 {
     vCoins.clear();
 
@@ -3217,25 +3165,7 @@
     return CWalletDB(*dbw).EraseName(CBitcoinAddress(address).ToString());
 }
 
-<<<<<<< HEAD
 /* GULDEN - no default key.
-=======
-const std::string& CWallet::GetAccountName(const CScript& scriptPubKey) const
-{
-    CTxDestination address;
-    if (ExtractDestination(scriptPubKey, address) && !scriptPubKey.IsUnspendable()) {
-        auto mi = mapAddressBook.find(address);
-        if (mi != mapAddressBook.end()) {
-            return mi->second.name;
-        }
-    }
-    // A scriptPubKey that doesn't have an entry in the address book is
-    // associated with the default account ("").
-    const static std::string DEFAULT_ACCOUNT_NAME;
-    return DEFAULT_ACCOUNT_NAME;
-}
-
->>>>>>> ef5cd0ec
 bool CWallet::SetDefaultKey(const CPubKey &vchPubKey)
 {
     if (!CWalletDB(*dbw).WriteDefaultKey(vchPubKey))
@@ -3376,14 +3306,12 @@
 {
     // Return to key pool - but only if it hasn't been used in the interim (If MarkKeyUsed has removed it from disk in the meantime then we don't return it)
     CKeyPool keypoolentry;
-    if (fFileBacked)
-    {
-        CWalletDB walletdb(*dbw);
-        if (!walletdb.ReadPool(nIndex, keypoolentry))
-        {
-            LogPrintf("keypool return - aborted as key already used %d\n", nIndex);
-            return;
-        }
+
+    CWalletDB walletdb(*dbw);
+    if (!walletdb.ReadPool(nIndex, keypoolentry))
+    {
+        LogPrintf("keypool return - aborted as key already used %d\n", nIndex);
+        return;
     }
     
     {
@@ -3575,63 +3503,8 @@
     return ret;
 }
 
-<<<<<<< HEAD
-CAmount CWallet::GetAccountBalance(const std::string& strAccount, int nMinDepth, const isminefilter& filter, bool includeChildren)
-{
-    CWalletDB walletdb(*dbw);
-    return GetAccountBalance(walletdb, strAccount, nMinDepth, filter, includeChildren);
-}
-
-CAmount CWallet::GetAccountBalance(CWalletDB& walletdb, const std::string& strAccount, int nMinDepth, const isminefilter& filter, bool includeChildren)
-{
-    CAmount nBalance = 0;
-
-    {
-        //cs_main lock required for CheckFinalTx
-        LOCK2(cs_main, cs_wallet);
-    
-        // Tally wallet transactions
-        for (std::map<uint256, CWalletTx>::iterator it = mapWallet.begin(); it != mapWallet.end(); ++it)
-        {
-            const CWalletTx& wtx = (*it).second;
-            if (!CheckFinalTx(wtx) || wtx.GetBlocksToMaturity() > 0 || wtx.GetDepthInMainChain() < 0)
-                continue;
-
-            //fixme: GULDEN (FUT) - fee already included here. (find better way to handle fee?)
-            CAmount nReceived, nSent, nFee;
-            wtx.GetAccountAmounts(strAccount, nReceived, nSent, nFee, filter);
-
-            if (wtx.GetDepthInMainChain() >= nMinDepth)
-            {
-                nBalance += nReceived;
-                nBalance -= nSent /*+ nFee*/;
-            }
-        }
-    }
-
-    // Tally internal accounting entries
-    //fixme: (GULDEN) Does this actually serve any purpose here?
-    nBalance += walletdb.GetAccountCreditDebit(strAccount);
-    
-    
-    //fixme: (GULDEN) (HIGH) - fee getting added twice?
-    if (includeChildren)
-    {
-        for (const auto& accountItem : mapAccounts)
-        {
-            const auto& childAccount = accountItem.second;
-            if (childAccount->getParentUUID() == strAccount)
-            {
-                nBalance += GetAccountBalance(walletdb, childAccount->getUUID(), nMinDepth, filter, includeChildren);
-            }
-        }
-    }
-
-    return nBalance;
-}
-
-=======
->>>>>>> ef5cd0ec
+
+
 std::set<CTxDestination> CWallet::GetAccountAddresses(const std::string& strAccount) const
 {
     LOCK(cs_wallet);
@@ -4083,7 +3956,7 @@
             
             // Generate a new primary seed and account (BIP44)
             walletInstance->activeSeed = new CHDSeed(GuldenApplication::gApp->getRecoveryPhrase().c_str(), CHDSeed::CHDSeed::BIP44);
-            if (!CWalletDB(*dbw).WriteHDSeed(*walletInstance->activeSeed))
+            if (!CWalletDB(*walletInstance->dbw).WriteHDSeed(*walletInstance->activeSeed))
             {
                 throw std::runtime_error("Writing seed failed");
             }
@@ -4095,12 +3968,12 @@
             if (GuldenApplication::gApp->isRecovery)
             {
                 CHDSeed* seedBip32 = new CHDSeed(GuldenApplication::gApp->getRecoveryPhrase().c_str(), CHDSeed::CHDSeed::BIP32);
-                if (!CWalletDB(*dbw).WriteHDSeed(*seedBip32))
+                if (!CWalletDB(*walletInstance->dbw).WriteHDSeed(*seedBip32))
                 {
                     throw std::runtime_error("Writing bip32 seed failed");
                 }
                 CHDSeed* seedBip32Legacy = new CHDSeed(GuldenApplication::gApp->getRecoveryPhrase().c_str(), CHDSeed::CHDSeed::BIP32Legacy);
-                if (!CWalletDB(*dbw).WriteHDSeed(*seedBip32Legacy))
+                if (!CWalletDB(*walletInstance->dbw).WriteHDSeed(*seedBip32Legacy))
                 {
                     throw std::runtime_error("Writing bip32 legacy seed failed");
                 }
@@ -4122,7 +3995,7 @@
             
             // Write the seed last so that account index changes are reflected
             {
-                CWalletDB walletdb(*dbw);
+                CWalletDB walletdb(*walletInstance->dbw);
                 walletdb.WritePrimarySeed(*walletInstance->activeSeed);
                 walletdb.WritePrimaryAccount(walletInstance->activeAccount);
             }
@@ -4140,7 +4013,7 @@
             
             // Write the primary account into wallet file
             {
-                CWalletDB walletdb(*dbw);
+                CWalletDB walletdb(*walletInstance->dbw);
                 if (!walletdb.WriteAccount(walletInstance->activeAccount->getUUID(), walletInstance->activeAccount))
                 {
                     throw std::runtime_error("Writing legacy account failed");
@@ -4156,7 +4029,7 @@
         walletInstance->SetBestChain(chainActive.GetLocator());
         
         //fixme: (GULDEN) (MERGE)
-        CWalletDB walletdb(*dbw);
+        CWalletDB walletdb(*walletInstance->dbw);
     }
     else if (loadState == EXISTING_WALLET_OLDACCOUNTSYSTEM)
     {
@@ -4196,7 +4069,7 @@
                 
                     //Force old legacy account to resave
                     {
-                        CWalletDB walletdb(*dbw);
+                        CWalletDB walletdb(*walletInstance->dbw);
                         walletInstance->changeAccountName(walletInstance->activeAccount, _("Legacy account"), true);
                         if (!walletdb.WriteAccount(walletInstance->activeAccount->getUUID(), walletInstance->activeAccount))
                         {
@@ -4214,7 +4087,7 @@
                     std::vector<unsigned char> entropy(16);
                     GetStrongRandBytes(&entropy[0], 16);
                     walletInstance->activeSeed = new CHDSeed(mnemonicFromEntropy(entropy, entropy.size()*8).c_str(), CHDSeed::CHDSeed::BIP44);
-                    if (!CWalletDB(*dbw).WriteHDSeed(*walletInstance->activeSeed))
+                    if (!CWalletDB(*walletInstance->dbw).WriteHDSeed(*walletInstance->activeSeed))
                     {
                         throw std::runtime_error("Writing seed failed");
                     }
@@ -4227,12 +4100,12 @@
                     }
                     walletInstance->mapSeeds[walletInstance->activeSeed->getUUID()] = walletInstance->activeSeed;
                     {
-                        CWalletDB walletdb(*dbw);
+                        CWalletDB walletdb(*walletInstance->dbw);
                         walletdb.WritePrimarySeed(*walletInstance->activeSeed);
                     }
                     walletInstance->activeAccount = walletInstance->GenerateNewAccount(_("My account"), AccountType::Normal, AccountSubType::Desktop);
                     {
-                        CWalletDB walletdb(*dbw);
+                        CWalletDB walletdb(*walletInstance->dbw);
                         walletdb.WritePrimaryAccount(walletInstance->activeAccount);
                     }
                 }
@@ -4258,7 +4131,7 @@
             
                 //Force old legacy account to resave
                 {
-                    CWalletDB walletdb(*dbw);
+                    CWalletDB walletdb(*walletInstance->dbw);
                     walletInstance->changeAccountName(walletInstance->activeAccount, _("Legacy account"), true);
                     if (!walletdb.WriteAccount(walletInstance->activeAccount->getUUID(), walletInstance->activeAccount))
                     {
