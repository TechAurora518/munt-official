// Copyright (c) 2009-2010 Satoshi Nakamoto
// Copyright (c) 2009-2016 The Bitcoin Core developers
// Distributed under the MIT software license, see the accompanying
// file COPYING or http://www.opensource.org/licenses/mit-license.php.
//
// File contains modifications by: The Gulden developers
// All modifications:
// Copyright (c) 2016-2017 The Gulden developers
// Authored by: Malcolm MacLeod (mmacleod@webmail.co.za)
// Distributed under the GULDEN software license, see the accompanying
// file COPYING

#include "wallet/wallet.h"
#include "wallet/walletdb.h"

#include "base58.h"
#include "checkpoints.h"
#include "chain.h"
#include "wallet/coincontrol.h"
#include "consensus/consensus.h"
#include "consensus/validation.h"
#include "key.h"
#include "keystore.h"
#include "validation.h"
#include "net.h"
#include "policy/policy.h"
#include "primitives/block.h"
#include "primitives/transaction.h"
#include "script/script.h"
#include "script/sign.h"
#include "timedata.h"
#include "txmempool.h"
#include "util.h"
#include "ui_interface.h"
#include "utilmoneystr.h"
#include "account.h"
#include "init.h"

#include <assert.h>
#include "script/ismine.h"

#include <boost/algorithm/string/replace.hpp>
#include <boost/filesystem.hpp>
#include <boost/thread.hpp>
#include <boost/uuid/nil_generator.hpp>


#include <Gulden/Common/scrypt.h>
#include <Gulden/guldenapplication.h>
#include <Gulden/mnemonic.h>


using namespace std;

CWallet* pwalletMain = NULL;
/** Transaction fee set by the user */
CFeeRate payTxFee(DEFAULT_TRANSACTION_FEE);
unsigned int nTxConfirmTarget = DEFAULT_TX_CONFIRM_TARGET;
bool bSpendZeroConfChange = DEFAULT_SPEND_ZEROCONF_CHANGE;
bool fSendFreeTransactions = DEFAULT_SEND_FREE_TRANSACTIONS;
bool fWalletRbf = DEFAULT_WALLET_RBF;

const char * DEFAULT_WALLET_DAT = "wallet.dat";


void ThreadShadowPoolManager()
{
    boost::mutex condition_mutex;
    boost::unique_lock<boost::mutex> lock(condition_mutex);

    int depth = 1;
    while (true)
    {
        long milliSleep = 100;
        
        if (pwalletMain)
        {
            LOCK(pwalletMain->cs_wallet);
                      
            milliSleep = 500;
            // Top up 'shadow' pool
            int numNew = 0;
            bool dolock=true;
            for (const auto& seedIter : pwalletMain->mapSeeds)
            {
                //fixme: (GULDEN) (FUT) (1.6.1) (Support other seed types here)
                if (seedIter.second->m_type != CHDSeed::CHDSeed::BIP44 && seedIter.second->m_type != CHDSeed::CHDSeed::BIP44External && seedIter.second->m_type != CHDSeed::CHDSeed::BIP44NoHardening)
                    continue;
                
                for (const auto shadowSubType : { AccountSubType::Desktop, AccountSubType::Mobi })
                {
                    int numShadow = 0;
                    {                    
                        for (const auto& accountPair : pwalletMain->mapAccounts)
                        {
                            if (accountPair.second->IsHD() && ((CAccountHD*)accountPair.second)->getSeedUUID() == seedIter.second->getUUID())
                            {
                                if (accountPair.second->m_SubType == shadowSubType)
                                {
                                    if (accountPair.second->m_Type == AccountType::Shadow)
                                    {
                                        ++numShadow;
                                    }
                                }
                            }
                        }
                    }
                    if (numShadow < GetArg("-accountpool", 10))
                    {
                        dolock=false;
                        if (!pwalletMain->IsLocked())
                        {
                            pwalletMain->delayLock = true;
                            CWalletDB db(pwalletMain->strWalletFile);
                            while (numShadow < GetArg("-accountpool", 10))
                            {
                                ++numShadow;
                                ++numNew;
                                depth=1;
                                
                                // New shadow account
                                CAccountHD* newShadow = seedIter.second->GenerateAccount(shadowSubType, &db);
                                
                                if (newShadow == NULL)
                                    break;
                                
                                newShadow->m_Type = AccountType::Shadow;
                                
                                // Write new account
                                pwalletMain->addAccount(newShadow, "Shadow");
                                
                                if (numNew > 2)
                                {
                                    milliSleep = 100;
                                    break;
                                }
                            }
                        }
                        else
                        {
                            pwalletMain->wantDelayLock = true;
                            if (numShadow < 2)
                            {
                                uiInterface.RequestUnlock(pwalletMain, _("Wallet unlock required for account creation"));
                            }
                        }
                    }
                }
            }

            
            if (numNew == 0)
            {
                int targetPoolDepth = GetArg("-keypool", 40);
                int numToAllocatePerRound = 5;
                if (targetPoolDepth > 40)
                    numToAllocatePerRound = 20;
                int numAllocated = pwalletMain->TopUpKeyPool(depth, numToAllocatePerRound);
                if (numAllocated >= 0)
                {
                    if (depth <= targetPoolDepth)
                    {
                        ++depth;
                    }
                    if (targetPoolDepth > 40 || numAllocated == 0)
                    {
                        milliSleep = 1;
                    }
                    else
                    {
                        //fixme: Look some more into these times - probably a bit slower than it needs to be
                        if (depth < 10)
                        {
                            milliSleep = 80;
                            dolock = false;
                        }
                        else if (depth < 20)
                        {
                            dolock = false;
                            milliSleep = 100;
                        }
                        else
                        {
                            milliSleep = 300;
                        }
                    }
                }
            }
            if (dolock)
            {
                if(pwalletMain->didDelayLock)
                {
                    pwalletMain->delayLock = false;
                    pwalletMain->wantDelayLock = false;
                    pwalletMain->didDelayLock = false;
                    pwalletMain->Lock();
                }                
            }
        }
            
        boost::this_thread::interruption_point();
        MilliSleep(milliSleep);
    }
}


void StartShadowPoolManagerThread(boost::thread_group& threadGroup)
{
    threadGroup.create_thread(boost::bind(&TraceThread<void (*)()>, "shadowpoolmanager", &ThreadShadowPoolManager));
}

/**
 * Fees smaller than this (in satoshi) are considered zero fee (for transaction creation)
 * Override with -mintxfee
 */
CFeeRate CWallet::minTxFee = CFeeRate(DEFAULT_TRANSACTION_MINFEE);
/**
 * If fee estimation does not have enough data to provide estimates, use this fee instead.
 * Has no effect if not using fee estimation
 * Override with -fallbackfee
 */
CFeeRate CWallet::fallbackFee = CFeeRate(DEFAULT_FALLBACK_FEE);

const uint256 CMerkleTx::ABANDON_HASH(uint256S("0000000000000000000000000000000000000000000000000000000000000001"));

/** @defgroup mapWallet
 *
 * @{
 */

struct CompareValueOnly
{
    bool operator()(const pair<CAmount, pair<const CWalletTx*, unsigned int> >& t1,
                    const pair<CAmount, pair<const CWalletTx*, unsigned int> >& t2) const
    {
        return t1.first < t2.first;
    }
};

std::string COutput::ToString() const
{
    return strprintf("COutput(%s, %d, %d) [%s]", tx->GetHash().ToString(), i, nDepth, FormatMoney(tx->tx->vout[i].nValue));
}


isminetype IsMine(const CWallet &wallet, const CTxDestination& dest)
{
    LOCK(wallet.cs_wallet);
    
    isminetype ret = isminetype::ISMINE_NO;
    for (const auto& accountItem : wallet.mapAccounts)
    {
        for (auto keyChain : { KEYCHAIN_EXTERNAL, KEYCHAIN_CHANGE })
        {
            isminetype temp = ( keyChain == KEYCHAIN_EXTERNAL ? IsMine(accountItem.second->externalKeyStore, dest) : IsMine(accountItem.second->internalKeyStore, dest) );
            if (temp > ret)
                ret = temp;
        }
    }
    return ret;
}







isminetype IsMine(const CWallet &wallet, const CScript& scriptPubKey)
{
    LOCK(wallet.cs_wallet);
    
    isminetype ret = isminetype::ISMINE_NO;
    for (const auto& accountItem : wallet.mapAccounts)
    {
        for (auto keyChain : { KEYCHAIN_EXTERNAL, KEYCHAIN_CHANGE })
        {
            isminetype temp = ( keyChain == KEYCHAIN_EXTERNAL ? IsMine(accountItem.second->externalKeyStore, scriptPubKey) : IsMine(accountItem.second->internalKeyStore, scriptPubKey) );
            if (temp > ret)
                ret = temp;
        }
    }
    return ret;
}





CWallet::~CWallet()
{
    delete pwalletdbEncryption;
    pwalletdbEncryption = NULL;
}

const CWalletTx* CWallet::GetWalletTx(const uint256& hash) const
{
    LOCK(cs_wallet);
    std::map<uint256, CWalletTx>::const_iterator it = mapWallet.find(hash);
    if (it == mapWallet.end())
        return NULL;
    return &(it->second);
}

bool fShowChildAccountsSeperately = false;

CPubKey CWallet::GenerateNewKey(CAccount& forAccount, int keyChain)
{
    AssertLockHeld(cs_wallet); // mapKeyMetadata
    
    // Create new metadata
    int64_t nCreationTime = GetTime();
    CKeyMetadata metadata(nCreationTime);
    
    //fixme: (GULDEN) (MERGE) (CHECKME)
    return forAccount.GenerateNewKey(*this, keyChain);
}

bool CWallet::AddKeyPubKey(const CKey& secret, const CPubKey &pubkey, CAccount& forAccount, int nKeyChain)
{
    AssertLockHeld(cs_wallet); // mapKeyMetadata
    if (!forAccount.AddKeyPubKey(secret, pubkey, nKeyChain))
        return false;

    // check if we need to remove from watch-only
    CScript script;
    script = GetScriptForDestination(pubkey.GetID());
    if (HaveWatchOnly(script))
        RemoveWatchOnly(script);
    script = GetScriptForRawPubKey(pubkey);
    if (HaveWatchOnly(script))
        RemoveWatchOnly(script);

    if (!fFileBacked)
        return true;
    if (!IsCrypted())
    {
        return CWalletDB(strWalletFile).WriteKey(pubkey, secret.GetPrivKey(), mapKeyMetadata[pubkey.GetID()], forAccount.getUUID(), nKeyChain);
    }
    else
    {
        std::vector<unsigned char> encryptedKeyOut;
        if (nKeyChain == KEYCHAIN_EXTERNAL)
        {
            if (!forAccount.externalKeyStore.GetKey(pubkey.GetID(), encryptedKeyOut))
            {
                return false;
            }
            return CWalletDB(strWalletFile).WriteCryptedKey(pubkey, encryptedKeyOut, mapKeyMetadata[pubkey.GetID()], forAccount.getUUID(), nKeyChain);
        }
        else
        {
            if (!forAccount.internalKeyStore.GetKey(pubkey.GetID(), encryptedKeyOut))
            {
                return false;
            }
            return CWalletDB(strWalletFile).WriteCryptedKey(pubkey, encryptedKeyOut, mapKeyMetadata[pubkey.GetID()], forAccount.getUUID(), nKeyChain);
        }
    }
    return true;
}

void CWallet::ForceRewriteKeys(CAccount& forAccount)
{
    if (!fFileBacked)
        return;
        
    {
        LOCK(cs_wallet);
        
        std::set<CKeyID> setAddress;
        forAccount.GetKeys(setAddress);
        
        CWalletDB walletDB(strWalletFile);
        for (const auto& keyID : setAddress)
        {
            if (!IsCrypted())
            {
                CKey keyPair;
                if (!GetKey(keyID, keyPair))
                {
                    throw runtime_error("Fatal error upgrading legacy wallet - could not upgrade all keys");
                }
                walletDB.EraseKey(keyPair.GetPubKey());
                if (!walletDB.WriteKey(keyPair.GetPubKey(), keyPair.GetPrivKey(), mapKeyMetadata[keyID], forAccount.getUUID(), KEYCHAIN_EXTERNAL))
                {
                    throw runtime_error("Fatal error upgrading legacy wallet - could not write all upgraded keys");
                }
            }
            else
            {
                CPubKey pubKey;
                if (!GetPubKey(keyID, pubKey))
                { 
                    throw runtime_error("Fatal error upgrading legacy wallet - could not upgrade all encrypted keys");
                }
                walletDB.EraseEncryptedKey(pubKey);
                std::vector<unsigned char> secret;
                if (!forAccount.GetKey(keyID, secret))
                { 
                    throw runtime_error("Fatal error upgrading legacy wallet - could not upgrade all encrypted keys");
                }
                if (!walletDB.WriteCryptedKey(pubKey, secret, mapKeyMetadata[keyID], forAccount.getUUID(), KEYCHAIN_EXTERNAL))
                {
                    throw runtime_error("Fatal error upgrading legacy wallet - could not write all upgraded keys");
                }
            }
        }
    }
    
    
    CWalletDB walletDB(strWalletFile);
    BOOST_FOREACH(int64_t nIndex, forAccount.setKeyPoolInternal)
    {
        CKeyPool keypoolentry;
        if (!walletDB.ReadPool(nIndex, keypoolentry))
        {
            throw runtime_error("Fatal error upgrading legacy wallet - could not upgrade entire keypool");
        }
        if (!walletDB.ErasePool( this, nIndex ))
        {
            throw runtime_error("Fatal error upgrading legacy wallet - could not upgrade entire keypool");
        }
        keypoolentry.accountName = forAccount.getUUID();
        keypoolentry.nChain = KEYCHAIN_CHANGE;
        if ( !walletDB.WritePool( nIndex, keypoolentry ) )
        {
            throw runtime_error("Fatal error upgrading legacy wallet - could not upgrade entire keypool");
        }
    }
    BOOST_FOREACH(int64_t nIndex, forAccount.setKeyPoolExternal)
    {
        CKeyPool keypoolentry;
        if (!walletDB.ReadPool(nIndex, keypoolentry))
        {
            throw runtime_error("Fatal error upgrading legacy wallet - could not upgrade entire keypool");
        }
        if (!walletDB.ErasePool( this, nIndex ))
        {
            throw runtime_error("Fatal error upgrading legacy wallet - could not upgrade entire keypool");
        }
        keypoolentry.accountName = forAccount.getUUID();
        keypoolentry.nChain = KEYCHAIN_EXTERNAL;
        if ( !walletDB.WritePool( nIndex, keypoolentry ) )
        {
            throw runtime_error("Fatal error upgrading legacy wallet - could not upgrade entire keypool");
        }
    }
        
}

bool CWallet::AddKeyPubKey(int64_t HDKeyIndex, const CPubKey &pubkey, CAccount& forAccount, int keyChain)
{
    AssertLockHeld(cs_wallet); // mapKeyMetadata
    if (!forAccount.AddKeyPubKey(HDKeyIndex, pubkey, keyChain))
        return false;

    // check if we need to remove from watch-only
    CScript script;
    script = GetScriptForDestination(pubkey.GetID());
    if (HaveWatchOnly(script))
        RemoveWatchOnly(script);
    script = GetScriptForRawPubKey(pubkey);
    if (HaveWatchOnly(script))
        RemoveWatchOnly(script);

    //fixme: Account
    if (!fFileBacked)
        return true;
    return CWalletDB(strWalletFile).WriteKeyHD(pubkey, HDKeyIndex, keyChain, mapKeyMetadata[pubkey.GetID()], forAccount.getUUID());    
}


bool CWallet::LoadKeyMetadata(const CPubKey &pubkey, const CKeyMetadata &meta)
{
    AssertLockHeld(cs_wallet); // mapKeyMetadata
    if (meta.nCreateTime && (!nTimeFirstKey || meta.nCreateTime < nTimeFirstKey))
        nTimeFirstKey = meta.nCreateTime;

    mapKeyMetadata[pubkey.GetID()] = meta;
    return true;
}

bool CWallet::LoadCryptedKey(const CPubKey &vchPubKey, const std::vector<unsigned char> &vchCryptedSecret, const std::string& forAccount, int64_t nKeyChain)
{
    LOCK(cs_wallet);
    
    if (mapAccounts.find(forAccount) == mapAccounts.end())
        return false;
     
    return mapAccounts[forAccount]->AddCryptedKey(vchPubKey, vchCryptedSecret, nKeyChain);
}

bool CWallet::AddCScript(const CScript& redeemScript)
{
    LOCK(cs_wallet);
    
    //fixme: (GULDEN) (FUT) (WATCHONLY)
    bool ret = false;
    for (auto accountPair : mapAccounts)
    {
        if (accountPair.second->AddCScript(redeemScript))
        {
            ret = true;
            break;
        }
    }
    
    if (!ret)
        return false;
    
    if (!fFileBacked)
        return true;
    return CWalletDB(strWalletFile).WriteCScript(Hash160(redeemScript), redeemScript);
}

bool CWallet::LoadCScript(const CScript& redeemScript)
{
    LOCK(cs_wallet);
    
    /* A sanity check was added in pull #3843 to avoid adding redeemScripts
     * that never can be redeemed. However, old wallets may still contain
     * these. Do not add them to the wallet and warn. */
    if (redeemScript.size() > MAX_SCRIPT_ELEMENT_SIZE)
    {
        std::string strAddr = CBitcoinAddress(CScriptID(redeemScript)).ToString();
        LogPrintf("%s: Warning: This wallet contains a redeemScript of size %i which exceeds maximum size %i thus can never be redeemed. Do not use address %s.\n",
            __func__, redeemScript.size(), MAX_SCRIPT_ELEMENT_SIZE, strAddr);
        return true;
    }

    //fixme: (GULDEN) (FUT) (WATCHONLY)
    bool ret = false;
    for (auto accountPair : mapAccounts)
    {
        ret = accountPair.second->AddCScript(redeemScript);
        if (ret == true)
            break;
    }
    return ret;
}

bool CWallet::AddWatchOnly(const CScript &dest)
{
    AssertLockHeld(cs_wallet);
    
    //fixme: (GULDEN) (FUT) (WATCHONLY)
    bool ret = false;
    for (auto accountPair : mapAccounts)
    {
        if (accountPair.second->AddWatchOnly(dest))
            ret = true;
    }
    if (!ret)
        return false;
    
    nTimeFirstKey = 1; // No birthday information for watch-only keys.
    NotifyWatchonlyChanged(true);
    if (!fFileBacked)
        return true;
    return CWalletDB(strWalletFile).WriteWatchOnly(dest);
}

bool CWallet::RemoveWatchOnly(const CScript &dest)
{
    AssertLockHeld(cs_wallet);
    //fixme: (GULDEN) (FUT) (WATCHONLY)
    bool ret = true;
    for (auto accountPair : mapAccounts)
    {
        if (accountPair.second->RemoveWatchOnly(dest))
        {
            ret = true;
            break;
        }
    }
    if (!ret)
        return false;
    
    if (!HaveWatchOnly())
        NotifyWatchonlyChanged(false);
    if (fFileBacked)
        if (!CWalletDB(strWalletFile).EraseWatchOnly(dest))
            return false;

    return true;
}

bool CWallet::LoadWatchOnly(const CScript &dest)
{
    AssertLockHeld(cs_wallet);
    
    //fixme: (GULDEN) (FUT) (WATCHONLY)
    bool ret = false;
    for (auto accountPair : mapAccounts)
    {
        ret = accountPair.second->AddWatchOnly(dest);
        if (ret)
            break;
    }
    return ret;
}

bool CWallet::Unlock(const SecureString& strWalletPassphrase)
{
    CCrypter crypter;
    CKeyingMaterial vMasterKey;

    {
        LOCK(cs_wallet);
        BOOST_FOREACH(const MasterKeyMap::value_type& pMasterKey, mapMasterKeys)
        {
            if(!crypter.SetKeyFromPassphrase(strWalletPassphrase, pMasterKey.second.vchSalt, pMasterKey.second.nDeriveIterations, pMasterKey.second.nDerivationMethod))
                return false;
            if (!crypter.Decrypt(pMasterKey.second.vchCryptedKey, vMasterKey))
                continue; // try another master key
            for (auto accountPair : mapAccounts)
            {
                if (!accountPair.second->Unlock(vMasterKey))
                {
                    return false;
                }
            }
            for (auto seedPair : mapSeeds)
            {
                if (!seedPair.second->Unlock(vMasterKey))
                {
                    return false;
                }
            }
            return true;
        }
    }
    return false;
}

bool CWallet::ChangeWalletPassphrase(const SecureString& strOldWalletPassphrase, const SecureString& strNewWalletPassphrase)
{
    bool fWasLocked = IsLocked();

    {
        LOCK(cs_wallet);
        Lock();

        CCrypter crypter;
        CKeyingMaterial vMasterKey;
        BOOST_FOREACH(MasterKeyMap::value_type& pMasterKey, mapMasterKeys)
        {
            if(!crypter.SetKeyFromPassphrase(strOldWalletPassphrase, pMasterKey.second.vchSalt, pMasterKey.second.nDeriveIterations, pMasterKey.second.nDerivationMethod))
                return false;
            if (!crypter.Decrypt(pMasterKey.second.vchCryptedKey, vMasterKey))
                return false;
            if (Unlock(vMasterKey))
            {
                int64_t nStartTime = GetTimeMillis();
                crypter.SetKeyFromPassphrase(strNewWalletPassphrase, pMasterKey.second.vchSalt, pMasterKey.second.nDeriveIterations, pMasterKey.second.nDerivationMethod);
                pMasterKey.second.nDeriveIterations = pMasterKey.second.nDeriveIterations * (100 / ((double)(GetTimeMillis() - nStartTime)));

                nStartTime = GetTimeMillis();
                crypter.SetKeyFromPassphrase(strNewWalletPassphrase, pMasterKey.second.vchSalt, pMasterKey.second.nDeriveIterations, pMasterKey.second.nDerivationMethod);
                pMasterKey.second.nDeriveIterations = (pMasterKey.second.nDeriveIterations + pMasterKey.second.nDeriveIterations * 100 / ((double)(GetTimeMillis() - nStartTime))) / 2;

                if (pMasterKey.second.nDeriveIterations < 25000)
                    pMasterKey.second.nDeriveIterations = 25000;

                LogPrintf("Wallet passphrase changed to an nDeriveIterations of %i\n", pMasterKey.second.nDeriveIterations);

                if (!crypter.SetKeyFromPassphrase(strNewWalletPassphrase, pMasterKey.second.vchSalt, pMasterKey.second.nDeriveIterations, pMasterKey.second.nDerivationMethod))
                    return false;
                if (!crypter.Encrypt(vMasterKey, pMasterKey.second.vchCryptedKey))
                    return false;
                CWalletDB(strWalletFile).WriteMasterKey(pMasterKey.first, pMasterKey.second);
                if (fWasLocked)
                    Lock();
                return true;
            }
        }
    }

    return false;
}

void CWallet::SetBestChain(const CBlockLocator& loc)
{
    CWalletDB walletdb(strWalletFile);
    walletdb.WriteBestBlock(loc);
}

bool CWallet::SetMinVersion(enum WalletFeature nVersion, CWalletDB* pwalletdbIn, bool fExplicit)
{
    LOCK(cs_wallet); // nWalletVersion
    if (nWalletVersion >= nVersion)
        return true;

    // when doing an explicit upgrade, if we pass the max version permitted, upgrade all the way
    if (fExplicit && nVersion > nWalletMaxVersion)
            nVersion = FEATURE_LATEST;

    nWalletVersion = nVersion;

    if (nVersion > nWalletMaxVersion)
        nWalletMaxVersion = nVersion;

    if (fFileBacked)
    {
        CWalletDB* pwalletdb = pwalletdbIn ? pwalletdbIn : new CWalletDB(strWalletFile);
        if (nWalletVersion > 40000)
            pwalletdb->WriteMinVersion(nWalletVersion);
        if (!pwalletdbIn)
            delete pwalletdb;
    }

    return true;
}

bool CWallet::SetMaxVersion(int nVersion)
{
    LOCK(cs_wallet); // nWalletVersion, nWalletMaxVersion
    // cannot downgrade below current version
    if (nWalletVersion > nVersion)
        return false;

    nWalletMaxVersion = nVersion;

    return true;
}

set<uint256> CWallet::GetConflicts(const uint256& txid) const
{
    set<uint256> result;
    AssertLockHeld(cs_wallet);

    std::map<uint256, CWalletTx>::const_iterator it = mapWallet.find(txid);
    if (it == mapWallet.end())
        return result;
    const CWalletTx& wtx = it->second;

    std::pair<TxSpends::const_iterator, TxSpends::const_iterator> range;

    BOOST_FOREACH(const CTxIn& txin, wtx.tx->vin)
    {
        if (mapTxSpends.count(txin.prevout) <= 1)
            continue;  // No conflict if zero or one spends
        range = mapTxSpends.equal_range(txin.prevout);
        for (TxSpends::const_iterator _it = range.first; _it != range.second; ++_it)
            result.insert(_it->second);
    }
    return result;
}

bool CWallet::HasWalletSpend(const uint256& txid) const
{
    AssertLockHeld(cs_wallet);
    auto iter = mapTxSpends.lower_bound(COutPoint(txid, 0));
    return (iter != mapTxSpends.end() && iter->first.hash == txid);
}

void CWallet::Flush(bool shutdown)
{
    bitdb.Flush(shutdown);
}

bool CWallet::Verify()
{
    if (GetBoolArg("-disablewallet", DEFAULT_DISABLE_WALLET))
        return true;

    LogPrintf("Using BerkeleyDB version %s\n", DbEnv::version(0, 0, 0));
    std::string walletFile = GetArg("-wallet", DEFAULT_WALLET_DAT);

    LogPrintf("Using wallet %s\n", walletFile);
    uiInterface.InitMessage(_("Verifying wallet..."));

    // Wallet file must be a plain filename without a directory
    if (walletFile != boost::filesystem::basename(walletFile) + boost::filesystem::extension(walletFile))
        return InitError(strprintf(_("Wallet %s resides outside data directory %s"), walletFile, GetDataDir().string()));

    if (!bitdb.Open(GetDataDir()))
    {
        // try moving the database env out of the way
        boost::filesystem::path pathDatabase = GetDataDir() / "database";
        boost::filesystem::path pathDatabaseBak = GetDataDir() / strprintf("database.%d.bak", GetTime());
        try {
            boost::filesystem::rename(pathDatabase, pathDatabaseBak);
            LogPrintf("Moved old %s to %s. Retrying.\n", pathDatabase.string(), pathDatabaseBak.string());
        } catch (const boost::filesystem::filesystem_error&) {
            // failure is ok (well, not really, but it's not worse than what we started with)
        }
        
        // try again
        if (!bitdb.Open(GetDataDir())) {
            // if it still fails, it probably means we can't even create the database env
            return InitError(strprintf(_("Error initializing wallet database environment %s!"), GetDataDir()));
        }
    }
    
    if (GetBoolArg("-salvagewallet", false))
    {
        // Recover readable keypairs:
        if (!CWalletDB::Recover(bitdb, walletFile, true))
            return false;
    }
    
    if (boost::filesystem::exists(GetDataDir() / walletFile))
    {
        // Check file permissions.
        {
            std::fstream testPerms((GetDataDir() / walletFile).string(), ios::in | ios::out | ios::app);
            if (!testPerms.is_open())
                return InitError(strprintf(_("%s may be read only or have permissions that deny access to the current user, please correct this and try again."), walletFile));
        }
        
        CDBEnv::VerifyResult r = bitdb.Verify(walletFile, CWalletDB::Recover);
        if (r == CDBEnv::RECOVER_OK)
        {
            InitWarning(strprintf(_("Warning: Wallet file corrupt, data salvaged!"
                                         " Original %s saved as %s in %s; if"
                                         " your balance or transactions are incorrect you should"
                                         " restore from a backup."),
                walletFile, "wallet.{timestamp}.bak", GetDataDir()));
        }
        if (r == CDBEnv::RECOVER_FAIL)
            return InitError(strprintf(_("%s corrupt, salvage failed"), walletFile));
    }
    
    return true;
}

void CWallet::SyncMetaData(pair<TxSpends::iterator, TxSpends::iterator> range)
{
    // We want all the wallet transactions in range to have the same metadata as
    // the oldest (smallest nOrderPos).
    // So: find smallest nOrderPos:

    int nMinOrderPos = std::numeric_limits<int>::max();
    const CWalletTx* copyFrom = NULL;
    for (TxSpends::iterator it = range.first; it != range.second; ++it)
    {
        const uint256& hash = it->second;
        int n = mapWallet[hash].nOrderPos;
        if (n < nMinOrderPos)
        {
            nMinOrderPos = n;
            copyFrom = &mapWallet[hash];
        }
    }
    // Now copy data from copyFrom to rest:
    for (TxSpends::iterator it = range.first; it != range.second; ++it)
    {
        const uint256& hash = it->second;
        CWalletTx* copyTo = &mapWallet[hash];
        if (copyFrom == copyTo) continue;
        if (!copyFrom->IsEquivalentTo(*copyTo)) continue;
        copyTo->mapValue = copyFrom->mapValue;
        copyTo->vOrderForm = copyFrom->vOrderForm;
        // fTimeReceivedIsTxTime not copied on purpose
        // nTimeReceived not copied on purpose
        copyTo->nTimeSmart = copyFrom->nTimeSmart;
        copyTo->fFromMe = copyFrom->fFromMe;
        copyTo->strFromAccount = copyFrom->strFromAccount;
        // nOrderPos not copied on purpose
        // cached members not copied on purpose
    }
}

/**
 * Outpoint is spent if any non-conflicted transaction
 * spends it:
 */
bool CWallet::IsSpent(const uint256& hash, unsigned int n) const
{
    const COutPoint outpoint(hash, n);
    pair<TxSpends::const_iterator, TxSpends::const_iterator> range;
    range = mapTxSpends.equal_range(outpoint);

    for (TxSpends::const_iterator it = range.first; it != range.second; ++it)
    {
        const uint256& wtxid = it->second;
        std::map<uint256, CWalletTx>::const_iterator mit = mapWallet.find(wtxid);
        if (mit != mapWallet.end()) {
            int depth = mit->second.GetDepthInMainChain();
            if (depth > 0  || (depth == 0 && !mit->second.isAbandoned()))
                return true; // Spent
        }
    }
    return false;
}

void CWallet::AddToSpends(const COutPoint& outpoint, const uint256& wtxid)
{
    mapTxSpends.insert(make_pair(outpoint, wtxid));

    pair<TxSpends::iterator, TxSpends::iterator> range;
    range = mapTxSpends.equal_range(outpoint);
    SyncMetaData(range);
}


void CWallet::AddToSpends(const uint256& wtxid)
{
    assert(mapWallet.count(wtxid));
    CWalletTx& thisTx = mapWallet[wtxid];
    if (thisTx.IsCoinBase()) // Coinbases don't spend anything!
        return;

    BOOST_FOREACH(const CTxIn& txin, thisTx.tx->vin)
        AddToSpends(txin.prevout, wtxid);
}

bool CWallet::EncryptWallet(const SecureString& strWalletPassphrase)
{
    if (IsCrypted())
        return false;

    CKeyingMaterial vMasterKey;

    vMasterKey.resize(WALLET_CRYPTO_KEY_SIZE);
    GetStrongRandBytes(&vMasterKey[0], WALLET_CRYPTO_KEY_SIZE);

    CMasterKey kMasterKey;

    kMasterKey.vchSalt.resize(WALLET_CRYPTO_SALT_SIZE);
    GetStrongRandBytes(&kMasterKey.vchSalt[0], WALLET_CRYPTO_SALT_SIZE);

    CCrypter crypter;
    int64_t nStartTime = GetTimeMillis();
    crypter.SetKeyFromPassphrase(strWalletPassphrase, kMasterKey.vchSalt, 25000, kMasterKey.nDerivationMethod);
    kMasterKey.nDeriveIterations = 2500000 / ((double)(GetTimeMillis() - nStartTime));

    nStartTime = GetTimeMillis();
    crypter.SetKeyFromPassphrase(strWalletPassphrase, kMasterKey.vchSalt, kMasterKey.nDeriveIterations, kMasterKey.nDerivationMethod);
    kMasterKey.nDeriveIterations = (kMasterKey.nDeriveIterations + kMasterKey.nDeriveIterations * 100 / ((double)(GetTimeMillis() - nStartTime))) / 2;

    if (kMasterKey.nDeriveIterations < 25000)
        kMasterKey.nDeriveIterations = 25000;

    LogPrintf("Encrypting Wallet with an nDeriveIterations of %i\n", kMasterKey.nDeriveIterations);

    if (!crypter.SetKeyFromPassphrase(strWalletPassphrase, kMasterKey.vchSalt, kMasterKey.nDeriveIterations, kMasterKey.nDerivationMethod))
        return false;
    if (!crypter.Encrypt(vMasterKey, kMasterKey.vchCryptedKey))
        return false;

    {
        LOCK(cs_wallet);
        mapMasterKeys[++nMasterKeyMaxID] = kMasterKey;
        if (fFileBacked)
        {
            assert(!pwalletdbEncryption);
            pwalletdbEncryption = new CWalletDB(strWalletFile);
            if (!pwalletdbEncryption->TxnBegin()) {
                delete pwalletdbEncryption;
                pwalletdbEncryption = NULL;
                return false;
            }
            pwalletdbEncryption->WriteMasterKey(nMasterKeyMaxID, kMasterKey);
        }

        for (auto seedIter : mapSeeds)
        {
            if (!seedIter.second->Encrypt(vMasterKey))
            {
                if (fFileBacked) {
                    pwalletdbEncryption->TxnAbort();
                    delete pwalletdbEncryption;
                }
                // We now probably have half of our keys encrypted in memory, and half not...
                // die and let the user reload the unencrypted wallet.
                assert(false);
            }
            pwalletdbEncryption->WriteHDSeed(*seedIter.second);
        }
        
        for (auto accountPair : mapAccounts)
        {
            if (!accountPair.second->Encrypt(vMasterKey))
            {
                if (fFileBacked) {
                    pwalletdbEncryption->TxnAbort();
                    delete pwalletdbEncryption;
                }
                // We now probably have half of our keys encrypted in memory, and half not...
                // die and let the user reload the unencrypted wallet.
                assert(false);
            }
            pwalletdbEncryption->WriteAccount(accountPair.second->getUUID(), accountPair.second);
        }

        // Encryption was introduced in version 0.4.0
        SetMinVersion(FEATURE_WALLETCRYPT, pwalletdbEncryption, true);

        if (fFileBacked)
        {
            if (!pwalletdbEncryption->TxnCommit()) {
                delete pwalletdbEncryption;
                // We now have keys encrypted in memory, but not on disk...
                // die to avoid confusion and let the user reload the unencrypted wallet.
                assert(false);
            }

            delete pwalletdbEncryption;
            pwalletdbEncryption = NULL;
        }

        for (auto accountPair : mapAccounts)
        {
            accountPair.second->Lock();
        }
        for (auto seedIter : mapSeeds)
        {
            seedIter.second->Lock();
        }
        Unlock(strWalletPassphrase);

        //fixme: Gulden HD - What to do here? We can't really throw the entire seed away...
        //fixme: (GULDEN) (FUT) (HD) (ACCOUNTS)
        // Mark all the unecrypted keys that were already on disk as used and generate new ones (non HD accounts only)        
        //fixme: (GULDEN) (MERGE)
        /*if (IsHDEnabled()){
            CKey key;
            CPubKey masterPubKey = GenerateNewHDMasterKey();
            if (!SetHDMasterKey(masterPubKey))
                return false;
        }

        NewKeyPool();*/
        
        
        

        // Need to completely rewrite the wallet file; if we don't, bdb might keep
        // bits of the unencrypted private key in slack space in the database file.
        CDB::Rewrite(strWalletFile);

    }
    for (auto accountPair : mapAccounts)
    {
        accountPair.second->internalKeyStore.NotifyStatusChanged(&accountPair.second->internalKeyStore);
        accountPair.second->externalKeyStore.NotifyStatusChanged(&accountPair.second->externalKeyStore);
    }

    return true;
}

DBErrors CWallet::ReorderTransactions()
{
    LOCK(cs_wallet);
    CWalletDB walletdb(strWalletFile);

    // Old wallets didn't have any defined order for transactions
    // Probably a bad idea to change the output of this

    // First: get all CWalletTx and CAccountingEntry into a sorted-by-time multimap.
    typedef pair<CWalletTx*, CAccountingEntry*> TxPair;
    typedef multimap<int64_t, TxPair > TxItems;
    TxItems txByTime;

    for (map<uint256, CWalletTx>::iterator it = mapWallet.begin(); it != mapWallet.end(); ++it)
    {
        CWalletTx* wtx = &((*it).second);
        txByTime.insert(make_pair(wtx->nTimeReceived, TxPair(wtx, (CAccountingEntry*)0)));
    }
    list<CAccountingEntry> acentries;
    walletdb.ListAccountCreditDebit("", acentries);
    BOOST_FOREACH(CAccountingEntry& entry, acentries)
    {
        txByTime.insert(make_pair(entry.nTime, TxPair((CWalletTx*)0, &entry)));
    }

    nOrderPosNext = 0;
    std::vector<int64_t> nOrderPosOffsets;
    for (TxItems::iterator it = txByTime.begin(); it != txByTime.end(); ++it)
    {
        CWalletTx *const pwtx = (*it).second.first;
        CAccountingEntry *const pacentry = (*it).second.second;
        int64_t& nOrderPos = (pwtx != 0) ? pwtx->nOrderPos : pacentry->nOrderPos;

        if (nOrderPos == -1)
        {
            nOrderPos = nOrderPosNext++;
            nOrderPosOffsets.push_back(nOrderPos);

            if (pwtx)
            {
                if (!walletdb.WriteTx(*pwtx))
                    return DB_LOAD_FAIL;
            }
            else
                if (!walletdb.WriteAccountingEntry(pacentry->nEntryNo, *pacentry))
                    return DB_LOAD_FAIL;
        }
        else
        {
            int64_t nOrderPosOff = 0;
            BOOST_FOREACH(const int64_t& nOffsetStart, nOrderPosOffsets)
            {
                if (nOrderPos >= nOffsetStart)
                    ++nOrderPosOff;
            }
            nOrderPos += nOrderPosOff;
            nOrderPosNext = std::max(nOrderPosNext, nOrderPos + 1);

            if (!nOrderPosOff)
                continue;

            // Since we're changing the order, write it back
            if (pwtx)
            {
                if (!walletdb.WriteTx(*pwtx))
                    return DB_LOAD_FAIL;
            }
            else
                if (!walletdb.WriteAccountingEntry(pacentry->nEntryNo, *pacentry))
                    return DB_LOAD_FAIL;
        }
    }
    walletdb.WriteOrderPosNext(nOrderPosNext);

    return DB_LOAD_OK;
}

int64_t CWallet::IncOrderPosNext(CWalletDB *pwalletdb)
{
    AssertLockHeld(cs_wallet); // nOrderPosNext
    int64_t nRet = nOrderPosNext++;
    if (pwalletdb) {
        pwalletdb->WriteOrderPosNext(nOrderPosNext);
    } else {
        CWalletDB(strWalletFile).WriteOrderPosNext(nOrderPosNext);
    }
    return nRet;
}


bool CWallet::AccountMove(std::string strFrom, std::string strTo, CAmount nAmount, std::string strComment)
{
    assert(0);
    /*CWalletDB walletdb(strWalletFile);
    if (!walletdb.TxnBegin())
        return false;

    int64_t nNow = GetAdjustedTime();

    // Debit
    CAccountingEntry debit;
    debit.nOrderPos = IncOrderPosNext(&walletdb);
    debit.strAccount = strFrom;
    debit.nCreditDebit = -nAmount;
    debit.nTime = nNow;
    debit.strOtherAccount = strTo;
    debit.strComment = strComment;
    AddAccountingEntry(debit, &walletdb);

    // Credit
    CAccountingEntry credit;
    credit.nOrderPos = IncOrderPosNext(&walletdb);
    credit.strAccount = strTo;
    credit.nCreditDebit = nAmount;
    credit.nTime = nNow;
    credit.strOtherAccount = strFrom;
    credit.strComment = strComment;
    AddAccountingEntry(credit, &walletdb);

    if (!walletdb.TxnCommit())
        return false;*/

    return true;
}










bool CWallet::GetAccountPubkey(CPubKey &pubKey, std::string strAccount, bool bForceNew)
{
    assert(0);
    
    /*LOCK(cs_wallet);
    
    CWalletDB walletdb(strWalletFile);

    CAccount* account = mapAccounts[strAccount];

    if (account && !bForceNew) {
        if (!account->vchPubKey.IsValid())
            bForceNew = true;
        else {
            // Check if the current key has been used
            CScript scriptPubKey = GetScriptForDestination(account->vchPubKey.GetID());
            for (map<uint256, CWalletTx>::iterator it = mapWallet.begin();
                 it != mapWallet.end() && account->vchPubKey.IsValid();
                 ++it)
                BOOST_FOREACH(const CTxOut& txout, (*it).second.tx->vout)
                    if (txout.scriptPubKey == scriptPubKey) {
                        bForceNew = true;
                        break;
                    }
        }
    }

    //fixme: GULDEN - the below is completely broken - redo this if we ever actually need it.
    // Generate a new key
    if (bForceNew) {
        if (!GetKeyFromPool(account->vchPubKey, account, KEYCHAIN_EXTERNAL))
            return false;

        account = activeSeed->GenerateAccount(Desktop, NULL);
        if (!walletdb.WriteAccount(strAccount, account))
        {
            throw runtime_error("Writing seed failed");
        }
        //fixme: GULDEN - the below is completely broken - redo this if we ever actually need it.
        //mapAccounts[strAccount] = account;

        //SetAddressBook(account->vchPubKey.GetID(), strAccount, "receive");
    }

    pubKey = account->vchPubKey;*/

    return false;
}


// Shadow accounts... For HD we keep a 'cache' of already created accounts, the reason being that another shared wallet might create new addresses, and we need to be able to detect those.
// So we keep these 'shadow' accounts, and if they ever receive a transaction we automatically 'convert' them into normal accounts in the UI.
// If/When the user wants new accounts, we hand out the previous shadow account and generate a new Shadow account to take it's place...
CAccountHD* CWallet::GenerateNewAccount(std::string strAccount, AccountType type, AccountSubType subType)
{

    assert(type != AccountType::ShadowChild);
    assert(type != AccountType::Deleted);
    CAccountHD* newAccount = NULL;
    
    // Grab account with lowest index from existing pool of shadow accounts and convert it into a new account.
    if (type == AccountType::Normal || type == AccountType::Shadow)
    {
        LOCK(cs_wallet);
        
        for (const auto& accountPair : mapAccounts)
        {
            if (accountPair.second->m_SubType == subType)
            {
                if (accountPair.second->m_Type == AccountType::Shadow)
                {
                    if (!newAccount || ((CAccountHD*)accountPair.second)->getIndex() < newAccount->getIndex())
                    {
                        if (((CAccountHD*)accountPair.second)->getSeedUUID() == getActiveSeed()->getUUID())
                        {
                            //Only consider accounts that are
                            //1) Of the required type
                            //2) Marked as being shadow
                            //3) From the active seed
                            //4) Always take the lowest account index that we can find
                            newAccount = (CAccountHD*)accountPair.second;
                        }
                    }
                }
            }
        }
    }
    
    // Create a new account in the (unlikely) event there was no shadow type
    if (!newAccount)
    {
        while (true)
        {
            //fixme: GULDEN (FUT) (1.6.1) - No way to cancel here...
            {
                LOCK(cs_wallet);
                if (!IsLocked())
                    break;
                wantDelayLock = true;
                uiInterface.RequestUnlock(this, _("Wallet unlock required for account creation"));
            }
            MilliSleep(5000);
        }
        if (!IsLocked())
        {
            CWalletDB db(strWalletFile);
            newAccount = activeSeed->GenerateAccount(subType, &db);
        }
        else
        {
            return NULL;
        }
    }
    newAccount->m_Type = type;
        
    // We don't top up the shadow pool here - we have a thread for that.
    
    // Write new account
    //NB! We have to do this -after- we create the new shadow account, otherwise the shadow account ends up being the active account.
    addAccount(newAccount, strAccount);
    
    // Shadow accounts have less keys - so we need to top up the keypool for our new 'non shadow' account at this point.
    if( activeAccount ) //fixme: (GULDEN) IsLocked() requires activeAccount - so we avoid calling this if activeAccount not yet set.
        TopUpKeyPool(2);//We only assign the bare minimum addresses here - and let the background thread do the rest
    
    return newAccount;
}

CAccount* CWallet::GenerateNewLegacyAccount(std::string strAccount)
{
    CAccount* newAccount = new CAccount();
    addAccount(newAccount, strAccount);
    
    return newAccount;
}

CAccountHD* CWallet::CreateReadOnlyAccount(std::string strAccount, SecureString encExtPubKey)
{
    CAccountHD* newAccount = NULL;

    CExtPubKey pubkey;
    try
    {
        CBitcoinSecretExt<CExtPubKey> secretExt;
        secretExt.SetString(encExtPubKey.c_str());
        pubkey = secretExt.GetKey();
    }
    catch(...)
    {
        throw runtime_error("Not a valid Gulden extended public key");
    }
    
    newAccount = new CAccountHD(pubkey, boost::uuids::nil_generator()());
        
    // Write new account
    addAccount(newAccount, strAccount);
    
    //We only assign the bare minimum addresses here - and let the background thread do the rest
    TopUpKeyPool(2);
    
    return newAccount;
}

void CWallet::MarkDirty()
{
    {
        LOCK(cs_wallet);
        BOOST_FOREACH(PAIRTYPE(const uint256, CWalletTx)& item, mapWallet)
            item.second.MarkDirty();
    }
}

bool CWallet::MarkReplaced(const uint256& originalHash, const uint256& newHash)
{
    LOCK(cs_wallet);

    auto mi = mapWallet.find(originalHash);

    // There is a bug if MarkReplaced is not called on an existing wallet transaction.
    assert(mi != mapWallet.end());

    CWalletTx& wtx = (*mi).second;

    // Ensure for now that we're not overwriting data
    assert(wtx.mapValue.count("replaced_by_txid") == 0);

    wtx.mapValue["replaced_by_txid"] = newHash.ToString();

    CWalletDB walletdb(strWalletFile, "r+");

    bool success = true;
    if (!walletdb.WriteTx(wtx)) {
        LogPrintf("%s: Updating walletdb tx %s failed", __func__, wtx.GetHash().ToString());
        success = false;
    }

    NotifyTransactionChanged(this, originalHash, CT_UPDATED);

    return success;
}

bool CWallet::AddToWallet(const CWalletTx& wtxIn, bool fFlushOnClose)
{
    LOCK(cs_wallet);

    CWalletDB walletdb(strWalletFile, "r+", fFlushOnClose);

    uint256 hash = wtxIn.GetHash();

    //fixme: (GULDEN) (MERGE) - something weird happened here, double check it.
    //Mark address as used
    /*if (wtxIn.strFromAccount.empty())
    {
        LOCK(cs_wallet);
        for (auto accountPair : mapAccounts)
        {
            if (accountPair.second->HaveWalletTx(wtxIn))
            {
                wtxIn.strFromAccount = accountPair.first;
            }
        }
    }*/
    //Mark address as used
        
    // Inserts only if not already there, returns tx inserted or tx found
    pair<map<uint256, CWalletTx>::iterator, bool> ret = mapWallet.insert(make_pair(hash, wtxIn));
    CWalletTx& wtx = (*ret.first).second;
    wtx.BindWallet(this);
    bool fInsertedNew = ret.second;
    if (fInsertedNew)
    {
        wtx.nTimeReceived = GetAdjustedTime();
        wtx.nOrderPos = IncOrderPosNext(&walletdb);
        wtxOrdered.insert(make_pair(wtx.nOrderPos, TxPair(&wtx, (CAccountingEntry*)0)));

        wtx.nTimeSmart = wtx.nTimeReceived;
        if (!wtxIn.hashUnset())
        {
            if (mapBlockIndex.count(wtxIn.hashBlock))
            {
                int64_t latestNow = wtx.nTimeReceived;
                int64_t latestEntry = 0;
                {
                    // Tolerate times up to the last timestamp in the wallet not more than 5 minutes into the future
                    int64_t latestTolerated = latestNow + 300;
                    const TxItems & txOrdered = wtxOrdered;
                    for (TxItems::const_reverse_iterator it = txOrdered.rbegin(); it != txOrdered.rend(); ++it)
                    {
                        CWalletTx *const pwtx = (*it).second.first;
                        if (pwtx == &wtx)
                            continue;
                        CAccountingEntry *const pacentry = (*it).second.second;
                        int64_t nSmartTime;
                        if (pwtx)
                        {
                            nSmartTime = pwtx->nTimeSmart;
                            if (!nSmartTime)
                                nSmartTime = pwtx->nTimeReceived;
                        }
                        else
                            nSmartTime = pacentry->nTime;
                        if (nSmartTime <= latestTolerated)
                        {
                            latestEntry = nSmartTime;
                            if (nSmartTime > latestNow)
                                latestNow = nSmartTime;
                            break;
                        }
                    }
                }

                int64_t blocktime = mapBlockIndex[wtxIn.hashBlock]->GetBlockTime();
                wtx.nTimeSmart = std::max(latestEntry, std::min(blocktime, latestNow));
            }
            else
                LogPrintf("AddToWallet(): found %s in block %s not in index\n",
                         wtxIn.GetHash().ToString(),
                         wtxIn.hashBlock.ToString());
        }
        AddToSpends(hash);
    }

    bool fUpdated = false;
    if (!fInsertedNew)
    {
        // Merge
        if (!wtxIn.hashUnset() && wtxIn.hashBlock != wtx.hashBlock)
        {
            wtx.hashBlock = wtxIn.hashBlock;
            fUpdated = true;
        }
        // If no longer abandoned, update
        if (wtxIn.hashBlock.IsNull() && wtx.isAbandoned())
        {
            wtx.hashBlock = wtxIn.hashBlock;
            fUpdated = true;
        }
        if (wtxIn.nIndex != -1 && (wtxIn.nIndex != wtx.nIndex))
        {
            wtx.nIndex = wtxIn.nIndex;
            fUpdated = true;
        }
        if (wtxIn.fFromMe && wtxIn.fFromMe != wtx.fFromMe)
        {
            wtx.fFromMe = wtxIn.fFromMe;
            fUpdated = true;
        }
    }

    //// debug print
    LogPrintf("AddToWallet %s  %s%s\n", wtxIn.GetHash().ToString(), (fInsertedNew ? "new" : ""), (fUpdated ? "update" : ""));

    // Write to disk
    if (fInsertedNew || fUpdated)
        if (!walletdb.WriteTx(wtx))
            return false;

    // Break debit/credit balance caches:
    wtx.MarkDirty();

    // Notify UI of new or updated transaction
    NotifyTransactionChanged(this, hash, fInsertedNew ? CT_NEW : CT_UPDATED);

    // notify an external script when a wallet transaction comes in or is updated
    std::string strCmd = GetArg("-walletnotify", "");

    if ( !strCmd.empty())
    {
        boost::replace_all(strCmd, "%s", wtxIn.GetHash().GetHex());
        boost::thread t(runCommand, strCmd); // thread runs free
    }

    return true;
}

bool CWallet::LoadToWallet(const CWalletTx& wtxIn)
{
    uint256 hash = wtxIn.GetHash();

    mapWallet[hash] = wtxIn;
    CWalletTx& wtx = mapWallet[hash];
    wtx.BindWallet(this);
    wtxOrdered.insert(make_pair(wtx.nOrderPos, TxPair(&wtx, (CAccountingEntry*)0)));
    AddToSpends(hash);
    BOOST_FOREACH(const CTxIn& txin, wtx.tx->vin) {
        if (mapWallet.count(txin.prevout.hash)) {
            CWalletTx& prevtx = mapWallet[txin.prevout.hash];
            if (prevtx.nIndex == -1 && !prevtx.hashUnset()) {
                MarkConflicted(prevtx.hashBlock, wtx.GetHash());
            }
        }
    }

    return true;
}

/**
 * Add a transaction to the wallet, or update it.
 * pblock is optional, but should be provided if the transaction is known to be in a block.
 * If fUpdate is true, existing transactions will be updated.
 */
bool CWallet::AddToWalletIfInvolvingMe(const CTransaction& tx, const CBlockIndex* pIndex, int posInBlock, bool fUpdate)
{       
    {
        AssertLockHeld(cs_wallet);

        if (posInBlock != -1) {
            BOOST_FOREACH(const CTxIn& txin, tx.vin) {
                std::pair<TxSpends::const_iterator, TxSpends::const_iterator> range = mapTxSpends.equal_range(txin.prevout);
                while (range.first != range.second) {
                    if (range.first->second != tx.GetHash()) {
                        LogPrintf("Transaction %s (in block %s) conflicts with wallet transaction %s (both spend %s:%i)\n", tx.GetHash().ToString(), pIndex->GetBlockHash().ToString(), range.first->second.ToString(), range.first->first.hash.ToString(), range.first->first.n);
                        MarkConflicted(pIndex->GetBlockHash(), range.first->second);
                    }
                    range.first++;
                }
            }
        }

        bool fExisted = mapWallet.count(tx.GetHash()) != 0;
        if (fExisted && !fUpdate) return false;
        if (fExisted || IsMine(tx) || IsFromMe(tx))
        {
            CWalletTx wtx(this, MakeTransactionRef(tx));

            // Get merkle branch if transaction was found in a block
            if (posInBlock != -1)
                wtx.SetMerkleBranch(pIndex, posInBlock);

            return AddToWallet(wtx, false);
            RemoveAddressFromKeypoolIfIsMine(tx, pIndex ? pIndex->nTime : 0);
            //fixme: Is this even needed? Surely only checking the outputs is fine
            for(const auto& txin : wtx.tx->vin)
            {
                RemoveAddressFromKeypoolIfIsMine(txin, pIndex ? pIndex->nTime : 0);
            }
            
            // Add all incoming transactions to the wallet as well - so that we can always get 'incoming' address details.
            for(const auto& txin : tx.vin)
            {
                CTransaction tx;
                uint256 hashBlock = uint256();
                if (GetTransaction(txin.prevout.hash, wtx.tx, Params().GetConsensus(), hashBlock, true))
                {
                    AddToWallet(wtx, false);
                }
            }
            
        }
    }
    return false;
}

bool CWallet::AbandonTransaction(const uint256& hashTx)
{
    LOCK2(cs_main, cs_wallet);

    CWalletDB walletdb(strWalletFile, "r+");

    std::set<uint256> todo;
    std::set<uint256> done;

    // Can't mark abandoned if confirmed or in mempool
    assert(mapWallet.count(hashTx));
    CWalletTx& origtx = mapWallet[hashTx];
    if (origtx.GetDepthInMainChain() > 0 || origtx.InMempool()) {
        return false;
    }

    todo.insert(hashTx);

    while (!todo.empty()) {
        uint256 now = *todo.begin();
        todo.erase(now);
        done.insert(now);
        assert(mapWallet.count(now));
        CWalletTx& wtx = mapWallet[now];
        int currentconfirm = wtx.GetDepthInMainChain();
        // If the orig tx was not in block, none of its spends can be
        assert(currentconfirm <= 0);
        // if (currentconfirm < 0) {Tx and spends are already conflicted, no need to abandon}
        if (currentconfirm == 0 && !wtx.isAbandoned()) {
            // If the orig tx was not in block/mempool, none of its spends can be in mempool
            assert(!wtx.InMempool());
            wtx.nIndex = -1;
            wtx.setAbandoned();
            wtx.MarkDirty();
            walletdb.WriteTx(wtx);
            NotifyTransactionChanged(this, wtx.GetHash(), CT_UPDATED);
            // Iterate over all its outputs, and mark transactions in the wallet that spend them abandoned too
            TxSpends::const_iterator iter = mapTxSpends.lower_bound(COutPoint(hashTx, 0));
            while (iter != mapTxSpends.end() && iter->first.hash == now) {
                if (!done.count(iter->second)) {
                    todo.insert(iter->second);
                }
                iter++;
            }
            // If a transaction changes 'conflicted' state, that changes the balance
            // available of the outputs it spends. So force those to be recomputed
            BOOST_FOREACH(const CTxIn& txin, wtx.tx->vin)
            {
                if (mapWallet.count(txin.prevout.hash))
                    mapWallet[txin.prevout.hash].MarkDirty();
            }
        }
    }

    return true;
}

void CWallet::MarkConflicted(const uint256& hashBlock, const uint256& hashTx)
{
    LOCK2(cs_main, cs_wallet);

    int conflictconfirms = 0;
    if (mapBlockIndex.count(hashBlock)) {
        CBlockIndex* pindex = mapBlockIndex[hashBlock];
        if (chainActive.Contains(pindex)) {
            conflictconfirms = -(chainActive.Height() - pindex->nHeight + 1);
        }
    }
    // If number of conflict confirms cannot be determined, this means
    // that the block is still unknown or not yet part of the main chain,
    // for example when loading the wallet during a reindex. Do nothing in that
    // case.
    if (conflictconfirms >= 0)
        return;

    // Do not flush the wallet here for performance reasons
    CWalletDB walletdb(strWalletFile, "r+", false);

    std::set<uint256> todo;
    std::set<uint256> done;

    todo.insert(hashTx);

    while (!todo.empty()) {
        uint256 now = *todo.begin();
        todo.erase(now);
        done.insert(now);
        assert(mapWallet.count(now));
        CWalletTx& wtx = mapWallet[now];
        int currentconfirm = wtx.GetDepthInMainChain();
        if (conflictconfirms < currentconfirm) {
            // Block is 'more conflicted' than current confirm; update.
            // Mark transaction as conflicted with this block.
            wtx.nIndex = -1;
            wtx.hashBlock = hashBlock;
            wtx.MarkDirty();
            walletdb.WriteTx(wtx);
            // Iterate over all its outputs, and mark transactions in the wallet that spend them conflicted too
            TxSpends::const_iterator iter = mapTxSpends.lower_bound(COutPoint(now, 0));
            while (iter != mapTxSpends.end() && iter->first.hash == now) {
                 if (!done.count(iter->second)) {
                     todo.insert(iter->second);
                 }
                 iter++;
            }
            // If a transaction changes 'conflicted' state, that changes the balance
            // available of the outputs it spends. So force those to be recomputed
            BOOST_FOREACH(const CTxIn& txin, wtx.tx->vin)
            {
                if (mapWallet.count(txin.prevout.hash))
                    mapWallet[txin.prevout.hash].MarkDirty();
            }
        }
    }
}

void CWallet::SyncTransaction(const CTransaction& tx, const CBlockIndex *pindex, int posInBlock)
{
    LOCK2(cs_main, cs_wallet);
    
    if (!AddToWalletIfInvolvingMe(tx, pindex, posInBlock, true))
        return; // Not one of ours

    // If a transaction changes 'conflicted' state, that changes the balance
    // available of the outputs it spends. So force those to be
    // recomputed, also:
    BOOST_FOREACH(const CTxIn& txin, tx.vin)
    {
        if (mapWallet.count(txin.prevout.hash))
            mapWallet[txin.prevout.hash].MarkDirty();
    }
}

void CWallet::RemoveAddressFromKeypoolIfIsMine(const CTxIn& txin, uint64_t time)
{
    {
        LOCK(cs_wallet);
        map<uint256, CWalletTx>::const_iterator mi = mapWallet.find(txin.prevout.hash);
        if (mi != mapWallet.end())
        {
            const CWalletTx& prev = (*mi).second;
            if (txin.prevout.n < prev.tx->vout.size())
                RemoveAddressFromKeypoolIfIsMine(prev.tx->vout[txin.prevout.n], time);
        }
    }
}

isminetype CWallet::IsMine(const CTxIn &txin) const
{
    {
        LOCK(cs_wallet);
        map<uint256, CWalletTx>::const_iterator mi = mapWallet.find(txin.prevout.hash);
        if (mi != mapWallet.end())
        {
            const CWalletTx& prev = (*mi).second;
            if (txin.prevout.n < prev.tx->vout.size())
                return IsMine(prev.tx->vout[txin.prevout.n]);
        }
    }
    return ISMINE_NO;
}

<<<<<<< HEAD
isminetype CWallet::IsMine(const CKeyStore &keystore, const CTxIn& txin) const
{
    {
        LOCK(cs_wallet);
        map<uint256, CWalletTx>::const_iterator mi = mapWallet.find(txin.prevout.hash);
        if (mi != mapWallet.end())
        {
            //fixme: (GULDEN) (MERGE)
            /*
            const CWalletTx& prev = (*mi).second;
            if (txin.prevout.n < prev.vout.size())
                return ::IsMine(keystore, prev.vout[txin.prevout.n]);
            */
        }
    }
    return ISMINE_NO;
}


bool IsMine(const CAccount* forAccount, const CWalletTx& tx)
{
    isminetype ret = isminetype::ISMINE_NO;
    for (const auto& txout : tx.tx->vout)
    {
        for (auto keyChain : { KEYCHAIN_EXTERNAL, KEYCHAIN_CHANGE })
        {
            isminetype temp = ( keyChain == KEYCHAIN_EXTERNAL ? IsMine(forAccount->externalKeyStore, txout.scriptPubKey) : IsMine(forAccount->internalKeyStore, txout.scriptPubKey) );
            if (temp > ret)
                ret = temp;
        }
        if (ret > isminetype::ISMINE_NO)
            return true;
    }
    return false;
}

=======
// Note that this function doesn't distinguish between a 0-valued input,
// and a not-"is mine" (according to the filter) input.
>>>>>>> 8cb76354
CAmount CWallet::GetDebit(const CTxIn &txin, const isminefilter& filter) const
{
    {
        LOCK(cs_wallet);
        map<uint256, CWalletTx>::const_iterator mi = mapWallet.find(txin.prevout.hash);
        if (mi != mapWallet.end())
        {
            const CWalletTx& prev = (*mi).second;
            if (txin.prevout.n < prev.tx->vout.size())
                if (IsMine(prev.tx->vout[txin.prevout.n]) & filter)
                    return prev.tx->vout[txin.prevout.n].nValue;
        }
    }
    return 0;
}

isminetype CWallet::IsMine(const CTxOut& txout) const
{
    return ::IsMine(*this, txout.scriptPubKey);
}

void CWallet::RemoveAddressFromKeypoolIfIsMine(const CTxOut& txout, uint64_t time)
{
    ::RemoveAddressFromKeypoolIfIsMine(*this, (CTxDestination)txout.scriptPubKey, time);
}

CAmount CWallet::GetCredit(const CTxOut& txout, const isminefilter& filter) const
{
    if (!MoneyRange(txout.nValue))
        throw std::runtime_error(std::string(__func__) + ": value out of range");
    return ((IsMine(txout) & filter) ? txout.nValue : 0);
}

bool CWallet::IsChange(const CTxOut& txout) const
{
    // TODO: fix handling of 'change' outputs. The assumption is that any
    // payment to a script that is ours, but is not in the address book
    // is change. That assumption is likely to break when we implement multisignature
    // wallets that return change back into a multi-signature-protected address;
    // a better way of identifying which outputs are 'the send' and which are
    // 'the change' will need to be implemented (maybe extend CWalletTx to remember
    // which output, if any, was change).
    if (::IsMine(*this, txout.scriptPubKey))
    {
        CTxDestination address;
        if (!ExtractDestination(txout.scriptPubKey, address))
            return true;

        LOCK(cs_wallet);
        if (!mapAddressBook.count(CBitcoinAddress(address).ToString()))
            return true;
    }
    return false;
}

CAmount CWallet::GetChange(const CTxOut& txout) const
{
    if (!MoneyRange(txout.nValue))
        throw std::runtime_error(std::string(__func__) + ": value out of range");
    return (IsChange(txout) ? txout.nValue : 0);
}

bool CWallet::IsMine(const CTransaction& tx) const
{
    BOOST_FOREACH(const CTxOut& txout, tx.vout)
        if (IsMine(txout)  && txout.nValue >= nMinimumInputValue)
            return true;
    return false;
}




        
        

void CWallet::RemoveAddressFromKeypoolIfIsMine(const CTransaction& tx, uint64_t time)
{
    for(const CTxOut& txout : tx.vout)
    {
        RemoveAddressFromKeypoolIfIsMine(txout, time);
    }
}

bool CWallet::IsFromMe(const CTransaction& tx) const
{
    return (GetDebit(tx, ISMINE_ALL) > 0);
}

CAmount CWallet::GetDebit(const CTransaction& tx, const isminefilter& filter) const
{
    CAmount nDebit = 0;
    BOOST_FOREACH(const CTxIn& txin, tx.vin)
    {
        nDebit += GetDebit(txin, filter);
        if (!MoneyRange(nDebit))
            throw std::runtime_error(std::string(__func__) + ": value out of range");
    }
    return nDebit;
}

bool CWallet::IsAllFromMe(const CTransaction& tx, const isminefilter& filter) const
{
    LOCK(cs_wallet);

    BOOST_FOREACH(const CTxIn& txin, tx.vin)
    {
        auto mi = mapWallet.find(txin.prevout.hash);
        if (mi == mapWallet.end())
            return false; // any unknown inputs can't be from us

        const CWalletTx& prev = (*mi).second;

        if (txin.prevout.n >= prev.tx->vout.size())
            return false; // invalid input!

        if (!(IsMine(prev.tx->vout[txin.prevout.n]) & filter))
            return false;
    }
    return true;
}

CAmount CWallet::GetCredit(const CTransaction& tx, const isminefilter& filter) const
{
    CAmount nCredit = 0;
    BOOST_FOREACH(const CTxOut& txout, tx.vout)
    {
        nCredit += GetCredit(txout, filter);
        if (!MoneyRange(nCredit))
            throw std::runtime_error(std::string(__func__) + ": value out of range");
    }
    return nCredit;
}

CAmount CWallet::GetChange(const CTransaction& tx) const
{
    CAmount nChange = 0;
    BOOST_FOREACH(const CTxOut& txout, tx.vout)
    {
        nChange += GetChange(txout);
        if (!MoneyRange(nChange))
            throw std::runtime_error(std::string(__func__) + ": value out of range");
    }
    return nChange;
}

int64_t CWalletTx::GetTxTime() const
{
    int64_t n = nTimeSmart;
    return n ? n : nTimeReceived;
}

int CWalletTx::GetRequestCount() const
{
    // Returns -1 if it wasn't being tracked
    int nRequests = -1;
    {
        LOCK(pwallet->cs_wallet);
        if (IsCoinBase())
        {
            // Generated block
            if (!hashUnset())
            {
                map<uint256, int>::const_iterator mi = pwallet->mapRequestCount.find(hashBlock);
                if (mi != pwallet->mapRequestCount.end())
                    nRequests = (*mi).second;
            }
        }
        else
        {
            // Did anyone request this transaction?
            map<uint256, int>::const_iterator mi = pwallet->mapRequestCount.find(GetHash());
            if (mi != pwallet->mapRequestCount.end())
            {
                nRequests = (*mi).second;

                // How about the block it's in?
                if (nRequests == 0 && !hashUnset())
                {
                    map<uint256, int>::const_iterator _mi = pwallet->mapRequestCount.find(hashBlock);
                    if (_mi != pwallet->mapRequestCount.end())
                        nRequests = (*_mi).second;
                    else
                        nRequests = 1; // If it's in someone else's block it must have got out
                }
            }
        }
    }
    return nRequests;
}

void CWalletTx::GetAmounts(list<COutputEntry>& listReceived, list<COutputEntry>& listSent, CAmount& nFee, const isminefilter& filter, CKeyStore* from) const
{
    if (!from)
        from = pwallet->activeAccount;
    
    nFee = 0;
    listReceived.clear();
    listSent.clear();
    
    // Compute fee:
    CAmount nDebit = GetDebit(filter);
    if (nDebit > 0) // debit>0 means we signed/sent this transaction
    {
        CAmount nValueOut = tx->GetValueOut();
        nFee = nDebit - nValueOut;
    }

    // Sent.
    for (unsigned int i = 0; i < tx->vin.size(); ++i)
    {
        const CTxIn& txin = tx->vin[i];

        map<uint256, CWalletTx>::const_iterator mi = pwallet->mapWallet.find(txin.prevout.hash);
        if (mi != pwallet->mapWallet.end())
        {
            const CWalletTx& prev = (*mi).second;
            if (txin.prevout.n < prev.tx->vout.size())
            {
                const auto& prevOut =  prev.tx->vout[txin.prevout.n];
                
                isminetype fIsMine = IsMine(*from, prevOut);
                                
                if ((fIsMine & filter))
                {                    
                    CTxDestination address;
                    if (!ExtractDestination(prevOut.scriptPubKey, address) && !prevOut.scriptPubKey.IsUnspendable())
                    {
                        LogPrintf("CWalletTx::GetAmounts: Unknown transaction type found, txid %s\n",
                                this->GetHash().ToString());
                        address = CNoDestination();
                    }

                    //fixme: (GULDEN) (FUT) - There should be a seperate CInputEntry class/array here or something.
                    COutputEntry output = {address, prevOut.nValue, (int)i};
                
                    // We are debited by the transaction, add the output as a "sent" entry
                    listSent.push_back(output);
                }
            }
        }
    }
    
    // received.
    for (unsigned int i = 0; i < tx->vout.size(); ++i)
    {
        const CTxOut& txout = tx->vout[i];
        isminetype fIsMine = IsMine(*from, txout);
        if (!(fIsMine & filter))
            continue;

        // Get the destination address
        CTxDestination address;
        if (!ExtractDestination(txout.scriptPubKey, address) && !txout.scriptPubKey.IsUnspendable())
        {
            LogPrintf("CWalletTx::GetAmounts: Unknown transaction type found, txid %s\n",
                     this->GetHash().ToString());
            address = CNoDestination();
        }

        COutputEntry output = {address, txout.nValue, (int)i};

        // We are receiving the output, add it as a "received" entry
        listReceived.push_back(output);
    }

}

void CWalletTx::GetAccountAmounts(const string& strAccount, CAmount& nReceived,
                                  CAmount& nSent, CAmount& nFee, const isminefilter& filter) const
{
    LOCK(pwalletMain->cs_wallet);
    
    nReceived = nSent = nFee = 0;

    CAmount allFee;
    list<COutputEntry> listReceived;
    list<COutputEntry> listSent;
    GetAmounts(listReceived, listSent, allFee, filter, pwalletMain->mapAccounts[strAccount]);

    BOOST_FOREACH(const COutputEntry& s, listSent)
        nSent += s.amount;
    nFee = allFee;
    {
        LOCK(pwallet->cs_wallet);
        BOOST_FOREACH(const COutputEntry& r, listReceived)
        {
            nReceived += r.amount;
        }
    }
}

/**
 * Scan the block chain (starting in pindexStart) for transactions
 * from or to us. If fUpdate is true, found transactions that already
 * exist in the wallet will be updated.
 */
int CWallet::ScanForWalletTransactions(CBlockIndex* pindexStart, bool fUpdate)
{
    int ret = 0;
    int64_t nNow = GetTime();
    const CChainParams& chainParams = Params();

    CBlockIndex* pindex = pindexStart;
    {
        LOCK2(cs_main, cs_wallet);

        // no need to read and scan block, if block was created before
        // our wallet birthday (as adjusted for block time variability)
        while (pindex && nTimeFirstKey && (pindex->GetBlockTime() < (nTimeFirstKey - 7200)))
            pindex = chainActive.Next(pindex);

        ShowProgress(_("Rescanning..."), 0); // show rescan progress in GUI as dialog or on splashscreen, if -rescan on startup
<<<<<<< HEAD
        double dProgressStart = GuessVerificationProgress(chainParams.Checkpoints(), pindex, false);
        double dProgressTip = GuessVerificationProgress(chainParams.Checkpoints(), chainActive.Tip(), false);
=======
        double dProgressStart = GuessVerificationProgress(chainParams.TxData(), pindex);
        double dProgressTip = GuessVerificationProgress(chainParams.TxData(), chainActive.Tip());
>>>>>>> 8cb76354
        while (pindex)
        {
            // Temporarily release lock to allow shadow key allocation a chance to do it's thing
            LEAVE_CRITICAL_SECTION(cs_main)
            LEAVE_CRITICAL_SECTION(cs_wallet)
            if (pindex->nHeight % 100 == 0 && dProgressTip - dProgressStart > 0.0)
<<<<<<< HEAD
            {
                ShowProgress(_("Rescanning..."), std::max(1, std::min(99, (int)((GuessVerificationProgress(chainParams.Checkpoints(), pindex, false) - dProgressStart) / (dProgressTip - dProgressStart) * 100))));
            }
            ENTER_CRITICAL_SECTION(cs_main)
            ENTER_CRITICAL_SECTION(cs_wallet)
            
            if (ShutdownRequested())
                return ret;
=======
                ShowProgress(_("Rescanning..."), std::max(1, std::min(99, (int)((GuessVerificationProgress(chainParams.TxData(), pindex) - dProgressStart) / (dProgressTip - dProgressStart) * 100))));
>>>>>>> 8cb76354

            CBlock block;
            ReadBlockFromDisk(block, pindex, Params().GetConsensus());
            int posInBlock;
            for (posInBlock = 0; posInBlock < (int)block.vtx.size(); posInBlock++)
            {
                if (AddToWalletIfInvolvingMe(*block.vtx[posInBlock], pindex, posInBlock, fUpdate))
                    ret++;
            }
            pindex = chainActive.Next(pindex);
            if (GetTime() >= nNow + 60) {
                nNow = GetTime();
<<<<<<< HEAD
                LogPrintf("Still rescanning. At block %d. Progress=%f\n", pindex->nHeight, GuessVerificationProgress(chainParams.Checkpoints(), pindex));
=======
                LogPrintf("Still rescanning. At block %d. Progress=%f\n", pindex->nHeight, GuessVerificationProgress(chainParams.TxData(), pindex));
>>>>>>> 8cb76354
            }
        }
        ShowProgress(_("Rescanning..."), 100); // hide progress dialog in GUI
    }
    return ret;
}

void CWallet::ReacceptWalletTransactions()
{
    // If transactions aren't being broadcasted, don't let them into local mempool either
    if (!fBroadcastTransactions)
        return;
    LOCK2(cs_main, cs_wallet);
    std::map<int64_t, CWalletTx*> mapSorted;

    // Sort pending wallet transactions based on their initial wallet insertion order
    BOOST_FOREACH(PAIRTYPE(const uint256, CWalletTx)& item, mapWallet)
    {
        const uint256& wtxid = item.first;
        CWalletTx& wtx = item.second;
        assert(wtx.GetHash() == wtxid);

        int nDepth = wtx.GetDepthInMainChain();

        if (!wtx.IsCoinBase() && (nDepth == 0 && !wtx.isAbandoned())) {
            mapSorted.insert(std::make_pair(wtx.nOrderPos, &wtx));
        }
    }

    // Try to add wallet transactions to memory pool
    BOOST_FOREACH(PAIRTYPE(const int64_t, CWalletTx*)& item, mapSorted)
    {
        CWalletTx& wtx = *(item.second);

        LOCK(mempool.cs);
        CValidationState state;
        wtx.AcceptToMemoryPool(maxTxFee, state);
    }
}

bool CWalletTx::RelayWalletTransaction(CConnman* connman)
{
    assert(pwallet->GetBroadcastTransactions());
    if (!IsCoinBase() && !isAbandoned() && GetDepthInMainChain() == 0)
    {
        CValidationState state;
        /* GetDepthInMainChain already catches known conflicts. */
        if (InMempool() || AcceptToMemoryPool(maxTxFee, state)) {
            LogPrintf("Relaying wtx %s\n", GetHash().ToString());
            if (connman) {
                CInv inv(MSG_TX, GetHash());
                connman->ForEachNode([&inv](CNode* pnode)
                {
                    pnode->PushInventory(inv);
                });
                return true;
            }
        }
    }
    return false;
}

set<uint256> CWalletTx::GetConflicts() const
{
    set<uint256> result;
    if (pwallet != NULL)
    {
        uint256 myHash = GetHash();
        result = pwallet->GetConflicts(myHash);
        result.erase(myHash);
    }
    return result;
}

CAmount CWalletTx::GetDebit(const isminefilter& filter) const
{
    if (tx->vin.empty())
        return 0;

    CAmount debit = 0;
    if(filter & ISMINE_SPENDABLE)
    {
        if (fDebitCached)
            debit += nDebitCached;
        else
        {
            nDebitCached = pwallet->GetDebit(*this, ISMINE_SPENDABLE);
            fDebitCached = true;
            debit += nDebitCached;
        }
    }
    if(filter & ISMINE_WATCH_ONLY)
    {
        if(fWatchDebitCached)
            debit += nWatchDebitCached;
        else
        {
            nWatchDebitCached = pwallet->GetDebit(*this, ISMINE_WATCH_ONLY);
            fWatchDebitCached = true;
            debit += nWatchDebitCached;
        }
    }
    return debit;
}

CAmount CWalletTx::GetCredit(const isminefilter& filter) const
{
    // Must wait until coinbase is safely deep enough in the chain before valuing it
    if (IsCoinBase() && GetBlocksToMaturity() > 0)
        return 0;

    CAmount credit = 0;
    if (filter & ISMINE_SPENDABLE)
    {
        // GetBalance can assume transactions in mapWallet won't change
        if (fCreditCached)
            credit += nCreditCached;
        else
        {
            nCreditCached = pwallet->GetCredit(*this, ISMINE_SPENDABLE);
            fCreditCached = true;
            credit += nCreditCached;
        }
    }
    if (filter & ISMINE_WATCH_ONLY)
    {
        if (fWatchCreditCached)
            credit += nWatchCreditCached;
        else
        {
            nWatchCreditCached = pwallet->GetCredit(*this, ISMINE_WATCH_ONLY);
            fWatchCreditCached = true;
            credit += nWatchCreditCached;
        }
    }
    return credit;
}

CAmount CWalletTx::GetImmatureCredit(bool fUseCache, const CAccount* forAccount) const
{
    if (IsCoinBase() && GetBlocksToMaturity() > 0 && IsInMainChain())
    {
        if (fUseCache && fImmatureCreditCached)
            return nImmatureCreditCached;
        nImmatureCreditCached = pwallet->GetCredit(*this, ISMINE_SPENDABLE);
        fImmatureCreditCached = true;
        return nImmatureCreditCached;
    }

    return 0;
}

CAmount CWalletTx::GetAvailableCredit(bool fUseCache, const CAccount* forAccount) const
{
    if (pwallet == 0)
        return 0;

    // Must wait until coinbase is safely deep enough in the chain before valuing it
    if (IsCoinBase() && GetBlocksToMaturity() > 0)
        return 0;

    if (fUseCache && fAvailableCreditCached)
        if (!forAccount)
            return nAvailableCreditCached;
    //if (fUseCache && availableCreditForAccountCached.find(forAccount) != availableCreditForAccountCached.end())
        //return availableCreditForAccountCached[forAccount];

    CAmount nCredit = 0;
    uint256 hashTx = GetHash();
    for (unsigned int i = 0; i < tx->vout.size(); i++)
    {
        if (!pwallet->IsSpent(hashTx, i))
        {
            const CTxOut &txout = tx->vout[i];
            if (!forAccount || IsMine(*forAccount, txout.scriptPubKey))
            {
                nCredit += pwallet->GetCredit(txout, ISMINE_SPENDABLE);
                if (!MoneyRange(nCredit))
                    throw std::runtime_error("CWalletTx::GetAvailableCredit() : value out of range");
            }
        }
    }

    if (forAccount)
    {
        //availableCreditForAccountCached[forAccount] = nCredit;
    }
    else
    {
        nAvailableCreditCached = nCredit;
        fAvailableCreditCached = true;
    }
    return nCredit;
}

CAmount CWalletTx::GetImmatureWatchOnlyCredit(const bool& fUseCache) const
{
    if (IsCoinBase() && GetBlocksToMaturity() > 0 && IsInMainChain())
    {
        if (fUseCache && fImmatureWatchCreditCached)
            return nImmatureWatchCreditCached;
        nImmatureWatchCreditCached = pwallet->GetCredit(*this, ISMINE_WATCH_ONLY);
        fImmatureWatchCreditCached = true;
        return nImmatureWatchCreditCached;
    }

    return 0;
}

CAmount CWalletTx::GetAvailableWatchOnlyCredit(const bool& fUseCache) const
{
    if (pwallet == 0)
        return 0;

    // Must wait until coinbase is safely deep enough in the chain before valuing it
    if (IsCoinBase() && GetBlocksToMaturity() > 0)
        return 0;

    if (fUseCache && fAvailableWatchCreditCached)
        return nAvailableWatchCreditCached;

    CAmount nCredit = 0;
    for (unsigned int i = 0; i < tx->vout.size(); i++)
    {
        if (!pwallet->IsSpent(GetHash(), i))
        {
            const CTxOut &txout = tx->vout[i];
            nCredit += pwallet->GetCredit(txout, ISMINE_WATCH_ONLY);
            if (!MoneyRange(nCredit))
                throw std::runtime_error("CWalletTx::GetAvailableCredit() : value out of range");
        }
    }

    nAvailableWatchCreditCached = nCredit;
    fAvailableWatchCreditCached = true;
    return nCredit;
}

CAmount CWalletTx::GetChange() const
{
    if (fChangeCached)
        return nChangeCached;
    nChangeCached = pwallet->GetChange(*this);
    fChangeCached = true;
    return nChangeCached;
}

bool CWalletTx::InMempool() const
{
    LOCK(mempool.cs);
    if (mempool.exists(GetHash())) {
        return true;
    }
    return false;
}

bool CWalletTx::IsTrusted() const
{
    // Quick answer in most cases
    if (!CheckFinalTx(*this))
        return false;
    int nDepth = GetDepthInMainChain();
    if (nDepth >= 1)
        return true;
    if (nDepth < 0)
        return false;
    if (!bSpendZeroConfChange || !IsFromMe(ISMINE_ALL)) // using wtx's cached debit
        return false;

    // Don't trust unconfirmed transactions from us unless they are in the mempool.
    if (!InMempool())
        return false;

    // Trusted if all inputs are from us and are in the mempool:
    BOOST_FOREACH(const CTxIn& txin, tx->vin)
    {
        // Transactions not sent by us: not trusted
        const CWalletTx* parent = pwallet->GetWalletTx(txin.prevout.hash);
        if (parent == NULL)
            return false;
        const CTxOut& parentOut = parent->tx->vout[txin.prevout.n];
        if (pwallet->IsMine(parentOut) != ISMINE_SPENDABLE)
            return false;
    }
    return true;
}

bool CWalletTx::IsEquivalentTo(const CWalletTx& _tx) const
{
        CMutableTransaction tx1 = *this->tx;
        CMutableTransaction tx2 = *_tx.tx;
        for (unsigned int i = 0; i < tx1.vin.size(); i++) tx1.vin[i].scriptSig = CScript();
        for (unsigned int i = 0; i < tx2.vin.size(); i++) tx2.vin[i].scriptSig = CScript();
        return CTransaction(tx1) == CTransaction(tx2);
}

std::vector<uint256> CWallet::ResendWalletTransactionsBefore(int64_t nTime, CConnman* connman)
{
    std::vector<uint256> result;

    LOCK(cs_wallet);
    // Sort them in chronological order
    multimap<unsigned int, CWalletTx*> mapSorted;
    BOOST_FOREACH(PAIRTYPE(const uint256, CWalletTx)& item, mapWallet)
    {
        CWalletTx& wtx = item.second;
        // Don't rebroadcast if newer than nTime:
        if (wtx.nTimeReceived > nTime)
            continue;
        mapSorted.insert(make_pair(wtx.nTimeReceived, &wtx));
    }
    BOOST_FOREACH(PAIRTYPE(const unsigned int, CWalletTx*)& item, mapSorted)
    {
        CWalletTx& wtx = *item.second;
        if (wtx.RelayWalletTransaction(connman))
            result.push_back(wtx.GetHash());
    }
    return result;
}

void CWallet::ResendWalletTransactions(int64_t nBestBlockTime, CConnman* connman)
{
    // Do this infrequently and randomly to avoid giving away
    // that these are our transactions.
    if (GetTime() < nNextResend || !fBroadcastTransactions)
        return;
    bool fFirst = (nNextResend == 0);
    nNextResend = GetTime() + GetRand(30 * 60);
    if (fFirst)
        return;

    // Only do it if there's been a new block since last time
    if (nBestBlockTime < nLastResend)
        return;
    nLastResend = GetTime();

    // Rebroadcast unconfirmed txes older than 5 minutes before the last
    // block was found:
    std::vector<uint256> relayed = ResendWalletTransactionsBefore(nBestBlockTime-5*60, connman);
    if (!relayed.empty())
        LogPrintf("%s: rebroadcast %u unconfirmed transactions\n", __func__, relayed.size());
}

/** @} */ // end of mapWallet




/** @defgroup Actions
 *
 * @{
 */


CAmount CWallet::GetBalance(const CAccount* forAccount) const
{
    CAmount nTotal = 0;
    {
        LOCK2(cs_main, cs_wallet);
        for (map<uint256, CWalletTx>::const_iterator it = mapWallet.begin(); it != mapWallet.end(); ++it)
        {
            const CWalletTx* pcoin = &(*it).second;
            //fixme: GULDEN (FUT) - is this okay? Should it be cached or something? (CBSU?)
            if (!forAccount || ::IsMine(forAccount, *pcoin))
            {
                if (pcoin->IsTrusted())
                    nTotal += pcoin->GetAvailableCredit(true, forAccount);
            }
        }
    }

    return nTotal;
}

CAmount CWallet::GetUnconfirmedBalance(const CAccount* forAccount) const
{
    CAmount nTotal = 0;
    {
        LOCK2(cs_main, cs_wallet);
        for (map<uint256, CWalletTx>::const_iterator it = mapWallet.begin(); it != mapWallet.end(); ++it)
        {
            const CWalletTx* pcoin = &(*it).second;
            //fixme: GULDEN (FUT) (1.6.1) - is this okay? Should it be cached or something? (CBSU?)
            if (!forAccount || ::IsMine(forAccount, *pcoin))
            {
                if (!pcoin->IsTrusted() && pcoin->GetDepthInMainChain() == 0 && pcoin->InMempool())
                    nTotal += pcoin->GetAvailableCredit(true, forAccount);
            }
        }
    }
    return nTotal;
}

CAmount CWallet::GetImmatureBalance(const CAccount* forAccount) const
{
    CAmount nTotal = 0;
    {
        LOCK2(cs_main, cs_wallet);
        for (map<uint256, CWalletTx>::const_iterator it = mapWallet.begin(); it != mapWallet.end(); ++it)
        {
            const CWalletTx* pcoin = &(*it).second;
            if (!forAccount || ::IsMine(forAccount, *pcoin))
            {
                nTotal += pcoin->GetImmatureCredit(true, forAccount);
            }
        }
    }
    return nTotal;
}

CAmount CWallet::GetWatchOnlyBalance() const
{
    CAmount nTotal = 0;
    {
        LOCK2(cs_main, cs_wallet);
        for (map<uint256, CWalletTx>::const_iterator it = mapWallet.begin(); it != mapWallet.end(); ++it)
        {
            const CWalletTx* pcoin = &(*it).second;
            if (pcoin->IsTrusted())
                nTotal += pcoin->GetAvailableWatchOnlyCredit();
        }
    }

    return nTotal;
}

CAmount CWallet::GetUnconfirmedWatchOnlyBalance() const
{
    CAmount nTotal = 0;
    {
        LOCK2(cs_main, cs_wallet);
        for (map<uint256, CWalletTx>::const_iterator it = mapWallet.begin(); it != mapWallet.end(); ++it)
        {
            const CWalletTx* pcoin = &(*it).second;
            if (!pcoin->IsTrusted() && pcoin->GetDepthInMainChain() == 0 && pcoin->InMempool())
                nTotal += pcoin->GetAvailableWatchOnlyCredit();
        }
    }
    return nTotal;
}

CAmount CWallet::GetImmatureWatchOnlyBalance() const
{
    CAmount nTotal = 0;
    {
        LOCK2(cs_main, cs_wallet);
        for (map<uint256, CWalletTx>::const_iterator it = mapWallet.begin(); it != mapWallet.end(); ++it)
        {
            const CWalletTx* pcoin = &(*it).second;
            nTotal += pcoin->GetImmatureWatchOnlyCredit();
        }
    }
    return nTotal;
}

void CWallet::AvailableCoins(CAccount* forAccount, vector<COutput>& vCoins, bool fOnlyConfirmed, const CCoinControl *coinControl, bool fIncludeZeroValue) const
{
    vCoins.clear();

    {
        LOCK2(cs_main, cs_wallet);
        for (map<uint256, CWalletTx>::const_iterator it = mapWallet.begin(); it != mapWallet.end(); ++it)
        {
            const uint256& wtxid = it->first;
            const CWalletTx* pcoin = &(*it).second;

            if (!::IsMine(forAccount, *pcoin))
                continue;
            
            if (!CheckFinalTx(*pcoin))
                continue;

            if (fOnlyConfirmed && !pcoin->IsTrusted())
                continue;

            if (pcoin->IsCoinBase() && pcoin->GetBlocksToMaturity() > 0)
                continue;

            int nDepth = pcoin->GetDepthInMainChain();
            if (nDepth < 0)
                continue;

            // We should not consider coins which aren't at least in our mempool
            // It's possible for these to be conflicted via ancestors which we may never be able to detect
            if (nDepth == 0 && !pcoin->InMempool())
                continue;

<<<<<<< HEAD
            for (unsigned int i = 0; i < pcoin->tx->vout.size(); i++)
            {
                isminetype mine = ::IsMine(*forAccount, pcoin->tx->vout[i].scriptPubKey);
                 if (!(IsSpent(wtxid, i)) && mine != ISMINE_NO &&
                    !IsLockedCoin((*it).first, i) && (pcoin->tx->vout[i].nValue > nMinimumInputValue || fIncludeZeroValue) &&
=======
            // We should not consider coins from transactions that are replacing
            // other transactions.
            //
            // Example: There is a transaction A which is replaced by bumpfee
            // transaction B. In this case, we want to prevent creation of
            // a transaction B' which spends an output of B.
            //
            // Reason: If transaction A were initially confirmed, transactions B
            // and B' would no longer be valid, so the user would have to create
            // a new transaction C to replace B'. However, in the case of a
            // one-block reorg, transactions B' and C might BOTH be accepted,
            // when the user only wanted one of them. Specifically, there could
            // be a 1-block reorg away from the chain where transactions A and C
            // were accepted to another chain where B, B', and C were all
            // accepted.
            if (nDepth == 0 && fOnlyConfirmed && pcoin->mapValue.count("replaces_txid")) {
                continue;
            }

            // Similarly, we should not consider coins from transactions that
            // have been replaced. In the example above, we would want to prevent
            // creation of a transaction A' spending an output of A, because if
            // transaction B were initially confirmed, conflicting with A and
            // A', we wouldn't want to the user to create a transaction D
            // intending to replace A', but potentially resulting in a scenario
            // where A, A', and D could all be accepted (instead of just B and
            // D, or just A and A' like the user would want).
            if (nDepth == 0 && fOnlyConfirmed && pcoin->mapValue.count("replaced_by_txid")) {
                continue;
            }

            for (unsigned int i = 0; i < pcoin->tx->vout.size(); i++) {
                isminetype mine = IsMine(pcoin->tx->vout[i]);
                if (!(IsSpent(wtxid, i)) && mine != ISMINE_NO &&
                    !IsLockedCoin((*it).first, i) && (pcoin->tx->vout[i].nValue > 0 || fIncludeZeroValue) &&
>>>>>>> 8cb76354
                    (!coinControl || !coinControl->HasSelected() || coinControl->fAllowOtherInputs || coinControl->IsSelected(COutPoint((*it).first, i))))
                        vCoins.push_back(COutput(pcoin, i, nDepth,
                                                 ((mine & ISMINE_SPENDABLE) != ISMINE_NO) ||
                                                  (coinControl && coinControl->fAllowWatchOnly && (mine & ISMINE_WATCH_SOLVABLE) != ISMINE_NO),
                                                 (mine & (ISMINE_SPENDABLE | ISMINE_WATCH_SOLVABLE)) != ISMINE_NO));
            }
        }
    }
}

static void ApproximateBestSubset(vector<pair<CAmount, pair<const CWalletTx*,unsigned int> > >vValue, const CAmount& nTotalLower, const CAmount& nTargetValue,
                                  vector<char>& vfBest, CAmount& nBest, int iterations = 1000)
{
    vector<char> vfIncluded;

    vfBest.assign(vValue.size(), true);
    nBest = nTotalLower;

    FastRandomContext insecure_rand;

    for (int nRep = 0; nRep < iterations && nBest != nTargetValue; nRep++)
    {
        vfIncluded.assign(vValue.size(), false);
        CAmount nTotal = 0;
        bool fReachedTarget = false;
        for (int nPass = 0; nPass < 2 && !fReachedTarget; nPass++)
        {
            for (unsigned int i = 0; i < vValue.size(); i++)
            {
                //The solver here uses a randomized algorithm,
                //the randomness serves no real security purpose but is just
                //needed to prevent degenerate behavior and it is important
                //that the rng is fast. We do not use a constant random sequence,
                //because there may be some privacy improvement by making
                //the selection random.
                if (nPass == 0 ? insecure_rand.rand32()&1 : !vfIncluded[i])
                {
                    nTotal += vValue[i].first;
                    vfIncluded[i] = true;
                    if (nTotal >= nTargetValue)
                    {
                        fReachedTarget = true;
                        if (nTotal < nBest)
                        {
                            nBest = nTotal;
                            vfBest = vfIncluded;
                        }
                        nTotal -= vValue[i].first;
                        vfIncluded[i] = false;
                    }
                }
            }
        }
    }
}

bool CWallet::SelectCoinsMinConf(const CAmount& nTargetValue, const int nConfMine, const int nConfTheirs, const uint64_t nMaxAncestors, vector<COutput> vCoins,
                                 set<pair<const CWalletTx*,unsigned int> >& setCoinsRet, CAmount& nValueRet) const
{
    setCoinsRet.clear();
    nValueRet = 0;

    // List of values less than target
    pair<CAmount, pair<const CWalletTx*,unsigned int> > coinLowestLarger;
    coinLowestLarger.first = std::numeric_limits<CAmount>::max();
    coinLowestLarger.second.first = NULL;
    vector<pair<CAmount, pair<const CWalletTx*,unsigned int> > > vValue;
    CAmount nTotalLower = 0;

    random_shuffle(vCoins.begin(), vCoins.end(), GetRandInt);

    BOOST_FOREACH(const COutput &output, vCoins)
    {
        if (!output.fSpendable)
            continue;

        const CWalletTx *pcoin = output.tx;

        if (output.nDepth < (pcoin->IsFromMe(ISMINE_ALL) ? nConfMine : nConfTheirs))
            continue;

        if (!mempool.TransactionWithinChainLimit(pcoin->GetHash(), nMaxAncestors))
            continue;

        int i = output.i;
        CAmount n = pcoin->tx->vout[i].nValue;

        pair<CAmount,pair<const CWalletTx*,unsigned int> > coin = make_pair(n,make_pair(pcoin, i));

        if (n == nTargetValue)
        {
            setCoinsRet.insert(coin.second);
            nValueRet += coin.first;
            return true;
        }
        else if (n < nTargetValue + MIN_CHANGE)
        {
            vValue.push_back(coin);
            nTotalLower += n;
        }
        else if (n < coinLowestLarger.first)
        {
            coinLowestLarger = coin;
        }
    }

    if (nTotalLower == nTargetValue)
    {
        for (unsigned int i = 0; i < vValue.size(); ++i)
        {
            setCoinsRet.insert(vValue[i].second);
            nValueRet += vValue[i].first;
        }
        return true;
    }

    if (nTotalLower < nTargetValue)
    {
        if (coinLowestLarger.second.first == NULL)
            return false;
        setCoinsRet.insert(coinLowestLarger.second);
        nValueRet += coinLowestLarger.first;
        return true;
    }

    // Solve subset sum by stochastic approximation
    std::sort(vValue.begin(), vValue.end(), CompareValueOnly());
    std::reverse(vValue.begin(), vValue.end());
    vector<char> vfBest;
    CAmount nBest;

    ApproximateBestSubset(vValue, nTotalLower, nTargetValue, vfBest, nBest);
    if (nBest != nTargetValue && nTotalLower >= nTargetValue + MIN_CHANGE)
        ApproximateBestSubset(vValue, nTotalLower, nTargetValue + MIN_CHANGE, vfBest, nBest);

    // If we have a bigger coin and (either the stochastic approximation didn't find a good solution,
    //                                   or the next bigger coin is closer), return the bigger coin
    if (coinLowestLarger.second.first &&
        ((nBest != nTargetValue && nBest < nTargetValue + MIN_CHANGE) || coinLowestLarger.first <= nBest))
    {
        setCoinsRet.insert(coinLowestLarger.second);
        nValueRet += coinLowestLarger.first;
    }
    else {
        for (unsigned int i = 0; i < vValue.size(); i++)
            if (vfBest[i])
            {
                setCoinsRet.insert(vValue[i].second);
                nValueRet += vValue[i].first;
            }

        LogPrint("selectcoins", "SelectCoins() best subset: ");
        for (unsigned int i = 0; i < vValue.size(); i++)
            if (vfBest[i])
                LogPrint("selectcoins", "%s ", FormatMoney(vValue[i].first));
        LogPrint("selectcoins", "total %s\n", FormatMoney(nBest));
    }

    return true;
}

bool CWallet::SelectCoins(const vector<COutput>& vAvailableCoins, const CAmount& nTargetValue, set<pair<const CWalletTx*,unsigned int> >& setCoinsRet, CAmount& nValueRet, const CCoinControl* coinControl) const
{
    vector<COutput> vCoins(vAvailableCoins);

    // coin control -> return all selected outputs (we want all selected to go into the transaction for sure)
    if (coinControl && coinControl->HasSelected() && !coinControl->fAllowOtherInputs)
    {
        BOOST_FOREACH(const COutput& out, vCoins)
        {
            if (!out.fSpendable)
                 continue;
            nValueRet += out.tx->tx->vout[out.i].nValue;
            setCoinsRet.insert(make_pair(out.tx, out.i));
        }
        return (nValueRet >= nTargetValue);
    }

    // calculate value from preset inputs and store them
    set<pair<const CWalletTx*, uint32_t> > setPresetCoins;
    CAmount nValueFromPresetInputs = 0;

    std::vector<COutPoint> vPresetInputs;
    if (coinControl)
        coinControl->ListSelected(vPresetInputs);
    BOOST_FOREACH(const COutPoint& outpoint, vPresetInputs)
    {
        map<uint256, CWalletTx>::const_iterator it = mapWallet.find(outpoint.hash);
        if (it != mapWallet.end())
        {
            const CWalletTx* pcoin = &it->second;
            // Clearly invalid input, fail
            if (pcoin->tx->vout.size() <= outpoint.n)
                return false;
            nValueFromPresetInputs += pcoin->tx->vout[outpoint.n].nValue;
            setPresetCoins.insert(make_pair(pcoin, outpoint.n));
        } else
            return false; // TODO: Allow non-wallet inputs
    }

    // remove preset inputs from vCoins
    for (vector<COutput>::iterator it = vCoins.begin(); it != vCoins.end() && coinControl && coinControl->HasSelected();)
    {
        if (setPresetCoins.count(make_pair(it->tx, it->i)))
            it = vCoins.erase(it);
        else
            ++it;
    }

    size_t nMaxChainLength = std::min(GetArg("-limitancestorcount", DEFAULT_ANCESTOR_LIMIT), GetArg("-limitdescendantcount", DEFAULT_DESCENDANT_LIMIT));
    bool fRejectLongChains = GetBoolArg("-walletrejectlongchains", DEFAULT_WALLET_REJECT_LONG_CHAINS);

    bool res = nTargetValue <= nValueFromPresetInputs ||
        SelectCoinsMinConf(nTargetValue - nValueFromPresetInputs, 1, 6, 0, vCoins, setCoinsRet, nValueRet) ||
        SelectCoinsMinConf(nTargetValue - nValueFromPresetInputs, 1, 1, 0, vCoins, setCoinsRet, nValueRet) ||
        (bSpendZeroConfChange && SelectCoinsMinConf(nTargetValue - nValueFromPresetInputs, 0, 1, 2, vCoins, setCoinsRet, nValueRet)) ||
        (bSpendZeroConfChange && SelectCoinsMinConf(nTargetValue - nValueFromPresetInputs, 0, 1, std::min((size_t)4, nMaxChainLength/3), vCoins, setCoinsRet, nValueRet)) ||
        (bSpendZeroConfChange && SelectCoinsMinConf(nTargetValue - nValueFromPresetInputs, 0, 1, nMaxChainLength/2, vCoins, setCoinsRet, nValueRet)) ||
        (bSpendZeroConfChange && SelectCoinsMinConf(nTargetValue - nValueFromPresetInputs, 0, 1, nMaxChainLength, vCoins, setCoinsRet, nValueRet)) ||
        (bSpendZeroConfChange && !fRejectLongChains && SelectCoinsMinConf(nTargetValue - nValueFromPresetInputs, 0, 1, std::numeric_limits<uint64_t>::max(), vCoins, setCoinsRet, nValueRet));

    // because SelectCoinsMinConf clears the setCoinsRet, we now add the possible inputs to the coinset
    setCoinsRet.insert(setPresetCoins.begin(), setPresetCoins.end());

    // add preset inputs to the total value selected
    nValueRet += nValueFromPresetInputs;

    return res;
}

<<<<<<< HEAD
bool CWallet::FundTransaction(CAccount* fromAccount, CMutableTransaction& tx, CAmount& nFeeRet, bool overrideEstimatedFeeRate, const CFeeRate& specificFeeRate, int& nChangePosInOut, std::string& strFailReason, bool includeWatching, bool lockUnspents, const CTxDestination& destChange)
=======
bool CWallet::FundTransaction(CMutableTransaction& tx, CAmount& nFeeRet, bool overrideEstimatedFeeRate, const CFeeRate& specificFeeRate, int& nChangePosInOut, std::string& strFailReason, bool includeWatching, bool lockUnspents, const std::set<int>& setSubtractFeeFromOutputs, const CTxDestination& destChange)
>>>>>>> 8cb76354
{
    vector<CRecipient> vecSend;

    // Turn the txout set into a CRecipient vector
    for (size_t idx = 0; idx < tx.vout.size(); idx++)
    {
        const CTxOut& txOut = tx.vout[idx];
        CRecipient recipient = {txOut.scriptPubKey, txOut.nValue, setSubtractFeeFromOutputs.count(idx) == 1};
        vecSend.push_back(recipient);
    }

    CCoinControl coinControl;
    coinControl.destChange = destChange;
    coinControl.fAllowOtherInputs = true;
    coinControl.fAllowWatchOnly = includeWatching;
    coinControl.fOverrideFeeRate = overrideEstimatedFeeRate;
    coinControl.nFeeRate = specificFeeRate;

    BOOST_FOREACH(const CTxIn& txin, tx.vin)
        coinControl.Select(txin.prevout);

    CReserveKey reservekey(this, fromAccount, KEYCHAIN_CHANGE);
    CWalletTx wtx;
    if (!CreateTransaction(fromAccount, vecSend, wtx, reservekey, nFeeRet, nChangePosInOut, strFailReason, &coinControl, false))
        return false;

    if (nChangePosInOut != -1)
        tx.vout.insert(tx.vout.begin() + nChangePosInOut, wtx.tx->vout[nChangePosInOut]);

    // Copy output sizes from new transaction; they may have had the fee subtracted from them
    for (unsigned int idx = 0; idx < tx.vout.size(); idx++)
        tx.vout[idx].nValue = wtx.tx->vout[idx].nValue;

    // Add new txins (keeping original txin scriptSig/order)
    BOOST_FOREACH(const CTxIn& txin, wtx.tx->vin)
    {
        if (!coinControl.IsSelected(txin.prevout))
        {
            tx.vin.push_back(txin);

            if (lockUnspents)
            {
              LOCK2(cs_main, cs_wallet);
              LockCoin(txin.prevout);
            }
        }
    }

    return true;
}

bool CWallet::CreateTransaction(CAccount* forAccount, const vector<CRecipient>& vecSend, CWalletTx& wtxNew, CReserveKey& reservekey, CAmount& nFeeRet,
                                int& nChangePosInOut, std::string& strFailReason, const CCoinControl* coinControl, bool sign)
{
    if (forAccount->IsReadOnly())
    {
        strFailReason = _("Can't send from read only (watch) account.");
        return false;
    }
        
    CAmount nValue = 0;
    int nChangePosRequest = nChangePosInOut;
    unsigned int nSubtractFeeFromAmount = 0;
    for (const auto& recipient : vecSend)
    {
        if (nValue < 0 || recipient.nAmount < 0)
        {
            strFailReason = _("Transaction amounts must not be negative");
            return false;
        }
        nValue += recipient.nAmount;

        if (recipient.fSubtractFeeFromAmount)
            nSubtractFeeFromAmount++;
    }
    if (vecSend.empty())
    {
        strFailReason = _("Transaction must have at least one recipient");
        return false;
    }

    wtxNew.fTimeReceivedIsTxTime = true;
    wtxNew.BindWallet(this);
    CMutableTransaction txNew;

    // Discourage fee sniping.
    //
    // For a large miner the value of the transactions in the best block and
    // the mempool can exceed the cost of deliberately attempting to mine two
    // blocks to orphan the current best block. By setting nLockTime such that
    // only the next block can include the transaction, we discourage this
    // practice as the height restricted and limited blocksize gives miners
    // considering fee sniping fewer options for pulling off this attack.
    //
    // A simple way to think about this is from the wallet's point of view we
    // always want the blockchain to move forward. By setting nLockTime this
    // way we're basically making the statement that we only want this
    // transaction to appear in the next block; we don't want to potentially
    // encourage reorgs by allowing transactions to appear at lower heights
    // than the next block in forks of the best chain.
    //
    // Of course, the subsidy is high enough, and transaction volume low
    // enough, that fee sniping isn't a problem yet, but by implementing a fix
    // now we ensure code won't be written that makes assumptions about
    // nLockTime that preclude a fix later.
    txNew.nLockTime = chainActive.Height();

    // Secondly occasionally randomly pick a nLockTime even further back, so
    // that transactions that are delayed after signing for whatever reason,
    // e.g. high-latency mix networks and some CoinJoin implementations, have
    // better privacy.
    if (GetRandInt(10) == 0)
        txNew.nLockTime = std::max(0, (int)txNew.nLockTime - GetRandInt(100));

    assert(txNew.nLockTime <= (unsigned int)chainActive.Height());
    assert(txNew.nLockTime < LOCKTIME_THRESHOLD);

    {
        set<pair<const CWalletTx*,unsigned int> > setCoins;
        LOCK2(cs_main, cs_wallet);
        {
            std::vector<COutput> vAvailableCoins;
            AvailableCoins(forAccount, vAvailableCoins, true, coinControl);

            nFeeRet = 0;
            // Start with no fee and loop until there is enough fee
            while (true)
            {
                nChangePosInOut = nChangePosRequest;
                txNew.vin.clear();
                txNew.vout.clear();
                wtxNew.fFromMe = true;
                bool fFirst = true;

                CAmount nValueToSelect = nValue;
                if (nSubtractFeeFromAmount == 0)
                    nValueToSelect += nFeeRet;
                double dPriority = 0;
                // vouts to the payees
                for (const auto& recipient : vecSend)
                {
                    CTxOut txout(recipient.nAmount, recipient.scriptPubKey);

                    if (recipient.fSubtractFeeFromAmount)
                    {
                        txout.nValue -= nFeeRet / nSubtractFeeFromAmount; // Subtract fee equally from each selected recipient

                        if (fFirst) // first receiver pays the remainder not divisible by output count
                        {
                            fFirst = false;
                            txout.nValue -= nFeeRet % nSubtractFeeFromAmount;
                        }
                    }

                    if (txout.IsDust(dustRelayFee))
                    {
                        if (recipient.fSubtractFeeFromAmount && nFeeRet > 0)
                        {
                            if (txout.nValue < 0)
                                strFailReason = _("The transaction amount is too small to pay the fee");
                            else
                                strFailReason = _("The transaction amount is too small to send after the fee has been deducted");
                        }
                        else
                            strFailReason = _("Transaction amount too small");
                        return false;
                    }
                    txNew.vout.push_back(txout);
                }

                // Choose coins to use
                CAmount nValueIn = 0;
                setCoins.clear();
                //fixme: GULDEN HIGH ACCOUNTS - ensure this only selects from forAccount - in theory it should because AvailableCoins is doing a forAccount check?
                if (!SelectCoins(vAvailableCoins, nValueToSelect, setCoins, nValueIn, coinControl))
                {
                    strFailReason = _("Insufficient funds");
                    return false;
                }
                for (const auto& pcoin : setCoins)
                {
                    CAmount nCredit = pcoin.first->tx->vout[pcoin.second].nValue;
                    //The coin age after the next block (depth+1) is used instead of the current,
                    //reflecting an assumption the user would accept a bit more delay for
                    //a chance at a free transaction.
                    //But mempool inputs might still be in the mempool, so their age stays 0
                    int age = pcoin.first->GetDepthInMainChain();
                    assert(age >= 0);
                    if (age != 0)
                        age += 1;
                    dPriority += (double)nCredit * age;
                }

                const CAmount nChange = nValueIn - nValueToSelect;
                if (nChange > 0)
                {
                    // Fill a vout to ourself
                    // TODO: pass in scriptChange instead of reservekey so
                    // change transaction isn't always pay-to-bitcoin-address
                    CScript scriptChange;

                    // coin control: send change to custom address
                    if (coinControl && !boost::get<CNoDestination>(&coinControl->destChange))
                        scriptChange = GetScriptForDestination(coinControl->destChange);

                    // no coin control: send change to newly generated address
                    else
                    {
                        // Note: We use a new key here to keep it from being obvious which side is the change.
                        //  The drawback is that by not reusing a previous key, the change may be lost if a
                        //  backup is restored, if the backup doesn't have the new private key for the change.
                        //  If we reused the old key, it would be possible to add code to look for and
                        //  rediscover unknown transactions that were written with keys of ours to recover
                        //  post-backup change.

                        // Reserve a new key pair from key pool
                        CPubKey vchPubKey;
                        bool ret;
                        ret = reservekey.GetReservedKey(vchPubKey);
                        if (!ret)
                        {
                            strFailReason = _("Keypool ran out, please call keypoolrefill first");
                            return false;
                        }

                        scriptChange = GetScriptForDestination(vchPubKey.GetID());
                    }

                    CTxOut newTxOut(nChange, scriptChange);

                    // We do not move dust-change to fees, because the sender would end up paying more than requested.
                    // This would be against the purpose of the all-inclusive feature.
                    // So instead we raise the change and deduct from the recipient.
                    if (nSubtractFeeFromAmount > 0 && newTxOut.IsDust(dustRelayFee))
                    {
                        CAmount nDust = newTxOut.GetDustThreshold(dustRelayFee) - newTxOut.nValue;
                        newTxOut.nValue += nDust; // raise change until no more dust
                        for (unsigned int i = 0; i < vecSend.size(); i++) // subtract from first recipient
                        {
                            if (vecSend[i].fSubtractFeeFromAmount)
                            {
                                txNew.vout[i].nValue -= nDust;
                                if (txNew.vout[i].IsDust(dustRelayFee))
                                {
                                    strFailReason = _("The transaction amount is too small to send after the fee has been deducted");
                                    return false;
                                }
                                break;
                            }
                        }
                    }

                    // Never create dust outputs; if we would, just
                    // add the dust to the fee.
                    if (newTxOut.IsDust(dustRelayFee))
                    {
                        nChangePosInOut = -1;
                        nFeeRet += nChange;
                        reservekey.ReturnKey();
                    }
                    else
                    {
                        if (nChangePosInOut == -1)
                        {
                            // Insert change txn at random position:
                            nChangePosInOut = GetRandInt(txNew.vout.size()+1);
                        }
                        else if ((unsigned int)nChangePosInOut > txNew.vout.size())
                        {
                            strFailReason = _("Change index out of range");
                            return false;
                        }

                        vector<CTxOut>::iterator position = txNew.vout.begin()+nChangePosInOut;
                        txNew.vout.insert(position, newTxOut);
                    }
                }
                else
                    reservekey.ReturnKey();

                // Fill vin
                //
                // Note how the sequence number is set to non-maxint so that
                // the nLockTime set above actually works.
                //
                // BIP125 defines opt-in RBF as any nSequence < maxint-1, so
                // we use the highest possible value in that range (maxint-2)
                // to avoid conflicting with other possible uses of nSequence,
                // and in the spirit of "smallest posible change from prior
                // behavior."
                for (const auto& coin : setCoins)
                    txNew.vin.push_back(CTxIn(coin.first->GetHash(),coin.second,CScript(),
                                              std::numeric_limits<unsigned int>::max() - (fWalletRbf ? 2 : 1)));

                // Fill in dummy signatures for fee calculation.
                int nIn = 0;
                for (const auto& coin : setCoins)
                {
                    const CScript& scriptPubKey = coin.first->tx->vout[coin.second].scriptPubKey;
                    SignatureData sigdata;
                    
                   
                    if (!ProduceSignature(DummySignatureCreator(forAccount), scriptPubKey, sigdata))
                    {
                        strFailReason = _("Signing transaction failed");
                        return false;
                    } else {
                        UpdateTransaction(txNew, nIn, sigdata);
                    }

                    nIn++;
                }

                unsigned int nBytes = GetVirtualTransactionSize(txNew);

                CTransaction txNewConst(txNew);
                dPriority = txNewConst.ComputePriority(dPriority, nBytes);

                // Remove scriptSigs to eliminate the fee calculation dummy signatures
                for (auto& vin : txNew.vin) {
                    vin.scriptSig = CScript();
                    vin.scriptWitness.SetNull();
                }

                // Allow to override the default confirmation target over the CoinControl instance
                int currentConfirmationTarget = nTxConfirmTarget;
                if (coinControl && coinControl->nConfirmTarget > 0)
                    currentConfirmationTarget = coinControl->nConfirmTarget;

                // Can we complete this as a free transaction?
                if (fSendFreeTransactions && nBytes <= MAX_FREE_TRANSACTION_CREATE_SIZE)
                {
                    // Not enough fee: enough priority?
                    double dPriorityNeeded = mempool.estimateSmartPriority(currentConfirmationTarget);
                    // Require at least hard-coded AllowFree.
                    if (dPriority >= dPriorityNeeded && AllowFree(dPriority))
                        break;
                }

                CAmount nFeeNeeded = GetMinimumFee(nBytes, currentConfirmationTarget, mempool);
                if (coinControl && nFeeNeeded > 0 && coinControl->nMinimumTotalFee > nFeeNeeded) {
                    nFeeNeeded = coinControl->nMinimumTotalFee;
                }
                if (coinControl && coinControl->fOverrideFeeRate)
                    nFeeNeeded = coinControl->nFeeRate.GetFee(nBytes);

                // If we made it here and we aren't even able to meet the relay fee on the next pass, give up
                // because we must be at the maximum allowed fee.
                if (nFeeNeeded < ::minRelayTxFee.GetFee(nBytes))
                {
                    strFailReason = _("Transaction too large for fee policy");
                    return false;
                }

                if (nFeeRet >= nFeeNeeded) {
                    // Reduce fee to only the needed amount if we have change
                    // output to increase.  This prevents potential overpayment
                    // in fees if the coins selected to meet nFeeNeeded result
                    // in a transaction that requires less fee than the prior
                    // iteration.
                    // TODO: The case where nSubtractFeeFromAmount > 0 remains
                    // to be addressed because it requires returning the fee to
                    // the payees and not the change output.
                    // TODO: The case where there is no change output remains
                    // to be addressed so we avoid creating too small an output.
                    if (nFeeRet > nFeeNeeded && nChangePosInOut != -1 && nSubtractFeeFromAmount == 0) {
                        CAmount extraFeePaid = nFeeRet - nFeeNeeded;
                        vector<CTxOut>::iterator change_position = txNew.vout.begin()+nChangePosInOut;
                        change_position->nValue += extraFeePaid;
                        nFeeRet -= extraFeePaid;
                    }
                    break; // Done, enough fee included.
                }

                // Try to reduce change to include necessary fee
                if (nChangePosInOut != -1 && nSubtractFeeFromAmount == 0) {
                    CAmount additionalFeeNeeded = nFeeNeeded - nFeeRet;
                    vector<CTxOut>::iterator change_position = txNew.vout.begin()+nChangePosInOut;
                    // Only reduce change if remaining amount is still a large enough output.
                    if (change_position->nValue >= MIN_FINAL_CHANGE + additionalFeeNeeded) {
                        change_position->nValue -= additionalFeeNeeded;
                        nFeeRet += additionalFeeNeeded;
                        break; // Done, able to increase fee from change
                    }
                }

                // Include more fee and try again.
                nFeeRet = nFeeNeeded;
                continue;
            }
        }

        if (sign)
        {
            CTransaction txNewConst(txNew);
            int nIn = 0;
            for (const auto& coin : setCoins)
            {
                const CScript& scriptPubKey = coin.first->tx->vout[coin.second].scriptPubKey;
                SignatureData sigdata;

                if (!ProduceSignature(TransactionSignatureCreator(forAccount, &txNewConst, nIn, coin.first->tx->vout[coin.second].nValue, SIGHASH_ALL), scriptPubKey, sigdata))
                {
                    strFailReason = _("Signing transaction failed");
                    return false;
                } else {
                    UpdateTransaction(txNew, nIn, sigdata);
                }

                nIn++;
            }
        }

        // Embed the constructed transaction data in wtxNew.
        wtxNew.SetTx(MakeTransactionRef(std::move(txNew)));

        // Limit size
        if (GetTransactionWeight(wtxNew) >= MAX_STANDARD_TX_WEIGHT)
        {
            strFailReason = _("Transaction too large");
            return false;
        }
    }

    if (GetBoolArg("-walletrejectlongchains", DEFAULT_WALLET_REJECT_LONG_CHAINS)) {
        // Lastly, ensure this tx will pass the mempool's chain limits
        LockPoints lp;
        CTxMemPoolEntry entry(wtxNew.tx, 0, 0, 0, 0, 0, false, 0, lp);
        CTxMemPool::setEntries setAncestors;
        size_t nLimitAncestors = GetArg("-limitancestorcount", DEFAULT_ANCESTOR_LIMIT);
        size_t nLimitAncestorSize = GetArg("-limitancestorsize", DEFAULT_ANCESTOR_SIZE_LIMIT)*1000;
        size_t nLimitDescendants = GetArg("-limitdescendantcount", DEFAULT_DESCENDANT_LIMIT);
        size_t nLimitDescendantSize = GetArg("-limitdescendantsize", DEFAULT_DESCENDANT_SIZE_LIMIT)*1000;
        std::string errString;
        if (!mempool.CalculateMemPoolAncestors(entry, setAncestors, nLimitAncestors, nLimitAncestorSize, nLimitDescendants, nLimitDescendantSize, errString)) {
            strFailReason = _("Transaction has too long of a mempool chain");
            return false;
        }
    }
    return true;
}

/**
 * Call after CreateTransaction unless you want to abort
 */
bool CWallet::CommitTransaction(CWalletTx& wtxNew, CReserveKey& reservekey, CConnman* connman, CValidationState& state)
{
    {
        LOCK2(cs_main, cs_wallet);
        LogPrintf("CommitTransaction:\n%s", wtxNew.tx->ToString());
        {
            // Take key pair from key pool so it won't be used again
            reservekey.KeepKey();

            // Add tx to wallet, because if it has change it's also ours,
            // otherwise just for transaction history.
            AddToWallet(wtxNew);

            // Notify that old coins are spent
            BOOST_FOREACH(const CTxIn& txin, wtxNew.tx->vin)
            {
                CWalletTx &coin = mapWallet[txin.prevout.hash];
                coin.BindWallet(this);
                NotifyTransactionChanged(this, coin.GetHash(), CT_UPDATED);
            }
        }

        // Track how many getdata requests our transaction gets
        mapRequestCount[wtxNew.GetHash()] = 0;

        if (fBroadcastTransactions)
        {
            // Broadcast
            if (!wtxNew.AcceptToMemoryPool(maxTxFee, state)) {
                LogPrintf("CommitTransaction(): Transaction cannot be broadcast immediately, %s\n", state.GetRejectReason());
                // TODO: if we expect the failure to be long term or permanent, instead delete wtx from the wallet and return failure.
            } else {
                wtxNew.RelayWalletTransaction(connman);
            }
        }
    }
    return true;
}

void CWallet::ListAccountCreditDebit(const std::string& strAccount, std::list<CAccountingEntry>& entries) {
    CWalletDB walletdb(strWalletFile);
    return walletdb.ListAccountCreditDebit(strAccount, entries);
}

bool CWallet::AddAccountingEntry(const CAccountingEntry& acentry)
{
    CWalletDB walletdb(strWalletFile);

    return AddAccountingEntry(acentry, &walletdb);
}

bool CWallet::AddAccountingEntry(const CAccountingEntry& acentry, CWalletDB *pwalletdb)
{
    if (!pwalletdb->WriteAccountingEntry_Backend(acentry))
        return false;

    laccentries.push_back(acentry);
    CAccountingEntry & entry = laccentries.back();
    wtxOrdered.insert(make_pair(entry.nOrderPos, TxPair((CWalletTx*)0, &entry)));

    return true;
}

CAmount CWallet::GetRequiredFee(unsigned int nTxBytes)
{
    return std::max(minTxFee.GetFee(nTxBytes), ::minRelayTxFee.GetFee(nTxBytes));
}

CAmount CWallet::GetMinimumFee(unsigned int nTxBytes, unsigned int nConfirmTarget, const CTxMemPool& pool)
{
    // payTxFee is user-set "I want to pay this much"
    CAmount nFeeNeeded = payTxFee.GetFee(nTxBytes);
    // User didn't set: use -txconfirmtarget to estimate...
    if (nFeeNeeded == 0) {
        int estimateFoundTarget = nConfirmTarget;
        nFeeNeeded = pool.estimateSmartFee(nConfirmTarget, &estimateFoundTarget).GetFee(nTxBytes);
        // ... unless we don't have enough mempool data for estimatefee, then use fallbackFee
        if (nFeeNeeded == 0)
            nFeeNeeded = fallbackFee.GetFee(nTxBytes);
    }
    // prevent user from paying a fee below minRelayTxFee or minTxFee
    nFeeNeeded = std::max(nFeeNeeded, GetRequiredFee(nTxBytes));
    // But always obey the maximum
    if (nFeeNeeded > maxTxFee)
        nFeeNeeded = maxTxFee;
    return nFeeNeeded;
}




DBErrors CWallet::LoadWallet(bool& fFirstRunRet)
{
    if (!fFileBacked)
        return DB_LOAD_OK;
    fFirstRunRet = false;
    DBErrors nLoadWalletRet = CWalletDB(strWalletFile,"cr+").LoadWallet(this, fFirstRunRet);
    if (nLoadWalletRet == DB_NEED_REWRITE)
    {
        if (CDB::Rewrite(strWalletFile, "\x04pool"))
        {
            LOCK(cs_wallet);
            //fixme: (GULDEN) (FUT) (1.6.1)
            for (auto accountPair : mapAccounts)
            {
                accountPair.second->setKeyPoolInternal.clear();
                accountPair.second->setKeyPoolExternal.clear();
            }
            // Note: can't top-up keypool here, because wallet is locked.
            // User will be prompted to unlock wallet the next operation
            // that requires a new key.
        }
    }

    if (nLoadWalletRet != DB_LOAD_OK)
        return nLoadWalletRet;

    uiInterface.LoadWallet(this);

    return DB_LOAD_OK;
}

DBErrors CWallet::ZapSelectTx(vector<uint256>& vHashIn, vector<uint256>& vHashOut)
{
    if (!fFileBacked)
        return DB_LOAD_OK;
    DBErrors nZapSelectTxRet = CWalletDB(strWalletFile,"cr+").ZapSelectTx(this, vHashIn, vHashOut);
    if (nZapSelectTxRet == DB_NEED_REWRITE)
    {
        if (CDB::Rewrite(strWalletFile, "\x04pool"))
        {
            LOCK(cs_wallet);
            //fixme: (GULDEN) (FUT) (1.6.1)
            for (auto accountPair : mapAccounts)
            {
                accountPair.second->setKeyPoolInternal.clear();
                accountPair.second->setKeyPoolExternal.clear();
            }
            // Note: can't top-up keypool here, because wallet is locked.
            // User will be prompted to unlock wallet the next operation
            // that requires a new key.
        }
    }

    if (nZapSelectTxRet != DB_LOAD_OK)
        return nZapSelectTxRet;

    MarkDirty();

    return DB_LOAD_OK;

}

DBErrors CWallet::ZapWalletTx(std::vector<CWalletTx>& vWtx)
{
    if (!fFileBacked)
        return DB_LOAD_OK;
    DBErrors nZapWalletTxRet = CWalletDB(strWalletFile,"cr+").ZapWalletTx(this, vWtx);
    if (nZapWalletTxRet == DB_NEED_REWRITE)
    {
        if (CDB::Rewrite(strWalletFile, "\x04pool"))
        {
            LOCK(cs_wallet);
            //fixme: (GULDEN) (FUT) (1.6.1)
            for (auto accountPair : mapAccounts)
            {
                accountPair.second->setKeyPoolInternal.clear();
                accountPair.second->setKeyPoolExternal.clear();
            }
            // Note: can't top-up keypool here, because wallet is locked.
            // User will be prompted to unlock wallet the next operation
            // that requires a new key.
        }
    }

    if (nZapWalletTxRet != DB_LOAD_OK)
        return nZapWalletTxRet;

    return DB_LOAD_OK;
}


bool CWallet::SetAddressBook(const std::string& address, const string& strName, const string& strPurpose)
{
    bool fUpdated = false;
    {
        LOCK(cs_wallet); // mapAddressBook
        std::map<std::string, CAddressBookData>::iterator mi = mapAddressBook.find(address);
        fUpdated = mi != mapAddressBook.end();
        mapAddressBook[address].name = strName;
        if (!strPurpose.empty()) /* update purpose only if requested */
            mapAddressBook[address].purpose = strPurpose;
    }
    NotifyAddressBookChanged(this, address, strName, ::IsMine(*this, CBitcoinAddress(address).Get()) != ISMINE_NO,
                             strPurpose, (fUpdated ? CT_UPDATED : CT_NEW) );
    if (!fFileBacked)
        return false;
    if (!strPurpose.empty() && !CWalletDB(strWalletFile).WritePurpose(address, strPurpose))
        return false;
    return CWalletDB(strWalletFile).WriteName(address, strName);
}

bool CWallet::DelAddressBook(const std::string& address)
{
    {
        LOCK(cs_wallet); // mapAddressBook

        if(fFileBacked)
        {
            // Delete destdata tuples associated with address
            BOOST_FOREACH(const PAIRTYPE(string, string) &item, mapAddressBook[address].destdata)
            {
                CWalletDB(strWalletFile).EraseDestData(address, item.first);
            }
        }
        mapAddressBook.erase(address);
    }

    NotifyAddressBookChanged(this, address, "", ::IsMine(*this, CBitcoinAddress(address).Get()) != ISMINE_NO, "", CT_DELETED);

    if (!fFileBacked)
        return false;
    CWalletDB(strWalletFile).ErasePurpose(address);
    return CWalletDB(strWalletFile).EraseName(address);
}

/**
 * Mark old keypool keys as used,
 * and generate all new keys 
 */
bool CWallet::NewKeyPool()
{
    LogPrintf("keypool - newkeypool");
    {
        LOCK(cs_wallet);
        CWalletDB walletdb(strWalletFile);
        
        for (auto accountPair : mapAccounts)
        {
            if(!accountPair.second->IsHD())
            {
                BOOST_FOREACH(int64_t nIndex, accountPair.second->setKeyPoolInternal)
                    walletdb.ErasePool(this, nIndex);
                BOOST_FOREACH(int64_t nIndex, accountPair.second->setKeyPoolExternal)
                    walletdb.ErasePool(this, nIndex);
        
                accountPair.second->setKeyPoolInternal.clear();
                accountPair.second->setKeyPoolExternal.clear();
            }
        }

        if (IsLocked())
            return false;

        //Nothing else to do - the shadow thread will take care of the rest.
    }
    return true;
}

//fixme: (FUT)) GULDEN Note for HD this should actually care more about maintaining a gap above the last used address than it should about the size of the pool.
int CWallet::TopUpKeyPool(unsigned int kpSize, unsigned int maxNew)
{
    unsigned int nNew = 0;
    {
        LOCK(cs_wallet);

        if (IsLocked())
            return -1;

        CWalletDB walletdb(strWalletFile);

        // Top up key pool
        unsigned int nTargetSize;
        if (kpSize > 0)
            nTargetSize = kpSize;
        else
            nTargetSize = GetArg("-keypool", 5);

        //Find current unique highest key index across *all* keypools.
        int64_t nIndex = 1;
        for (auto accountPair : mapAccounts)
        {
            for (auto keyChain : { KEYCHAIN_EXTERNAL, KEYCHAIN_CHANGE })
            {
                auto& keyPool = ( keyChain == KEYCHAIN_EXTERNAL ? accountPair.second->setKeyPoolExternal : accountPair.second->setKeyPoolInternal );
                if (!keyPool.empty())
                    nIndex = std::max( nIndex, *(--keyPool.end()) + 1 );
            }
        }
        
        for (auto accountPair : mapAccounts)
        {
            unsigned int accountTargetSize = nTargetSize;           
            for (auto& keyChain : { KEYCHAIN_EXTERNAL, KEYCHAIN_CHANGE })
            {
                auto& keyPool = ( keyChain == KEYCHAIN_EXTERNAL ? accountPair.second->setKeyPoolExternal : accountPair.second->setKeyPoolInternal );
                while (keyPool.size() < (accountTargetSize + 1))
                {
                    if (!walletdb.WritePool( ++nIndex, CKeyPool(GenerateNewKey(*accountPair.second, keyChain), accountPair.first, keyChain ) ) )
                        throw runtime_error(std::string(__func__) + ": writing generated key failed");
                    keyPool.insert(nIndex);
                    LogPrintf("keypool [%s:%s] added key %d, size=%u\n", accountPair.second->getLabel(), (keyChain == KEYCHAIN_CHANGE ? "change" : "external"), nIndex, keyPool.size());
                    
                    // Limit generation for this loop - rest will be generated later
                    ++nNew;
                    if (maxNew != 0 && nNew >= maxNew)
                        return nNew;
                }
            }
        }
    }
    return nNew;
}

void CWallet::ReserveKeyFromKeyPool(int64_t& nIndex, CKeyPool& keypoolentry, CAccount* forAccount, int64_t keyChain)
{
    nIndex = -1;
    keypoolentry.vchPubKey = CPubKey();
    {
        LOCK(cs_wallet);

        if (!IsLocked())
            TopUpKeyPool(2);//Only assign the bare minimum here, let the background thread do the rest.
        
        auto& keyPool = ( keyChain == KEYCHAIN_EXTERNAL ? forAccount->setKeyPoolExternal : forAccount->setKeyPoolInternal );

        // Get the oldest key
        if(keyPool.empty())
            return;

        CWalletDB walletdb(strWalletFile);

        nIndex = *(keyPool.begin());
        keyPool.erase(keyPool.begin());
        if (!walletdb.ReadPool(nIndex, keypoolentry))
            throw runtime_error(std::string(__func__) + ": read failed");
        if (!forAccount->HaveKey(keypoolentry.vchPubKey.GetID()))
            throw runtime_error(std::string(__func__) + ": unknown key in key pool");
        assert(keypoolentry.vchPubKey.IsValid());
        LogPrintf("keypool reserve %d\n", nIndex);
    }
}

void CWallet::MarkKeyUsed(CKeyID keyID, uint64_t usageTime)
{
    // Remove from key pool
    if (fFileBacked)
    {
        CWalletDB walletdb(strWalletFile);
        //NB! Must call ErasePool here even if HasPool is false - as ErasePool has other side effects.
        walletdb.ErasePool(this, keyID);
    }
    
    //Update accounts if needed (creation time - shadow accounts etc.)
    {
        LOCK(cs_wallet);
        for (const auto& accountItem : mapAccounts)
        {
            if (accountItem.second->HaveKey(keyID))
            {
                if (usageTime > 0)
                {
                    if (fFileBacked)
                    {
                        CWalletDB walletdb(strWalletFile);
                        accountItem.second->possiblyUpdateEarliestTime(usageTime, &walletdb);
                    }
                    else
                    {
                        accountItem.second->possiblyUpdateEarliestTime(usageTime, NULL);
                    }
                }
                
                // We only do this the first time MarkKeyUsed is called - otherwise we have the following problem
                // 1) User empties account. 2) User deletes account 3) At a later point MarkKeyUsed is called subsequent times (new blocks) 4) The account user just deleted is now recovered.
                
                //fixme: (GULDEN) (FUT) (1.6.1) This is still not 100% right, if the user does the following there can still be issues:
                //1) Send funds from account
                //2) Immediately close wallet
                //3) Reopen wallet, as the new blocks are processed this code will be called and the just deleted account will be restored.
                //We will need a better way to detect this...
                
                //fixme: (GULDEN) (FUT) (1.6.1) 
                //Another edge bug here
                //1) User sends/receives from address
                //2) User deleted account
                //3) User receives on same address again
                //Account will not reappear - NB! This happens IFF there is no wallet restart anywhere in this process, and the user can always rescan still so it's not a disaster.
                static std::set<CKeyID> keyUsedSet;
                if (keyUsedSet.find(keyID) == keyUsedSet.end())
                {
                    keyUsedSet.insert(keyID);
                    if (accountItem.second->m_Type != AccountType::Normal && accountItem.second->m_Type != AccountType::ShadowChild)
                    {
                        accountItem.second->m_Type = AccountType::Normal;
                        std::string name = accountItem.second->getLabel();
                        if (name.find(_("[Deleted]")) != std::string::npos)
                        {
                            name = name.replace(name.find(_("[Deleted]")), _("[Deleted]").length(), _("[Restored]"));
                        }
                        else
                        {
                            name = _("Restored");
                        }
                        addAccount(accountItem.second, name);
                        
                        //fixme: Shadow accounts during rescan...
                    }
                }
            }
        }
    }
    
    //Only assign the bare minimum keys - let the background thread do the rest.
    TopUpKeyPool(10);
}

void CWallet::KeepKey(int64_t nIndex)
{
    // Remove from key pool
    if (fFileBacked)
    {
        CWalletDB walletdb(strWalletFile);
        walletdb.ErasePool(this, nIndex);
    }
    LogPrintf("keypool keep %d\n", nIndex);
}

//fixme: GULDEN - We should handle this MarkKeyUsed case better, have it broadcast an event to all reserve keys or something.
//And then remove the disk check below
void CWallet::ReturnKey(int64_t nIndex, CAccount* forAccount, int64_t keyChain)
{
    // Return to key pool - but only if it hasn't been used in the interim (If MarkKeyUsed has removed it from disk in the meantime then we don't return it)
    CKeyPool keypoolentry;
    if (fFileBacked)
    {
        CWalletDB walletdb(strWalletFile);
        if (!walletdb.ReadPool(nIndex, keypoolentry))
        {
            LogPrintf("keypool return - aborted as key already used %d\n", nIndex);
            return;
        }
    }
    
    {
        LOCK(cs_wallet);
        auto& keyPool = ( keyChain == KEYCHAIN_EXTERNAL ? forAccount->setKeyPoolExternal : forAccount->setKeyPoolInternal );
        keyPool.insert(nIndex);
    }
    LogPrintf("keypool return %d\n", nIndex);
}

bool CWallet::GetKeyFromPool(CPubKey& result, CAccount* forAccount, int64_t keyChain)
{
    int64_t nIndex = 0;
    CKeyPool keypool;
    {
        LOCK(cs_wallet);
        ReserveKeyFromKeyPool(nIndex, keypool, forAccount, keyChain);
        if (nIndex == -1)
        {
            if (IsLocked()) return false;
            result = GenerateNewKey(*forAccount, keyChain);
            return true;
        }
        KeepKey(nIndex);
        result = keypool.vchPubKey;
    }
    return true;
}

int64_t CWallet::GetOldestKeyPoolTime()
{
    LOCK(cs_wallet);

    
    // load oldest key from keypool, get time and return
    CKeyPool keypoolentry;
    CWalletDB walletdb(strWalletFile);
    
    // if the keypool is empty, return <NOW>
    int64_t nTime = GetTime();
    for (const auto& accountItem : mapAccounts)
    {
        for (auto keyChain : { KEYCHAIN_EXTERNAL, KEYCHAIN_CHANGE })
        {
            const auto& keyPool = ( keyChain == KEYCHAIN_EXTERNAL ? accountItem.second->setKeyPoolExternal : accountItem.second->setKeyPoolInternal );
            if(!keyPool.empty())
            {
                int64_t nIndex = *(keyPool.begin());
                if (!walletdb.ReadPool(nIndex, keypoolentry))
                throw runtime_error(std::string(__func__) + ": read oldest key in keypool failed");
                assert(keypoolentry.vchPubKey.IsValid());
                nTime = std::min(nTime, keypoolentry.nTime);
            }
        }
    }
    return nTime;
}

std::map<CTxDestination, CAmount> CWallet::GetAddressBalances()
{
    map<CTxDestination, CAmount> balances;

    {
        LOCK(cs_wallet);
        BOOST_FOREACH(PAIRTYPE(uint256, CWalletTx) walletEntry, mapWallet)
        {
            CWalletTx *pcoin = &walletEntry.second;

            if (!pcoin->IsTrusted())
                continue;

            if (pcoin->IsCoinBase() && pcoin->GetBlocksToMaturity() > 0)
                continue;

            int nDepth = pcoin->GetDepthInMainChain();
            if (nDepth < (pcoin->IsFromMe(ISMINE_ALL) ? 0 : 1))
                continue;

            for (unsigned int i = 0; i < pcoin->tx->vout.size(); i++)
            {
                CTxDestination addr;
                if (!IsMine(pcoin->tx->vout[i]))
                    continue;
                if(!ExtractDestination(pcoin->tx->vout[i].scriptPubKey, addr))
                    continue;

                CAmount n = IsSpent(walletEntry.first, i) ? 0 : pcoin->tx->vout[i].nValue;

                if (!balances.count(addr))
                    balances[addr] = 0;
                balances[addr] += n;
            }
        }
    }

    return balances;
}

set< set<CTxDestination> > CWallet::GetAddressGroupings()
{
    AssertLockHeld(cs_wallet); // mapWallet
    set< set<CTxDestination> > groupings;
    set<CTxDestination> grouping;

    BOOST_FOREACH(PAIRTYPE(uint256, CWalletTx) walletEntry, mapWallet)
    {
        CWalletTx *pcoin = &walletEntry.second;

        if (pcoin->tx->vin.size() > 0)
        {
            bool any_mine = false;
            // group all input addresses with each other
            BOOST_FOREACH(CTxIn txin, pcoin->tx->vin)
            {
                CTxDestination address;
                if(!IsMine(txin)) /* If this input isn't mine, ignore it */
                    continue;
                if(!ExtractDestination(mapWallet[txin.prevout.hash].tx->vout[txin.prevout.n].scriptPubKey, address))
                    continue;
                grouping.insert(address);
                any_mine = true;
            }

            // group change with input addresses
            if (any_mine)
            {
               BOOST_FOREACH(CTxOut txout, pcoin->tx->vout)
                   if (IsChange(txout))
                   {
                       CTxDestination txoutAddr;
                       if(!ExtractDestination(txout.scriptPubKey, txoutAddr))
                           continue;
                       grouping.insert(txoutAddr);
                   }
            }
            if (grouping.size() > 0)
            {
                groupings.insert(grouping);
                grouping.clear();
            }
        }

        // group lone addrs by themselves
        for (unsigned int i = 0; i < pcoin->tx->vout.size(); i++)
            if (IsMine(pcoin->tx->vout[i]))
            {
                CTxDestination address;
                if(!ExtractDestination(pcoin->tx->vout[i].scriptPubKey, address))
                    continue;
                grouping.insert(address);
                groupings.insert(grouping);
                grouping.clear();
            }
    }

    set< set<CTxDestination>* > uniqueGroupings; // a set of pointers to groups of addresses
    map< CTxDestination, set<CTxDestination>* > setmap;  // map addresses to the unique group containing it
    BOOST_FOREACH(set<CTxDestination> _grouping, groupings)
    {
        // make a set of all the groups hit by this new group
        set< set<CTxDestination>* > hits;
        map< CTxDestination, set<CTxDestination>* >::iterator it;
        BOOST_FOREACH(CTxDestination address, _grouping)
            if ((it = setmap.find(address)) != setmap.end())
                hits.insert((*it).second);

        // merge all hit groups into a new single group and delete old groups
        set<CTxDestination>* merged = new set<CTxDestination>(_grouping);
        BOOST_FOREACH(set<CTxDestination>* hit, hits)
        {
            merged->insert(hit->begin(), hit->end());
            uniqueGroupings.erase(hit);
            delete hit;
        }
        uniqueGroupings.insert(merged);

        // update setmap
        BOOST_FOREACH(CTxDestination element, *merged)
            setmap[element] = merged;
    }

    set< set<CTxDestination> > ret;
    BOOST_FOREACH(set<CTxDestination>* uniqueGrouping, uniqueGroupings)
    {
        ret.insert(*uniqueGrouping);
        delete uniqueGrouping;
    }

    return ret;
}

CAmount CWallet::GetAccountBalance(const std::string& strAccount, int nMinDepth, const isminefilter& filter, bool includeChildren)
{
    CWalletDB walletdb(strWalletFile);
    return GetAccountBalance(walletdb, strAccount, nMinDepth, filter, includeChildren);
}

CAmount CWallet::GetAccountBalance(CWalletDB& walletdb, const std::string& strAccount, int nMinDepth, const isminefilter& filter, bool includeChildren)
{
    CAmount nBalance = 0;

    {
        //cs_main lock required for CheckFinalTx
        LOCK2(cs_main, cs_wallet);
    
        // Tally wallet transactions
        for (map<uint256, CWalletTx>::iterator it = mapWallet.begin(); it != mapWallet.end(); ++it)
        {
            const CWalletTx& wtx = (*it).second;
            if (!CheckFinalTx(wtx) || wtx.GetBlocksToMaturity() > 0 || wtx.GetDepthInMainChain() < 0)
                continue;

            //fixme: GULDEN (FUT) - fee already included here. (find better way to handle fee?)
            CAmount nReceived, nSent, nFee;
            wtx.GetAccountAmounts(strAccount, nReceived, nSent, nFee, filter);

            if (wtx.GetDepthInMainChain() >= nMinDepth)
            {
                nBalance += nReceived;
                nBalance -= nSent /*+ nFee*/;
            }
        }
    }

    // Tally internal accounting entries
    //fixme: (GULDEN) Does this actually serve any purpose here?
    nBalance += walletdb.GetAccountCreditDebit(strAccount);
    
    
    //fixme: (GULDEN) (HIGH) - fee getting added twice?
    if (includeChildren)
    {
        for (const auto& accountItem : mapAccounts)
        {
            const auto& childAccount = accountItem.second;
            if (childAccount->getParentUUID() == strAccount)
            {
                nBalance += GetAccountBalance(walletdb, childAccount->getUUID(), nMinDepth, filter, includeChildren);
            }
        }
    }

    return nBalance;
}

std::set<CTxDestination> CWallet::GetAccountAddresses(const std::string& strAccount) const
{
    LOCK(cs_wallet);
    set<CTxDestination> result;
    BOOST_FOREACH(const PAIRTYPE(std::string, CAddressBookData)& item, mapAddressBook)
    {
        const std::string& address = item.first;
        const string& strName = item.second.name;
        if (strName == strAccount)
            result.insert(CBitcoinAddress(address).Get());
    }
    return result;
}

bool CReserveKey::GetReservedKey(CPubKey& pubkey)
{
    if (nIndex == -1)
    {
        CKeyPool keypool;
        pwallet->ReserveKeyFromKeyPool(nIndex, keypool, account, nKeyChain);
        if (nIndex != -1)
            vchPubKey = keypool.vchPubKey;
        else {
            return false;
        }
    }
    assert(vchPubKey.IsValid());
    pubkey = vchPubKey;
    return true;
}

void CReserveKey::KeepKey()
{
    if (nIndex != -1)
        pwallet->KeepKey(nIndex);
    nIndex = -1;
    vchPubKey = CPubKey();
}

void CReserveKey::ReturnKey()
{
    if (nIndex != -1)
        pwallet->ReturnKey(nIndex, account, nKeyChain);
    nIndex = -1;
    vchPubKey = CPubKey();
}

void CWallet::GetAllReserveKeys(set<CKeyID>& setAddress) const
{
    setAddress.clear();

    CWalletDB walletdb(strWalletFile);

    LOCK2(cs_main, cs_wallet);
    for (const auto& accountItem : mapAccounts)
    {
        for (auto keyChain : { KEYCHAIN_EXTERNAL, KEYCHAIN_CHANGE })
        {
            const auto& keyPool = ( keyChain == KEYCHAIN_EXTERNAL ? accountItem.second->setKeyPoolExternal : accountItem.second->setKeyPoolInternal );
            for (const int64_t& id : keyPool)
            {
                CKeyPool keypoolentry;
                if (!walletdb.ReadPool(id, keypoolentry))
                throw runtime_error(std::string(__func__) + ": read failed");
                assert(keypoolentry.vchPubKey.IsValid());
                CKeyID keyID = keypoolentry.vchPubKey.GetID();
                if (!HaveKey(keyID))
                    throw runtime_error(std::string(__func__) + ": unknown key in key pool");
                setAddress.insert(keyID);
            }
        }
    }
}

void CWallet::UpdatedTransaction(const uint256 &hashTx)
{
    {
        LOCK(cs_wallet);
        // Only notify UI if this transaction is in this wallet
        map<uint256, CWalletTx>::const_iterator mi = mapWallet.find(hashTx);
        if (mi != mapWallet.end())
            NotifyTransactionChanged(this, hashTx, CT_UPDATED);
    }
}

void CWallet::GetScriptForMining(boost::shared_ptr<CReserveScript> &script)
{
    //fixme: GULDEN (FUT) - Allow mining account to be seperately selected?
    boost::shared_ptr<CReserveKey> rKey(new CReserveKey(this, activeAccount, KEYCHAIN_EXTERNAL));
    CPubKey pubkey;
    if (!rKey->GetReservedKey(pubkey))
        return;

    script = rKey;
    script->reserveScript = CScript() << ToByteVector(pubkey) << OP_CHECKSIG;
}

void CWallet::LockCoin(const COutPoint& output)
{
    AssertLockHeld(cs_wallet); // setLockedCoins
    setLockedCoins.insert(output);
}

void CWallet::UnlockCoin(const COutPoint& output)
{
    AssertLockHeld(cs_wallet); // setLockedCoins
    setLockedCoins.erase(output);
}

void CWallet::UnlockAllCoins()
{
    AssertLockHeld(cs_wallet); // setLockedCoins
    setLockedCoins.clear();
}

bool CWallet::IsLockedCoin(uint256 hash, unsigned int n) const
{
    AssertLockHeld(cs_wallet); // setLockedCoins
    COutPoint outpt(hash, n);

    return (setLockedCoins.count(outpt) > 0);
}

void CWallet::ListLockedCoins(std::vector<COutPoint>& vOutpts)
{
    AssertLockHeld(cs_wallet); // setLockedCoins
    for (std::set<COutPoint>::iterator it = setLockedCoins.begin();
         it != setLockedCoins.end(); it++) {
        COutPoint outpt = (*it);
        vOutpts.push_back(outpt);
    }
}

/** @} */ // end of Actions

class CAffectedKeysVisitor : public boost::static_visitor<void> {
private:
    const CKeyStore &keystore;
    std::vector<CKeyID> &vKeys;

public:
    CAffectedKeysVisitor(const CKeyStore &keystoreIn, std::vector<CKeyID> &vKeysIn) : keystore(keystoreIn), vKeys(vKeysIn) {}

    void Process(const CScript &script) {
        txnouttype type;
        std::vector<CTxDestination> vDest;
        int nRequired;
        if (ExtractDestinations(script, type, vDest, nRequired)) {
            BOOST_FOREACH(const CTxDestination &dest, vDest)
                boost::apply_visitor(*this, dest);
        }
    }

    void operator()(const CKeyID &keyId) {
        if (keystore.HaveKey(keyId))
            vKeys.push_back(keyId);
    }

    void operator()(const CScriptID &scriptId) {
        CScript script;
        if (keystore.GetCScript(scriptId, script))
            Process(script);
    }

    void operator()(const CNoDestination &none) {}
};

void CWallet::GetKeyBirthTimes(std::map<CKeyID, int64_t> &mapKeyBirth) const {
    LOCK(cs_wallet);
    
    AssertLockHeld(cs_wallet); // mapKeyMetadata
    mapKeyBirth.clear();

    // get birth times for keys with metadata
    for (std::map<CKeyID, CKeyMetadata>::const_iterator it = mapKeyMetadata.begin(); it != mapKeyMetadata.end(); it++)
        if (it->second.nCreateTime)
            mapKeyBirth[it->first] = it->second.nCreateTime;

    // map in which we'll infer heights of other keys
    CBlockIndex *pindexMax = chainActive[std::max(0, chainActive.Height() - 144)]; // the tip can be reorganized; use a 144-block safety margin
    std::map<CKeyID, CBlockIndex*> mapKeyFirstBlock;
    std::set<CKeyID> setKeys;
    for (const auto accountPair : mapAccounts)
    {
        accountPair.second->GetKeys(setKeys);
        for(const auto keyid : setKeys)
        {
            if (mapKeyBirth.count(keyid) == 0)
                mapKeyFirstBlock[keyid] = pindexMax;
        }
        setKeys.clear();
    }

    // if there are no such keys, we're done
    if (mapKeyFirstBlock.empty())
        return;

    // find first block that affects those keys, if there are any left
    std::vector<CKeyID> vAffected;
    for (std::map<uint256, CWalletTx>::const_iterator it = mapWallet.begin(); it != mapWallet.end(); it++) {
        // iterate over all wallet transactions...
        const CWalletTx &wtx = (*it).second;
        BlockMap::const_iterator blit = mapBlockIndex.find(wtx.hashBlock);
        if (blit != mapBlockIndex.end() && chainActive.Contains(blit->second)) {
            // ... which are already in a block
            int nHeight = blit->second->nHeight;
            BOOST_FOREACH(const CTxOut &txout, wtx.tx->vout) {
                // iterate over all their outputs
                //fixme: (GULDEN) (FUT) (1.6.1)
                CAffectedKeysVisitor(activeAccount->externalKeyStore, vAffected).Process(txout.scriptPubKey);
                BOOST_FOREACH(const CKeyID &keyid, vAffected) {
                    // ... and all their affected keys
                    std::map<CKeyID, CBlockIndex*>::iterator rit = mapKeyFirstBlock.find(keyid);
                    if (rit != mapKeyFirstBlock.end() && nHeight < rit->second->nHeight)
                        rit->second = blit->second;
                }
                vAffected.clear();
            }
        }
    }

    // Extract block timestamps for those keys
    for (std::map<CKeyID, CBlockIndex*>::const_iterator it = mapKeyFirstBlock.begin(); it != mapKeyFirstBlock.end(); it++)
        mapKeyBirth[it->first] = it->second->GetBlockTime() - 7200; // block times can be 2h off
}

bool CWallet::AddDestData(const CTxDestination &dest, const std::string &key, const std::string &value)
{
    if (boost::get<CNoDestination>(&dest))
        return false;

    mapAddressBook[CBitcoinAddress(dest).ToString()].destdata.insert(std::make_pair(key, value));
    if (!fFileBacked)
        return true;
    return CWalletDB(strWalletFile).WriteDestData(CBitcoinAddress(dest).ToString(), key, value);
}

bool CWallet::EraseDestData(const CTxDestination &dest, const std::string &key)
{
    if (!mapAddressBook[CBitcoinAddress(dest).ToString()].destdata.erase(key))
        return false;
    if (!fFileBacked)
        return true;
    return CWalletDB(strWalletFile).EraseDestData(CBitcoinAddress(dest).ToString(), key);
}

bool CWallet::LoadDestData(const CTxDestination &dest, const std::string &key, const std::string &value)
{
    mapAddressBook[CBitcoinAddress(dest).ToString()].destdata.insert(std::make_pair(key, value));
    return true;
}

bool CWallet::GetDestData(const CTxDestination &dest, const std::string &key, std::string *value) const
{
    std::map<std::string, CAddressBookData>::const_iterator i = mapAddressBook.find(CBitcoinAddress(dest).ToString());
    if(i != mapAddressBook.end())
    {
        CAddressBookData::StringMap::const_iterator j = i->second.destdata.find(key);
        if(j != i->second.destdata.end())
        {
            if(value)
                *value = j->second;
            return true;
        }
    }
    return false;
}

std::string CWallet::GetWalletHelpString(bool showDebug)
{
    std::string strUsage = HelpMessageGroup(_("Wallet options:"));
    strUsage += HelpMessageOpt("-disablewallet", _("Do not load the wallet and disable wallet RPC calls"));
    strUsage += HelpMessageOpt("-keypool=<n>", strprintf(_("Set key pool size to <n> (default: %u)"), DEFAULT_KEYPOOL_SIZE));
    strUsage += HelpMessageOpt("-accountpool=<n>", strprintf(_("Set account pool size to <n> (default: %u)"), 10));
    strUsage += HelpMessageOpt("-fallbackfee=<amt>", strprintf(_("A fee rate (in %s/kB) that will be used when fee estimation has insufficient data (default: %s)"),
                                                               CURRENCY_UNIT, FormatMoney(DEFAULT_FALLBACK_FEE)));
    strUsage += HelpMessageOpt("-mintxfee=<amt>", strprintf(_("Fees (in %s/kB) smaller than this are considered zero fee for transaction creation (default: %s)"),
                                                            CURRENCY_UNIT, FormatMoney(DEFAULT_TRANSACTION_MINFEE)));
    strUsage += HelpMessageOpt("-paytxfee=<amt>", strprintf(_("Fee (in %s/kB) to add to transactions you send (default: %s)"),
                                                            CURRENCY_UNIT, FormatMoney(payTxFee.GetFeePerK())));
    strUsage += HelpMessageOpt("-rescan", _("Rescan the block chain for missing wallet transactions on startup"));
    strUsage += HelpMessageOpt("-salvagewallet", _("Attempt to recover private keys from a corrupt wallet on startup"));
    if (showDebug)
        strUsage += HelpMessageOpt("-sendfreetransactions", strprintf(_("Send transactions as zero-fee transactions if possible (default: %u)"), DEFAULT_SEND_FREE_TRANSACTIONS));
    strUsage += HelpMessageOpt("-spendzeroconfchange", strprintf(_("Spend unconfirmed change when sending transactions (default: %u)"), DEFAULT_SPEND_ZEROCONF_CHANGE));
    strUsage += HelpMessageOpt("-txconfirmtarget=<n>", strprintf(_("If paytxfee is not set, include enough fee so transactions begin confirmation on average within n blocks (default: %u)"), DEFAULT_TX_CONFIRM_TARGET));
    strUsage += HelpMessageOpt("-usehd", _("Use hierarchical deterministic key generation (HD) after BIP32. Only has effect during wallet creation/first start") + " " + strprintf(_("(default: %u)"), DEFAULT_USE_HD_WALLET));
    strUsage += HelpMessageOpt("-walletrbf", strprintf(_("Send transactions with full-RBF opt-in enabled (default: %u)"), DEFAULT_WALLET_RBF));
    strUsage += HelpMessageOpt("-upgradewallet", _("Upgrade wallet to latest format on startup"));
    strUsage += HelpMessageOpt("-wallet=<file>", _("Specify wallet file (within data directory)") + " " + strprintf(_("(default: %s)"), DEFAULT_WALLET_DAT));
    strUsage += HelpMessageOpt("-walletbroadcast", _("Make the wallet broadcast transactions") + " " + strprintf(_("(default: %u)"), DEFAULT_WALLETBROADCAST));
    strUsage += HelpMessageOpt("-walletnotify=<cmd>", _("Execute command when a wallet transaction changes (%s in cmd is replaced by TxID)"));
    strUsage += HelpMessageOpt("-zapwallettxes=<mode>", _("Delete all wallet transactions and only recover those parts of the blockchain through -rescan on startup") +
                               " " + _("(1 = keep tx meta data e.g. account owner and payment request information, 2 = drop tx meta data)"));

    if (showDebug)
    {
        strUsage += HelpMessageGroup(_("Wallet debugging/testing options:"));

        strUsage += HelpMessageOpt("-dblogsize=<n>", strprintf("Flush wallet database activity from memory to disk log every <n> megabytes (default: %u)", DEFAULT_WALLET_DBLOGSIZE));
        strUsage += HelpMessageOpt("-flushwallet", strprintf("Run a thread to flush wallet periodically (default: %u)", DEFAULT_FLUSHWALLET));
        strUsage += HelpMessageOpt("-privdb", strprintf("Sets the DB_PRIVATE flag in the wallet db environment (default: %u)", DEFAULT_WALLET_PRIVDB));
        strUsage += HelpMessageOpt("-walletrejectlongchains", strprintf(_("Wallet will not create transactions that violate mempool chain limits (default: %u)"), DEFAULT_WALLET_REJECT_LONG_CHAINS));
    }

    return strUsage;
}


   
void CWallet::changeAccountName(CAccount* account, const std::string& newName, bool notify)
{
    // Force names to be unique
    std::string finalNewName = newName;
    std::string oldName = account->getLabel();
    {
        LOCK(cs_wallet);
        
        CWalletDB db(strWalletFile);
           
        int nPrefix = 1;
        bool possibleDuplicate = true;
        while(possibleDuplicate)
        {
            possibleDuplicate = false;
            for (const auto& labelIter : mapAccountLabels)
            {
                if (labelIter.second == finalNewName)
                {
                    finalNewName = newName + strprintf("_%d", nPrefix++);
                    possibleDuplicate = true;
                    continue;
                }
            }
        }
        
        account->setLabel(finalNewName, &db);
        mapAccountLabels[account->getUUID()] = finalNewName;
    }
    
    if (notify && oldName != finalNewName)
        NotifyAccountNameChanged(this, account);
}

void CWallet::deleteAccount(CAccount* account)
{    
    std::string newLabel = account->getLabel();
    if (newLabel.find(_("[Restored]")) != std::string::npos)
    {
        newLabel = newLabel.replace(newLabel.find(_("[Restored]")), _("[Restored]").length(), _("[Deleted]"));
    }
    else
    {
        newLabel = newLabel + " " + _("[Deleted]");
    }
    
    {
        LOCK(cs_wallet);
        
        CWalletDB db(strWalletFile);
        account->setLabel(newLabel, &db);
        account->m_Type = AccountType::Deleted;
        mapAccountLabels[account->getUUID()] = newLabel;
        if (!db.WriteAccount(account->getUUID(), account))
        {
            throw runtime_error("Writing account failed");
        }
    }
    NotifyAccountDeleted(this, account);
}

void CWallet::addAccount(CAccount* account, const std::string& newName)
{
    {
        LOCK(cs_wallet);
        
        CWalletDB walletdb(strWalletFile);
        if (!walletdb.WriteAccount(account->getUUID(), account))
        {
            throw runtime_error("Writing account failed");
        }
        mapAccounts[account->getUUID()] = account;
        changeAccountName(account, newName, false);
    }
    
    if (account->m_Type == AccountType::Normal)
    {
        NotifyAccountAdded(this, account);
        NotifyAccountNameChanged(this, account);
        NotifyUpdateAccountList(this, account);
    }
}
    
CWallet* CWallet::CreateWalletFromFile(const std::string walletFile)
{
    // needed to restore wallet transaction meta data after -zapwallettxes
    std::vector<CWalletTx> vWtx;

    if (GetBoolArg("-zapwallettxes", false)) {
        uiInterface.InitMessage(_("Zapping all transactions from wallet..."));

        CWallet *tempWallet = new CWallet(walletFile);
        DBErrors nZapWalletRet = tempWallet->ZapWalletTx(vWtx);
        if (nZapWalletRet != DB_LOAD_OK) {
            InitError(strprintf(_("Error loading %s: Wallet corrupted"), walletFile));
            return NULL;
        }

        delete tempWallet;
        tempWallet = NULL;
    }

    uiInterface.InitMessage(_("Loading wallet..."));

    int64_t nStart = GetTimeMillis();
    bool fFirstRun = true;
    CWallet *walletInstance = new CWallet(walletFile);
    DBErrors nLoadWalletRet = walletInstance->LoadWallet(fFirstRun);
    if (nLoadWalletRet != DB_LOAD_OK)
    {
        if (nLoadWalletRet == DB_CORRUPT) {
            InitError(strprintf(_("Error loading %s: Wallet corrupted"), walletFile));
            return NULL;
        }
        else if (nLoadWalletRet == DB_NONCRITICAL_ERROR)
        {
            InitWarning(strprintf(_("Error reading %s! All keys read correctly, but transaction data"
                                         " or address book entries might be missing or incorrect."),
                walletFile));
        }
        else if (nLoadWalletRet == DB_TOO_NEW) {
            InitError(strprintf(_("Error loading %s: Wallet requires newer version of %s"), walletFile, _(PACKAGE_NAME)));
            return NULL;
        }
        else if (nLoadWalletRet == DB_NEED_REWRITE)
        {
            InitError(strprintf(_("Wallet needed to be rewritten: restart %s to complete"), _(PACKAGE_NAME)));
            return NULL;
        }
        else {
            InitError(strprintf(_("Error loading %s"), walletFile));
            return NULL;
        }
    }

    if (GetBoolArg("-upgradewallet", fFirstRun))
    {
        int nMaxVersion = GetArg("-upgradewallet", 0);
        if (nMaxVersion == 0) // the -upgradewallet without argument case
        {
            LogPrintf("Performing wallet upgrade to %i\n", FEATURE_LATEST);
            nMaxVersion = CLIENT_VERSION;
            walletInstance->SetMinVersion(FEATURE_LATEST); // permanently upgrade the wallet immediately
        }
        else
            LogPrintf("Allowing wallet upgrade up to %i\n", nMaxVersion);
        if (nMaxVersion < walletInstance->GetVersion())
        {
            InitError(_("Cannot downgrade wallet"));
            return NULL;
        }
        walletInstance->SetMaxVersion(nMaxVersion);
    }

    if (fFirstRun)
    {
        // Create new keyUser and set as default key
        if (GetBoolArg("-usehd", DEFAULT_USE_HD_WALLET))
        {
            if (fNoUI)
            {
                std::vector<unsigned char> entropy(16);
                GetStrongRandBytes(&entropy[0], 16);
                GuldenApplication::gApp->setRecoveryPhrase(mnemonicFromEntropy(entropy, entropy.size()*8));
            }
            // Generate a new primary seed and account (BIP44)
            walletInstance->activeSeed = new CHDSeed(GuldenApplication::gApp->getRecoveryPhrase().c_str(), CHDSeed::CHDSeed::BIP44);
            if (!CWalletDB(walletFile).WriteHDSeed(*walletInstance->activeSeed))
            {
                throw runtime_error("Writing seed failed");
            }
            walletInstance->mapSeeds[walletInstance->activeSeed->getUUID()] = walletInstance->activeSeed;
            walletInstance->activeAccount = walletInstance->GenerateNewAccount("My account", AccountType::Normal, AccountSubType::Desktop);
            
            // Now generate children shadow accounts to handle legacy transactions
            // Only for recovery wallets though, new ones don't need them
            if (GuldenApplication::gApp->isRecovery)
            {
                CHDSeed* seedBip32 = new CHDSeed(GuldenApplication::gApp->getRecoveryPhrase().c_str(), CHDSeed::CHDSeed::BIP32);
                if (!CWalletDB(walletFile).WriteHDSeed(*seedBip32))
                {
                    throw runtime_error("Writing bip32 seed failed");
                }
                CHDSeed* seedBip32Legacy = new CHDSeed(GuldenApplication::gApp->getRecoveryPhrase().c_str(), CHDSeed::CHDSeed::BIP32Legacy);
                if (!CWalletDB(walletFile).WriteHDSeed(*seedBip32Legacy))
                {
                    throw runtime_error("Writing bip32 legacy seed failed");
                }
                walletInstance->mapSeeds[seedBip32->getUUID()] = seedBip32;
                walletInstance->mapSeeds[seedBip32Legacy->getUUID()] = seedBip32Legacy;
                
                // Write new accounts
                CAccountHD* newAccountBip32 = seedBip32->GenerateAccount(AccountSubType::Desktop, NULL);
                newAccountBip32->m_Type = AccountType::ShadowChild;
                walletInstance->activeAccount->AddChild(newAccountBip32);
                walletInstance->addAccount(newAccountBip32, "BIP32 child account");
                
                // Write new accounts
                CAccountHD* newAccountBip32Legacy = seedBip32Legacy->GenerateAccount(AccountSubType::Desktop, NULL);
                newAccountBip32Legacy->m_Type = AccountType::ShadowChild;
                walletInstance->activeAccount->AddChild(newAccountBip32Legacy);
                walletInstance->addAccount(newAccountBip32Legacy, "BIP32 legacy child account");
            }
            
            // Write the seed last so that account index changes are reflected
            {
                CWalletDB walletdb(walletFile);
                walletdb.WritePrimarySeed(*walletInstance->activeSeed);
                walletdb.WritePrimaryAccount(walletInstance->activeAccount);
            }
            
            GuldenApplication::gApp->BurnRecoveryPhrase();
            
            //Assign the bare minimum keys here, let the rest take place in the bakcground thread
            walletInstance->TopUpKeyPool(2);
        }
        else
        {
            walletInstance->activeAccount = new CAccount();
            walletInstance->activeAccount->m_Type = AccountType::Normal;
            walletInstance->activeAccount->m_SubType = AccountSubType::Desktop;
            
            //Assign the bare minimum keys here, let the rest take place in the bakcground thread
            walletInstance->TopUpKeyPool(2);
        }
        
        pwalletMain = walletInstance;
        walletInstance->SetBestChain(chainActive.GetLocator());
        
        CWalletDB walletdb(walletFile);
    }
    else
    {
        // HD upgrade.
        // Only perform upgrade if usehd is present (default for UI)
        // For daemon we force users to choose (for exchanges etc.)
        if (fNoUI)
        {
            if (!walletInstance->activeAccount->IsHD() && !walletInstance->activeSeed)
            {
                if (IsArgSet("-usehd"))
                {
                    throw runtime_error("Must specify -usehd=1 or -usehd=0, in order to allow or refuse HD upgrade.");
                }
            }
        }
         
        if (GetBoolArg("-usehd", DEFAULT_USE_HD_WALLET))
        {           
            if (!walletInstance->activeAccount->IsHD() && !walletInstance->activeSeed)
            {
                while (true)
                {
                    {
                        LOCK(walletInstance->cs_wallet);
                        if (!walletInstance->IsLocked())
                            break;
                        walletInstance->wantDelayLock = true;
                        uiInterface.RequestUnlock(walletInstance, _("Wallet unlock required for wallet upgrade"));
                    }
                    MilliSleep(5000);
                }
                
                bool walletWasCrypted = walletInstance->activeAccount->externalKeyStore.IsCrypted();
                {
                    LOCK(walletInstance->cs_wallet);
                
                    //Force old legacy account to resave
                    {
                        CWalletDB walletdb(walletFile);
                        walletInstance->changeAccountName(walletInstance->activeAccount, _("Legacy account"), true);
                        if (!walletdb.WriteAccount(walletInstance->activeAccount->getUUID(), walletInstance->activeAccount))
                        {
                            throw runtime_error("Writing legacy account failed");
                        }
                        if (walletWasCrypted && !walletInstance->activeAccount->internalKeyStore.IsCrypted())
                        {
                            walletInstance->activeAccount->internalKeyStore.SetCrypted();
                            walletInstance->activeAccount->internalKeyStore.Unlock(walletInstance->activeAccount->vMasterKey);
                        }
                        walletInstance->ForceRewriteKeys(*walletInstance->activeAccount);
                    }
            
                    // Generate a new primary seed and account (BIP44)
                    std::vector<unsigned char> entropy(16);
                    GetStrongRandBytes(&entropy[0], 16);
                    walletInstance->activeSeed = new CHDSeed(mnemonicFromEntropy(entropy, entropy.size()*8).c_str(), CHDSeed::CHDSeed::BIP44);
                    if (!CWalletDB(walletFile).WriteHDSeed(*walletInstance->activeSeed))
                    {
                        throw runtime_error("Writing seed failed");
                    }
                    if (walletWasCrypted)
                    {
                        if (!walletInstance->activeSeed->Encrypt(walletInstance->activeAccount->vMasterKey))
                        {
                            throw runtime_error("Encrypting seed failed");
                        }
                    }
                    walletInstance->mapSeeds[walletInstance->activeSeed->getUUID()] = walletInstance->activeSeed;
                    {
                        CWalletDB walletdb(walletFile);
                        walletdb.WritePrimarySeed(*walletInstance->activeSeed);
                    }
                    walletInstance->activeAccount = walletInstance->GenerateNewAccount(_("My account"), AccountType::Normal, AccountSubType::Desktop);
                    {
                        CWalletDB walletdb(walletFile);
                        walletdb.WritePrimaryAccount(walletInstance->activeAccount);
                    }
                }
            }
        }
        else
        {
            while (true)
            {
                {
                    LOCK(walletInstance->cs_wallet);
                    if (!walletInstance->IsLocked())
                        break;
                    walletInstance->wantDelayLock = true;
                    uiInterface.RequestUnlock(walletInstance, _("Wallet unlock required for wallet upgrade"));
                }
                MilliSleep(5000);
            }
            
            bool walletWasCrypted = walletInstance->activeAccount->externalKeyStore.IsCrypted();
            {
                LOCK(walletInstance->cs_wallet);
            
                //Force old legacy account to resave
                {
                    CWalletDB walletdb(walletFile);
                    walletInstance->changeAccountName(walletInstance->activeAccount, _("Legacy account"), true);
                    if (!walletdb.WriteAccount(walletInstance->activeAccount->getUUID(), walletInstance->activeAccount))
                    {
                        throw runtime_error("Writing legacy account failed");
                    }
                    if (walletWasCrypted && !walletInstance->activeAccount->internalKeyStore.IsCrypted())
                    {
                        walletInstance->activeAccount->internalKeyStore.SetCrypted();
                        walletInstance->activeAccount->internalKeyStore.Unlock(walletInstance->activeAccount->vMasterKey);
                    }
                    walletInstance->ForceRewriteKeys(*walletInstance->activeAccount);
                }
            }
        }
    }

    if (GuldenApplication::gApp->isRecovery)
    {
        walletInstance->nTimeFirstKey = chainActive.Genesis()->nTime;
    }
    
    LogPrintf(" wallet      %15dms\n", GetTimeMillis() - nStart);

    RegisterValidationInterface(walletInstance);

    CBlockIndex *pindexRescan = chainActive.Tip();
    if (GetBoolArg("-rescan", false) || GuldenApplication::gApp->isRecovery)
        pindexRescan = chainActive.Genesis();
    else
    {
        CWalletDB walletdb(walletFile);
        CBlockLocator locator;
        if (walletdb.ReadBestBlock(locator))
            pindexRescan = FindForkInGlobalIndex(chainActive, locator);
        else
            pindexRescan = chainActive.Genesis();
    }
    if (chainActive.Tip() && chainActive.Tip() != pindexRescan)
    {
        //We can't rescan beyond non-pruned blocks, stop and throw an error
        //this might happen if a user uses a old wallet within a pruned node
        // or if he ran -disablewallet for a longer time, then decided to re-enable
        if (fPruneMode)
        {
            CBlockIndex *block = chainActive.Tip();
            while (block && block->pprev && (block->pprev->nStatus & BLOCK_HAVE_DATA) && block->pprev->nTx > 0 && pindexRescan != block)
                block = block->pprev;

            if (pindexRescan != block) {
                InitError(_("Prune: last wallet synchronisation goes beyond pruned data. You need to -reindex (download the whole blockchain again in case of pruned node)"));
                return NULL;
            }
        }

        uiInterface.InitMessage(_("Rescanning..."));
        LogPrintf("Rescanning last %i blocks (from block %i)...\n", chainActive.Height() - pindexRescan->nHeight, pindexRescan->nHeight);
        nStart = GetTimeMillis();
        walletInstance->ScanForWalletTransactions(pindexRescan, true);
        LogPrintf(" rescan      %15dms\n", GetTimeMillis() - nStart);
        walletInstance->SetBestChain(chainActive.GetLocator());
        nWalletDBUpdated++;

        // Restore wallet transaction metadata after -zapwallettxes=1
        if (GetBoolArg("-zapwallettxes", false) && GetArg("-zapwallettxes", "1") != "2")
        {
            CWalletDB walletdb(walletFile);

            BOOST_FOREACH(const CWalletTx& wtxOld, vWtx)
            {
                uint256 hash = wtxOld.GetHash();
                std::map<uint256, CWalletTx>::iterator mi = walletInstance->mapWallet.find(hash);
                if (mi != walletInstance->mapWallet.end())
                {
                    const CWalletTx* copyFrom = &wtxOld;
                    CWalletTx* copyTo = &mi->second;
                    copyTo->mapValue = copyFrom->mapValue;
                    copyTo->vOrderForm = copyFrom->vOrderForm;
                    copyTo->nTimeReceived = copyFrom->nTimeReceived;
                    copyTo->nTimeSmart = copyFrom->nTimeSmart;
                    copyTo->fFromMe = copyFrom->fFromMe;
                    copyTo->strFromAccount = copyFrom->strFromAccount;
                    copyTo->nOrderPos = copyFrom->nOrderPos;
                    walletdb.WriteTx(*copyTo);
                }
            }
        }
    }
    walletInstance->SetBroadcastTransactions(GetBoolArg("-walletbroadcast", DEFAULT_WALLETBROADCAST));

    {
        LOCK(walletInstance->cs_wallet);
        //fixme: (GULDEN) (MERGE)
        //LogPrintf("setKeyPool.size() = %u\n",      walletInstance->GetKeyPoolSize());
        LogPrintf("mapWallet.size() = %u\n",       walletInstance->mapWallet.size());
        LogPrintf("mapAddressBook.size() = %u\n",  walletInstance->mapAddressBook.size());
    }

    return walletInstance;
}

bool CWallet::InitLoadWallet()
{
    if (GetBoolArg("-disablewallet", DEFAULT_DISABLE_WALLET)) {
        pwalletMain = NULL;
        LogPrintf("Wallet disabled!\n");
        return true;
    }

    std::string walletFile = GetArg("-wallet", DEFAULT_WALLET_DAT);

    CWallet * const pwallet = CreateWalletFromFile(walletFile);
    if (!pwallet) {
        return false;
    }
    pwalletMain = pwallet;

    return true;
}

std::atomic<bool> CWallet::fFlushThreadRunning(false);

void CWallet::postInitProcess(boost::thread_group& threadGroup)
{
    // Add wallet transactions that aren't already in a block to mempool
    // Do this here as mempool requires genesis block to be loaded
    ReacceptWalletTransactions();

    // Run a thread to flush wallet periodically
    if (!CWallet::fFlushThreadRunning.exchange(true)) {
        threadGroup.create_thread(ThreadFlushWalletDB);
    }
}

bool CWallet::ParameterInteraction()
{
    if (GetBoolArg("-disablewallet", DEFAULT_DISABLE_WALLET))
        return true;

    if (GetBoolArg("-blocksonly", DEFAULT_BLOCKSONLY) && SoftSetBoolArg("-walletbroadcast", false)) {
        LogPrintf("%s: parameter interaction: -blocksonly=1 -> setting -walletbroadcast=0\n", __func__);
    }

    if (GetBoolArg("-salvagewallet", false) && SoftSetBoolArg("-rescan", true)) {
        // Rewrite just private keys: rescan to find transactions
        LogPrintf("%s: parameter interaction: -salvagewallet=1 -> setting -rescan=1\n", __func__);
    }

    // -zapwallettx implies a rescan
    if (GetBoolArg("-zapwallettxes", false) && SoftSetBoolArg("-rescan", true)) {
        LogPrintf("%s: parameter interaction: -zapwallettxes=<mode> -> setting -rescan=1\n", __func__);
    }

    if (GetBoolArg("-sysperms", false))
        return InitError("-sysperms is not allowed in combination with enabled wallet functionality");
    if (GetArg("-prune", 0) && GetBoolArg("-rescan", false))
        return InitError(_("Rescans are not possible in pruned mode. You will need to use -reindex which will download the whole blockchain again."));

    if (::minRelayTxFee.GetFeePerK() > HIGH_TX_FEE_PER_KB)
        InitWarning(AmountHighWarn("-minrelaytxfee") + " " +
                    _("The wallet will avoid paying less than the minimum relay fee."));

    if (IsArgSet("-mintxfee"))
    {
        CAmount n = 0;
        if (!ParseMoney(GetArg("-mintxfee", ""), n) || 0 == n)
            return InitError(AmountErrMsg("mintxfee", GetArg("-mintxfee", "")));
        if (n > HIGH_TX_FEE_PER_KB)
            InitWarning(AmountHighWarn("-mintxfee") + " " +
                        _("This is the minimum transaction fee you pay on every transaction."));
        CWallet::minTxFee = CFeeRate(n);
    }
    if (IsArgSet("-fallbackfee"))
    {
        CAmount nFeePerK = 0;
        if (!ParseMoney(GetArg("-fallbackfee", ""), nFeePerK))
            return InitError(strprintf(_("Invalid amount for -fallbackfee=<amount>: '%s'"), GetArg("-fallbackfee", "")));
        if (nFeePerK > HIGH_TX_FEE_PER_KB)
            InitWarning(AmountHighWarn("-fallbackfee") + " " +
                        _("This is the transaction fee you may pay when fee estimates are not available."));
        CWallet::fallbackFee = CFeeRate(nFeePerK);
    }
    if (IsArgSet("-paytxfee"))
    {
        CAmount nFeePerK = 0;
        if (!ParseMoney(GetArg("-paytxfee", ""), nFeePerK))
            return InitError(AmountErrMsg("paytxfee", GetArg("-paytxfee", "")));
        if (nFeePerK > HIGH_TX_FEE_PER_KB)
            InitWarning(AmountHighWarn("-paytxfee") + " " +
                        _("This is the transaction fee you will pay if you send a transaction."));

        payTxFee = CFeeRate(nFeePerK, 1000);
        if (payTxFee < ::minRelayTxFee)
        {
            return InitError(strprintf(_("Invalid amount for -paytxfee=<amount>: '%s' (must be at least %s)"),
                                       GetArg("-paytxfee", ""), ::minRelayTxFee.ToString()));
        }
    }
    if (IsArgSet("-maxtxfee"))
    {
        CAmount nMaxFee = 0;
        if (!ParseMoney(GetArg("-maxtxfee", ""), nMaxFee))
            return InitError(AmountErrMsg("maxtxfee", GetArg("-maxtxfee", "")));
        if (nMaxFee > HIGH_MAX_TX_FEE)
            InitWarning(_("-maxtxfee is set very high! Fees this large could be paid on a single transaction."));
        maxTxFee = nMaxFee;
        if (CFeeRate(maxTxFee, 1000) < ::minRelayTxFee)
        {
            return InitError(strprintf(_("Invalid amount for -maxtxfee=<amount>: '%s' (must be at least the minrelay fee of %s to prevent stuck transactions)"),
                                       GetArg("-maxtxfee", ""), ::minRelayTxFee.ToString()));
        }
    }
    nTxConfirmTarget = GetArg("-txconfirmtarget", DEFAULT_TX_CONFIRM_TARGET);
    bSpendZeroConfChange = GetBoolArg("-spendzeroconfchange", DEFAULT_SPEND_ZEROCONF_CHANGE);
    fSendFreeTransactions = GetBoolArg("-sendfreetransactions", DEFAULT_SEND_FREE_TRANSACTIONS);
    fWalletRbf = GetBoolArg("-walletrbf", DEFAULT_WALLET_RBF);

    if (fSendFreeTransactions && GetArg("-limitfreerelay", DEFAULT_LIMITFREERELAY) <= 0)
        return InitError("Creation of free transactions with their relay disabled is not supported.");

    return true;
}

bool CWallet::BackupWallet(const std::string& strDest)
{
    if (!fFileBacked)
        return false;
    while (true)
    {
        {
            LOCK(bitdb.cs_db);
            if (!bitdb.mapFileUseCount.count(strWalletFile) || bitdb.mapFileUseCount[strWalletFile] == 0)
            {
                // Flush log data to the dat file
                bitdb.CloseDb(strWalletFile);
                bitdb.CheckpointLSN(strWalletFile);
                bitdb.mapFileUseCount.erase(strWalletFile);

                // Copy wallet file
                boost::filesystem::path pathSrc = GetDataDir() / strWalletFile;
                boost::filesystem::path pathDest(strDest);
                if (boost::filesystem::is_directory(pathDest))
                    pathDest /= strWalletFile;

                try {
#if BOOST_VERSION >= 104000
                    boost::filesystem::copy_file(pathSrc, pathDest, boost::filesystem::copy_option::overwrite_if_exists);
#else
                    boost::filesystem::copy_file(pathSrc, pathDest);
#endif
                    LogPrintf("copied %s to %s\n", strWalletFile, pathDest.string());
                    return true;
                } catch (const boost::filesystem::filesystem_error& e) {
                    LogPrintf("error copying %s to %s - %s\n", strWalletFile, pathDest.string(), e.what());
                    return false;
                }
            }
        }
        MilliSleep(100);
    }
    return false;
}

void CWallet::setActiveAccount(CAccount* newActiveAccount)
{
    if (activeAccount != newActiveAccount)
    {
        activeAccount = newActiveAccount;
        CWalletDB walletdb(strWalletFile);
        walletdb.WritePrimaryAccount(activeAccount);
        
        NotifyActiveAccountChanged(this, newActiveAccount);
    }
}

CAccount* CWallet::getActiveAccount()
{
    return activeAccount;
}

void CWallet::setActiveSeed(CHDSeed* newActiveSeed)
{
    if (activeSeed != newActiveSeed)
    {
        activeSeed = newActiveSeed;
        CWalletDB walletdb(strWalletFile);
        walletdb.WritePrimarySeed(*activeSeed);
        
        //fixme: (FUT) (1.6.1)
        //NotifyActiveSeedChanged(this, newActiveAccount);
    }
}

CHDSeed* CWallet::GenerateHDSeed(CHDSeed::SeedType seedType)
{
    if (IsCrypted() && (!activeAccount || IsLocked()))
    {
        throw runtime_error("Generating seed requires unlocked wallet");
    }
    
    std::vector<unsigned char> entropy(16);
    GetStrongRandBytes(&entropy[0], 16);
    CHDSeed* newSeed = new CHDSeed(mnemonicFromEntropy(entropy, entropy.size()*8).c_str(), seedType);
    if (!CWalletDB(strWalletFile).WriteHDSeed(*newSeed))
    {
        throw runtime_error("Writing seed failed");
    }
    if (IsCrypted())
    {
        if (!newSeed->Encrypt(activeAccount->vMasterKey))
        {
            throw runtime_error("Encrypting seed failed");
        }
    }
    mapSeeds[newSeed->getUUID()] = newSeed;
    
    return newSeed;
}

void CWallet::DeleteSeed(CHDSeed* deleteSeed, bool purge)
{
    mapSeeds.erase(mapSeeds.find(deleteSeed->getUUID()));
    if (!CWalletDB(strWalletFile).DeleteHDSeed(*deleteSeed))
    {
        throw runtime_error("Deleting seed failed");
    }
    
    //fixme: purge accounts completely if empty?
    for (const auto& accountPair : pwalletMain->mapAccounts)
    {
        if (accountPair.second->IsHD() && ((CAccountHD*)accountPair.second)->getSeedUUID() == deleteSeed->getUUID())
        {
            //fixme: check balance
            deleteAccount(accountPair.second);
        }
    }
    
    if (activeSeed == deleteSeed)
    {
        if (mapSeeds.empty())
            setActiveSeed(NULL);
        else
            setActiveSeed(mapSeeds.begin()->second);
    }
    
    delete deleteSeed;
}

CHDSeed* CWallet::ImportHDSeedFromPubkey(SecureString pubKeyString)
{
    if (IsCrypted() && (!activeAccount || IsLocked()))
    {
        throw runtime_error("Generating seed requires unlocked wallet");
    }
    
    CExtPubKey pubkey;
    try
    {
        CBitcoinSecretExt<CExtPubKey> secretExt;
        secretExt.SetString(pubKeyString.c_str());
        pubkey = secretExt.GetKey();
    }
    catch(...)
    {
        throw runtime_error("Not a valid Gulden extended public key");
    }
    
    if (!pubkey.pubkey.IsValid())
    {
        throw runtime_error("Not a valid Gulden extended public key");
    }

    CHDSeed* newSeed = new CHDSeed(pubkey, CHDSeed::CHDSeed::BIP44NoHardening);
    if (!CWalletDB(strWalletFile).WriteHDSeed(*newSeed))
    {
        throw runtime_error("Writing seed failed");
    }
    if (IsCrypted())
    {
        if (!newSeed->Encrypt(activeAccount->vMasterKey))
        {
            throw runtime_error("Encrypting seed failed");
        }
    }
    mapSeeds[newSeed->getUUID()] = newSeed;
    
    return newSeed;
}

CHDSeed* CWallet::ImportHDSeed(SecureString mnemonic)
{
    if (IsCrypted() && (!activeAccount || IsLocked()))
    {
        throw runtime_error("Generating seed requires unlocked wallet");
    }
    
    if (!checkMnemonic(mnemonic))
    {
        throw runtime_error("Not a valid Gulden mnemonic");
    }
        
    std::vector<unsigned char> entropy(16);
    GetStrongRandBytes(&entropy[0], 16);
    CHDSeed* newSeed = new CHDSeed(mnemonic, CHDSeed::CHDSeed::BIP44);
    if (!CWalletDB(strWalletFile).WriteHDSeed(*newSeed))
    {
        throw runtime_error("Writing seed failed");
    }
    if (IsCrypted())
    {
        if (!newSeed->Encrypt(activeAccount->vMasterKey))
        {
            throw runtime_error("Encrypting seed failed");
        }
    }
    mapSeeds[newSeed->getUUID()] = newSeed;
    
    return newSeed;
}


CHDSeed* CWallet::getActiveSeed()
{
    return activeSeed;
}

CKeyPool::CKeyPool()
{
    nTime = GetTime();
}

CKeyPool::CKeyPool(const CPubKey& vchPubKeyIn, const std::string& accountNameIn, int64_t nChainIn)
: nTime( GetTime() )
, vchPubKey( vchPubKeyIn )
, accountName( accountNameIn )
, nChain ( nChainIn )
{
    
}

CWalletKey::CWalletKey(int64_t nExpires)
{
    nTimeCreated = (nExpires ? GetTime() : 0);
    nTimeExpires = nExpires;
}

void CMerkleTx::SetMerkleBranch(const CBlockIndex* pindex, int posInBlock)
{
    // Update the tx's hashBlock
    hashBlock = pindex->GetBlockHash();

    // set the position of the transaction in the block
    nIndex = posInBlock;
}

int CMerkleTx::GetDepthInMainChain(const CBlockIndex* &pindexRet) const
{
    if (hashUnset())
        return 0;

    AssertLockHeld(cs_main);

    // Find the block it claims to be in
    BlockMap::iterator mi = mapBlockIndex.find(hashBlock);
    if (mi == mapBlockIndex.end())
        return 0;
    CBlockIndex* pindex = (*mi).second;
    if (!pindex || !chainActive.Contains(pindex))
        return 0;

    pindexRet = pindex;
    return ((nIndex == -1) ? (-1) : 1) * (chainActive.Height() - pindex->nHeight + 1);
}

int CMerkleTx::GetBlocksToMaturity() const
{
    if (!IsCoinBase())
        return 0;
    return max(0, (COINBASE_MATURITY+1) - GetDepthInMainChain());
}


bool CMerkleTx::AcceptToMemoryPool(const CAmount& nAbsurdFee, CValidationState& state)
{
    return ::AcceptToMemoryPool(mempool, state, tx, true, NULL, NULL, false, nAbsurdFee);
}<|MERGE_RESOLUTION|>--- conflicted
+++ resolved
@@ -1751,7 +1751,6 @@
     return ISMINE_NO;
 }
 
-<<<<<<< HEAD
 isminetype CWallet::IsMine(const CKeyStore &keystore, const CTxIn& txin) const
 {
     {
@@ -1770,7 +1769,8 @@
     return ISMINE_NO;
 }
 
-
+// Note that this function doesn't distinguish between a 0-valued input,
+// and a not-"is mine" (according to the filter) input.
 bool IsMine(const CAccount* forAccount, const CWalletTx& tx)
 {
     isminetype ret = isminetype::ISMINE_NO;
@@ -1788,10 +1788,6 @@
     return false;
 }
 
-=======
-// Note that this function doesn't distinguish between a 0-valued input,
-// and a not-"is mine" (according to the filter) input.
->>>>>>> 8cb76354
 CAmount CWallet::GetDebit(const CTxIn &txin, const isminefilter& filter) const
 {
     {
@@ -2105,31 +2101,22 @@
             pindex = chainActive.Next(pindex);
 
         ShowProgress(_("Rescanning..."), 0); // show rescan progress in GUI as dialog or on splashscreen, if -rescan on startup
-<<<<<<< HEAD
-        double dProgressStart = GuessVerificationProgress(chainParams.Checkpoints(), pindex, false);
-        double dProgressTip = GuessVerificationProgress(chainParams.Checkpoints(), chainActive.Tip(), false);
-=======
         double dProgressStart = GuessVerificationProgress(chainParams.TxData(), pindex);
         double dProgressTip = GuessVerificationProgress(chainParams.TxData(), chainActive.Tip());
->>>>>>> 8cb76354
         while (pindex)
         {
             // Temporarily release lock to allow shadow key allocation a chance to do it's thing
             LEAVE_CRITICAL_SECTION(cs_main)
             LEAVE_CRITICAL_SECTION(cs_wallet)
             if (pindex->nHeight % 100 == 0 && dProgressTip - dProgressStart > 0.0)
-<<<<<<< HEAD
-            {
-                ShowProgress(_("Rescanning..."), std::max(1, std::min(99, (int)((GuessVerificationProgress(chainParams.Checkpoints(), pindex, false) - dProgressStart) / (dProgressTip - dProgressStart) * 100))));
+            {
+                ShowProgress(_("Rescanning..."), std::max(1, std::min(99, (int)((GuessVerificationProgress(chainParams.TxData(), pindex) - dProgressStart) / (dProgressTip - dProgressStart) * 100))));
             }
             ENTER_CRITICAL_SECTION(cs_main)
             ENTER_CRITICAL_SECTION(cs_wallet)
             
             if (ShutdownRequested())
                 return ret;
-=======
-                ShowProgress(_("Rescanning..."), std::max(1, std::min(99, (int)((GuessVerificationProgress(chainParams.TxData(), pindex) - dProgressStart) / (dProgressTip - dProgressStart) * 100))));
->>>>>>> 8cb76354
 
             CBlock block;
             ReadBlockFromDisk(block, pindex, Params().GetConsensus());
@@ -2142,11 +2129,7 @@
             pindex = chainActive.Next(pindex);
             if (GetTime() >= nNow + 60) {
                 nNow = GetTime();
-<<<<<<< HEAD
-                LogPrintf("Still rescanning. At block %d. Progress=%f\n", pindex->nHeight, GuessVerificationProgress(chainParams.Checkpoints(), pindex));
-=======
                 LogPrintf("Still rescanning. At block %d. Progress=%f\n", pindex->nHeight, GuessVerificationProgress(chainParams.TxData(), pindex));
->>>>>>> 8cb76354
             }
         }
         ShowProgress(_("Rescanning..."), 100); // hide progress dialog in GUI
@@ -2634,13 +2617,6 @@
             if (nDepth == 0 && !pcoin->InMempool())
                 continue;
 
-<<<<<<< HEAD
-            for (unsigned int i = 0; i < pcoin->tx->vout.size(); i++)
-            {
-                isminetype mine = ::IsMine(*forAccount, pcoin->tx->vout[i].scriptPubKey);
-                 if (!(IsSpent(wtxid, i)) && mine != ISMINE_NO &&
-                    !IsLockedCoin((*it).first, i) && (pcoin->tx->vout[i].nValue > nMinimumInputValue || fIncludeZeroValue) &&
-=======
             // We should not consider coins from transactions that are replacing
             // other transactions.
             //
@@ -2668,15 +2644,15 @@
             // intending to replace A', but potentially resulting in a scenario
             // where A, A', and D could all be accepted (instead of just B and
             // D, or just A and A' like the user would want).
-            if (nDepth == 0 && fOnlyConfirmed && pcoin->mapValue.count("replaced_by_txid")) {
+            if (nDepth == 0 && fOnlyConfirmed && pcoin->mapValue.count("replaced_y_txid")) {
                 continue;
             }
 
-            for (unsigned int i = 0; i < pcoin->tx->vout.size(); i++) {
-                isminetype mine = IsMine(pcoin->tx->vout[i]);
-                if (!(IsSpent(wtxid, i)) && mine != ISMINE_NO &&
-                    !IsLockedCoin((*it).first, i) && (pcoin->tx->vout[i].nValue > 0 || fIncludeZeroValue) &&
->>>>>>> 8cb76354
+            for (unsigned int i = 0; i < pcoin->tx->vout.size(); i++)
+            {
+                isminetype mine = ::IsMine(*forAccount, pcoin->tx->vout[i].scriptPubKey);
+                 if (!(IsSpent(wtxid, i)) && mine != ISMINE_NO &&
+                    !IsLockedCoin((*it).first, i) && (pcoin->tx->vout[i].nValue > nMinimumInputValue || fIncludeZeroValue) &&
                     (!coinControl || !coinControl->HasSelected() || coinControl->fAllowOtherInputs || coinControl->IsSelected(COutPoint((*it).first, i))))
                         vCoins.push_back(COutput(pcoin, i, nDepth,
                                                  ((mine & ISMINE_SPENDABLE) != ISMINE_NO) ||
@@ -2907,11 +2883,7 @@
     return res;
 }
 
-<<<<<<< HEAD
-bool CWallet::FundTransaction(CAccount* fromAccount, CMutableTransaction& tx, CAmount& nFeeRet, bool overrideEstimatedFeeRate, const CFeeRate& specificFeeRate, int& nChangePosInOut, std::string& strFailReason, bool includeWatching, bool lockUnspents, const CTxDestination& destChange)
-=======
-bool CWallet::FundTransaction(CMutableTransaction& tx, CAmount& nFeeRet, bool overrideEstimatedFeeRate, const CFeeRate& specificFeeRate, int& nChangePosInOut, std::string& strFailReason, bool includeWatching, bool lockUnspents, const std::set<int>& setSubtractFeeFromOutputs, const CTxDestination& destChange)
->>>>>>> 8cb76354
+bool CWallet::FundTransaction(CAccount* fromAccount, CMutableTransaction& tx, CAmount& nFeeRet, bool overrideEstimatedFeeRate, const CFeeRate& specificFeeRate, int& nChangePosInOut, std::string& strFailReason, bool includeWatching, bool lockUnspents, const std::set<int>& setSubtractFeeFromOutputs, const CTxDestination& destChange)
 {
     vector<CRecipient> vecSend;
 
