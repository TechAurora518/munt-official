// Copyright (c) 2009-2010 Satoshi Nakamoto
// Copyright (c) 2009-2016 The Bitcoin Core developers
// Distributed under the MIT software license, see the accompanying
// file COPYING or http://www.opensource.org/licenses/mit-license.php.
//
// File contains modifications by: The Gulden developers
// All modifications:
// Copyright (c) 2016-2017 The Gulden developers
// Authored by: Malcolm MacLeod (mmacleod@webmail.co.za)
// Distributed under the GULDEN software license, see the accompanying
// file COPYING

#include "wallet/wallet.h"
#include "wallet/walletdb.h"

#include "base58.h"
#include "checkpoints.h"
#include "chain.h"
#include "wallet/coincontrol.h"
#include "consensus/consensus.h"
#include "consensus/validation.h"
#include "key.h"
#include "keystore.h"
#include "validation.h"
#include "net.h"
#include "policy/policy.h"
#include "primitives/block.h"
#include "primitives/transaction.h"
#include "script/script.h"
#include "script/sign.h"
#include "scheduler.h"
#include "timedata.h"
#include "txmempool.h"
#include "util.h"
#include "ui_interface.h"
#include "utilmoneystr.h"
#include "account.h"
#include "init.h"

#include <assert.h>
#include "script/ismine.h"

#include <boost/algorithm/string/replace.hpp>
#include <boost/filesystem.hpp>
#include <boost/thread.hpp>
#include <boost/uuid/nil_generator.hpp>


#include <Gulden/Common/scrypt.h>
#include <Gulden/guldenapplication.h>
#include <Gulden/mnemonic.h>


CWallet* pwalletMain = NULL;
/** Transaction fee set by the user */
CFeeRate payTxFee(DEFAULT_TRANSACTION_FEE);
unsigned int nTxConfirmTarget = DEFAULT_TX_CONFIRM_TARGET;
bool bSpendZeroConfChange = DEFAULT_SPEND_ZEROCONF_CHANGE;
bool fWalletRbf = DEFAULT_WALLET_RBF;

const char * DEFAULT_WALLET_DAT = "wallet.dat";


void ThreadShadowPoolManager()
{
    boost::mutex condition_mutex;
    boost::unique_lock<boost::mutex> lock(condition_mutex);

    int depth = 1;
    while (true)
    {
        long milliSleep = 100;
        
        if (pwalletMain)
        {
            LOCK(pwalletMain->cs_wallet);
                      
            milliSleep = 500;
            // Top up 'shadow' pool
            int numNew = 0;
            bool dolock=true;
            for (const auto& seedIter : pwalletMain->mapSeeds)
            {
                //fixme: (GULDEN) (FUT) (1.6.1) (Support other seed types here)
                if (seedIter.second->m_type != CHDSeed::CHDSeed::BIP44 && seedIter.second->m_type != CHDSeed::CHDSeed::BIP44External && seedIter.second->m_type != CHDSeed::CHDSeed::BIP44NoHardening)
                    continue;
                
                for (const auto shadowSubType : { AccountSubType::Desktop, AccountSubType::Mobi })
                {
                    int numShadow = 0;
                    {                    
                        for (const auto& accountPair : pwalletMain->mapAccounts)
                        {
                            if (accountPair.second->IsHD() && ((CAccountHD*)accountPair.second)->getSeedUUID() == seedIter.second->getUUID())
                            {
                                if (accountPair.second->m_SubType == shadowSubType)
                                {
                                    if (accountPair.second->m_Type == AccountType::Shadow)
                                    {
                                        ++numShadow;
                                    }
                                }
                            }
                        }
                    }
                    if (numShadow < GetArg("-accountpool", 10))
                    {
                        dolock=false;
                        if (!pwalletMain->IsLocked())
                        {
                            pwalletMain->delayLock = true;
                            CWalletDB db(pwalletMain->strWalletFile);
                            while (numShadow < GetArg("-accountpool", 10))
                            {
                                ++numShadow;
                                ++numNew;
                                depth=1;
                                
                                // New shadow account
                                CAccountHD* newShadow = seedIter.second->GenerateAccount(shadowSubType, &db);
                                
                                if (newShadow == NULL)
                                    break;
                                
                                newShadow->m_Type = AccountType::Shadow;
                                
                                // Write new account
                                pwalletMain->addAccount(newShadow, "Shadow");
                                
                                if (numNew > 2)
                                {
                                    milliSleep = 100;
                                    break;
                                }
                            }
                        }
                        else
                        {
                            pwalletMain->wantDelayLock = true;
                            if (numShadow < 2)
                            {
                                uiInterface.RequestUnlock(pwalletMain, _("Wallet unlock required for account creation"));
                            }
                        }
                    }
                }
            }

            
            if (numNew == 0)
            {
                int targetPoolDepth = GetArg("-keypool", 40);
                int numToAllocatePerRound = 5;
                if (targetPoolDepth > 40)
                    numToAllocatePerRound = 20;
                int numAllocated = pwalletMain->TopUpKeyPool(depth, numToAllocatePerRound);
                if (numAllocated >= 0)
                {
                    if (depth <= targetPoolDepth)
                    {
                        ++depth;
                    }
                    if (targetPoolDepth > 40 || numAllocated == 0)
                    {
                        milliSleep = 1;
                    }
                    else
                    {
                        //fixme: Look some more into these times - probably a bit slower than it needs to be
                        if (depth < 10)
                        {
                            milliSleep = 80;
                            dolock = false;
                        }
                        else if (depth < 20)
                        {
                            dolock = false;
                            milliSleep = 100;
                        }
                        else
                        {
                            milliSleep = 300;
                        }
                    }
                }
            }
            if (dolock)
            {
                if(pwalletMain->didDelayLock)
                {
                    pwalletMain->delayLock = false;
                    pwalletMain->wantDelayLock = false;
                    pwalletMain->didDelayLock = false;
                    pwalletMain->Lock();
                }                
            }
        }
            
        boost::this_thread::interruption_point();
        MilliSleep(milliSleep);
    }
}


void StartShadowPoolManagerThread(boost::thread_group& threadGroup)
{
    threadGroup.create_thread(boost::bind(&TraceThread<void (*)()>, "shadowpoolmanager", &ThreadShadowPoolManager));
}

/**
 * Fees smaller than this (in satoshi) are considered zero fee (for transaction creation)
 * Override with -mintxfee
 */
CFeeRate CWallet::minTxFee = CFeeRate(DEFAULT_TRANSACTION_MINFEE);
/**
 * If fee estimation does not have enough data to provide estimates, use this fee instead.
 * Has no effect if not using fee estimation
 * Override with -fallbackfee
 */
CFeeRate CWallet::fallbackFee = CFeeRate(DEFAULT_FALLBACK_FEE);

const uint256 CMerkleTx::ABANDON_HASH(uint256S("0000000000000000000000000000000000000000000000000000000000000001"));

/** @defgroup mapWallet
 *
 * @{
 */

struct CompareValueOnly
{
    bool operator()(const std::pair<CAmount, std::pair<const CWalletTx*, unsigned int> >& t1,
                    const std::pair<CAmount, std::pair<const CWalletTx*, unsigned int> >& t2) const
    {
        return t1.first < t2.first;
    }
};

std::string COutput::ToString() const
{
    return strprintf("COutput(%s, %d, %d) [%s]", tx->GetHash().ToString(), i, nDepth, FormatMoney(tx->tx->vout[i].nValue));
}


isminetype IsMine(const CWallet &wallet, const CTxDestination& dest)
{
    LOCK(wallet.cs_wallet);
    
    isminetype ret = isminetype::ISMINE_NO;
    for (const auto& accountItem : wallet.mapAccounts)
    {
        for (auto keyChain : { KEYCHAIN_EXTERNAL, KEYCHAIN_CHANGE })
        {
            isminetype temp = ( keyChain == KEYCHAIN_EXTERNAL ? IsMine(accountItem.second->externalKeyStore, dest) : IsMine(accountItem.second->internalKeyStore, dest) );
            if (temp > ret)
                ret = temp;
        }
    }
    return ret;
}







isminetype IsMine(const CWallet &wallet, const CScript& scriptPubKey)
{
    LOCK(wallet.cs_wallet);
    
    isminetype ret = isminetype::ISMINE_NO;
    for (const auto& accountItem : wallet.mapAccounts)
    {
        for (auto keyChain : { KEYCHAIN_EXTERNAL, KEYCHAIN_CHANGE })
        {
            isminetype temp = ( keyChain == KEYCHAIN_EXTERNAL ? IsMine(accountItem.second->externalKeyStore, scriptPubKey) : IsMine(accountItem.second->internalKeyStore, scriptPubKey) );
            if (temp > ret)
                ret = temp;
        }
    }
    return ret;
}





CWallet::~CWallet()
{
    delete pwalletdbEncryption;
    pwalletdbEncryption = NULL;
}

const CWalletTx* CWallet::GetWalletTx(const uint256& hash) const
{
    LOCK(cs_wallet);
    std::map<uint256, CWalletTx>::const_iterator it = mapWallet.find(hash);
    if (it == mapWallet.end())
        return NULL;
    return &(it->second);
}

bool fShowChildAccountsSeperately = false;

CPubKey CWallet::GenerateNewKey(CAccount& forAccount, int keyChain)
{
    AssertLockHeld(cs_wallet); // mapKeyMetadata
    
    // Create new metadata
    int64_t nCreationTime = GetTime();
    CKeyMetadata metadata(nCreationTime);
    
    //fixme: (GULDEN) (MERGE) (CHECKME)
    return forAccount.GenerateNewKey(*this, keyChain);
}

bool CWallet::AddKeyPubKey(const CKey& secret, const CPubKey &pubkey, CAccount& forAccount, int nKeyChain)
{
    AssertLockHeld(cs_wallet); // mapKeyMetadata
    if (!forAccount.AddKeyPubKey(secret, pubkey, nKeyChain))
        return false;

    // check if we need to remove from watch-only
    CScript script;
    script = GetScriptForDestination(pubkey.GetID());
    if (HaveWatchOnly(script))
        RemoveWatchOnly(script);
    script = GetScriptForRawPubKey(pubkey);
    if (HaveWatchOnly(script))
        RemoveWatchOnly(script);

    if (!fFileBacked)
        return true;
    if (!IsCrypted())
    {
        return CWalletDB(strWalletFile).WriteKey(pubkey, secret.GetPrivKey(), mapKeyMetadata[pubkey.GetID()], forAccount.getUUID(), nKeyChain);
    }
    else
    {
        std::vector<unsigned char> encryptedKeyOut;
        if (nKeyChain == KEYCHAIN_EXTERNAL)
        {
            if (!forAccount.externalKeyStore.GetKey(pubkey.GetID(), encryptedKeyOut))
            {
                return false;
            }
            return CWalletDB(strWalletFile).WriteCryptedKey(pubkey, encryptedKeyOut, mapKeyMetadata[pubkey.GetID()], forAccount.getUUID(), nKeyChain);
        }
        else
        {
            if (!forAccount.internalKeyStore.GetKey(pubkey.GetID(), encryptedKeyOut))
            {
                return false;
            }
            return CWalletDB(strWalletFile).WriteCryptedKey(pubkey, encryptedKeyOut, mapKeyMetadata[pubkey.GetID()], forAccount.getUUID(), nKeyChain);
        }
    }
    return true;
}

<<<<<<< HEAD
void CWallet::ForceRewriteKeys(CAccount& forAccount)
=======
bool CWallet::AddCryptedKey(const CPubKey &vchPubKey,
                            const std::vector<unsigned char> &vchCryptedSecret)
>>>>>>> c9b07c4b
{
    if (!fFileBacked)
        return;
        
    {
        LOCK(cs_wallet);
        
        std::set<CKeyID> setAddress;
        forAccount.GetKeys(setAddress);
        
        CWalletDB walletDB(strWalletFile);
        for (const auto& keyID : setAddress)
        {
            if (!IsCrypted())
            {
                CKey keyPair;
                if (!GetKey(keyID, keyPair))
                {
                    throw runtime_error("Fatal error upgrading legacy wallet - could not upgrade all keys");
                }
                walletDB.EraseKey(keyPair.GetPubKey());
                if (!walletDB.WriteKey(keyPair.GetPubKey(), keyPair.GetPrivKey(), mapKeyMetadata[keyID], forAccount.getUUID(), KEYCHAIN_EXTERNAL))
                {
                    throw runtime_error("Fatal error upgrading legacy wallet - could not write all upgraded keys");
                }
            }
            else
            {
                CPubKey pubKey;
                if (!GetPubKey(keyID, pubKey))
                { 
                    throw runtime_error("Fatal error upgrading legacy wallet - could not upgrade all encrypted keys");
                }
                walletDB.EraseEncryptedKey(pubKey);
                std::vector<unsigned char> secret;
                if (!forAccount.GetKey(keyID, secret))
                { 
                    throw runtime_error("Fatal error upgrading legacy wallet - could not upgrade all encrypted keys");
                }
                if (!walletDB.WriteCryptedKey(pubKey, secret, mapKeyMetadata[keyID], forAccount.getUUID(), KEYCHAIN_EXTERNAL))
                {
                    throw runtime_error("Fatal error upgrading legacy wallet - could not write all upgraded keys");
                }
            }
        }
    }
    
    
    CWalletDB walletDB(strWalletFile);
    BOOST_FOREACH(int64_t nIndex, forAccount.setKeyPoolInternal)
    {
        CKeyPool keypoolentry;
        if (!walletDB.ReadPool(nIndex, keypoolentry))
        {
            throw runtime_error("Fatal error upgrading legacy wallet - could not upgrade entire keypool");
        }
        if (!walletDB.ErasePool( this, nIndex ))
        {
            throw runtime_error("Fatal error upgrading legacy wallet - could not upgrade entire keypool");
        }
        keypoolentry.accountName = forAccount.getUUID();
        keypoolentry.nChain = KEYCHAIN_CHANGE;
        if ( !walletDB.WritePool( nIndex, keypoolentry ) )
        {
            throw runtime_error("Fatal error upgrading legacy wallet - could not upgrade entire keypool");
        }
    }
    BOOST_FOREACH(int64_t nIndex, forAccount.setKeyPoolExternal)
    {
        CKeyPool keypoolentry;
        if (!walletDB.ReadPool(nIndex, keypoolentry))
        {
            throw runtime_error("Fatal error upgrading legacy wallet - could not upgrade entire keypool");
        }
        if (!walletDB.ErasePool( this, nIndex ))
        {
            throw runtime_error("Fatal error upgrading legacy wallet - could not upgrade entire keypool");
        }
        keypoolentry.accountName = forAccount.getUUID();
        keypoolentry.nChain = KEYCHAIN_EXTERNAL;
        if ( !walletDB.WritePool( nIndex, keypoolentry ) )
        {
            throw runtime_error("Fatal error upgrading legacy wallet - could not upgrade entire keypool");
        }
    }
        
}

bool CWallet::AddKeyPubKey(int64_t HDKeyIndex, const CPubKey &pubkey, CAccount& forAccount, int keyChain)
{
    AssertLockHeld(cs_wallet); // mapKeyMetadata
    if (!forAccount.AddKeyPubKey(HDKeyIndex, pubkey, keyChain))
        return false;

    // check if we need to remove from watch-only
    CScript script;
    script = GetScriptForDestination(pubkey.GetID());
    if (HaveWatchOnly(script))
        RemoveWatchOnly(script);
    script = GetScriptForRawPubKey(pubkey);
    if (HaveWatchOnly(script))
        RemoveWatchOnly(script);

    //fixme: Account
    if (!fFileBacked)
        return true;
    return CWalletDB(strWalletFile).WriteKeyHD(pubkey, HDKeyIndex, keyChain, mapKeyMetadata[pubkey.GetID()], forAccount.getUUID());    
}


bool CWallet::LoadKeyMetadata(const CPubKey &pubkey, const CKeyMetadata &meta)
{
    AssertLockHeld(cs_wallet); // mapKeyMetadata
    if (meta.nCreateTime && (!nTimeFirstKey || meta.nCreateTime < nTimeFirstKey))
        nTimeFirstKey = meta.nCreateTime;

    mapKeyMetadata[pubkey.GetID()] = meta;
    return true;
}

bool CWallet::LoadCryptedKey(const CPubKey &vchPubKey, const std::vector<unsigned char> &vchCryptedSecret, const std::string& forAccount, int64_t nKeyChain)
{
    LOCK(cs_wallet);
    
    if (mapAccounts.find(forAccount) == mapAccounts.end())
        return false;
     
    return mapAccounts[forAccount]->AddCryptedKey(vchPubKey, vchCryptedSecret, nKeyChain);
}

void CWallet::UpdateTimeFirstKey(int64_t nCreateTime)
{
    AssertLockHeld(cs_wallet);
    if (nCreateTime <= 1) {
        // Cannot determine birthday information, so set the wallet birthday to
        // the beginning of time.
        nTimeFirstKey = 1;
    } else if (!nTimeFirstKey || nCreateTime < nTimeFirstKey) {
        nTimeFirstKey = nCreateTime;
    }
}

bool CWallet::AddCScript(const CScript& redeemScript)
{
    LOCK(cs_wallet);
    
    //fixme: (GULDEN) (FUT) (WATCHONLY)
    bool ret = false;
    for (auto accountPair : mapAccounts)
    {
        if (accountPair.second->AddCScript(redeemScript))
        {
            ret = true;
            break;
        }
    }
    
    if (!ret)
        return false;
    
    if (!fFileBacked)
        return true;
    return CWalletDB(strWalletFile).WriteCScript(Hash160(redeemScript), redeemScript);
}

bool CWallet::LoadCScript(const CScript& redeemScript)
{
    LOCK(cs_wallet);
    
    /* A sanity check was added in pull #3843 to avoid adding redeemScripts
     * that never can be redeemed. However, old wallets may still contain
     * these. Do not add them to the wallet and warn. */
    if (redeemScript.size() > MAX_SCRIPT_ELEMENT_SIZE)
    {
        std::string strAddr = CBitcoinAddress(CScriptID(redeemScript)).ToString();
        LogPrintf("%s: Warning: This wallet contains a redeemScript of size %i which exceeds maximum size %i thus can never be redeemed. Do not use address %s.\n",
            __func__, redeemScript.size(), MAX_SCRIPT_ELEMENT_SIZE, strAddr);
        return true;
    }

    //fixme: (GULDEN) (FUT) (WATCHONLY)
    bool ret = false;
    for (auto accountPair : mapAccounts)
    {
        ret = accountPair.second->AddCScript(redeemScript);
        if (ret == true)
            break;
    }
    return ret;
}

bool CWallet::AddWatchOnly(const CScript &dest)
{
    AssertLockHeld(cs_wallet);
    
    //fixme: (GULDEN) (FUT) (WATCHONLY)
    bool ret = false;
    for (auto accountPair : mapAccounts)
    {
        if (accountPair.second->AddWatchOnly(dest))
            ret = true;
    }
    if (!ret)
        return false;
    
    nTimeFirstKey = 1; // No birthday information for watch-only keys.
    NotifyWatchonlyChanged(true);
    if (!fFileBacked)
        return true;
    return CWalletDB(strWalletFile).WriteWatchOnly(dest);
}

bool CWallet::RemoveWatchOnly(const CScript &dest)
{
    AssertLockHeld(cs_wallet);
    //fixme: (GULDEN) (FUT) (WATCHONLY)
    bool ret = true;
    for (auto accountPair : mapAccounts)
    {
        if (accountPair.second->RemoveWatchOnly(dest))
        {
            ret = true;
            break;
        }
    }
    if (!ret)
        return false;
    
    if (!HaveWatchOnly())
        NotifyWatchonlyChanged(false);
    if (fFileBacked)
        if (!CWalletDB(strWalletFile).EraseWatchOnly(dest))
            return false;

    return true;
}

bool CWallet::LoadWatchOnly(const CScript &dest)
{
    AssertLockHeld(cs_wallet);
    
    //fixme: (GULDEN) (FUT) (WATCHONLY)
    bool ret = false;
    for (auto accountPair : mapAccounts)
    {
        ret = accountPair.second->AddWatchOnly(dest);
        if (ret)
            break;
    }
    return ret;
}

bool CWallet::Unlock(const SecureString& strWalletPassphrase)
{
    CCrypter crypter;
    CKeyingMaterial _vMasterKey;

    {
        LOCK(cs_wallet);
        BOOST_FOREACH(const MasterKeyMap::value_type& pMasterKey, mapMasterKeys)
        {
            if(!crypter.SetKeyFromPassphrase(strWalletPassphrase, pMasterKey.second.vchSalt, pMasterKey.second.nDeriveIterations, pMasterKey.second.nDerivationMethod))
                return false;
            if (!crypter.Decrypt(pMasterKey.second.vchCryptedKey, _vMasterKey))
                continue; // try another master key
            for (auto accountPair : mapAccounts)
            {
                if (!accountPair.second->Unlock(_vMasterKey))
                {
                    return false;
                }
            }
            for (auto seedPair : mapSeeds)
            {
                if (!seedPair.second->Unlock(_vMasterKey))
                {
                    return false;
                }
            }
            return true;
        }
    }
    return false;
}

bool CWallet::ChangeWalletPassphrase(const SecureString& strOldWalletPassphrase, const SecureString& strNewWalletPassphrase)
{
    bool fWasLocked = IsLocked();

    {
        LOCK(cs_wallet);
        Lock();

        CCrypter crypter;
        CKeyingMaterial _vMasterKey;
        BOOST_FOREACH(MasterKeyMap::value_type& pMasterKey, mapMasterKeys)
        {
            if(!crypter.SetKeyFromPassphrase(strOldWalletPassphrase, pMasterKey.second.vchSalt, pMasterKey.second.nDeriveIterations, pMasterKey.second.nDerivationMethod))
                return false;
            if (!crypter.Decrypt(pMasterKey.second.vchCryptedKey, _vMasterKey))
                return false;
            if (Unlock(_vMasterKey))
            {
                int64_t nStartTime = GetTimeMillis();
                crypter.SetKeyFromPassphrase(strNewWalletPassphrase, pMasterKey.second.vchSalt, pMasterKey.second.nDeriveIterations, pMasterKey.second.nDerivationMethod);
                pMasterKey.second.nDeriveIterations = pMasterKey.second.nDeriveIterations * (100 / ((double)(GetTimeMillis() - nStartTime)));

                nStartTime = GetTimeMillis();
                crypter.SetKeyFromPassphrase(strNewWalletPassphrase, pMasterKey.second.vchSalt, pMasterKey.second.nDeriveIterations, pMasterKey.second.nDerivationMethod);
                pMasterKey.second.nDeriveIterations = (pMasterKey.second.nDeriveIterations + pMasterKey.second.nDeriveIterations * 100 / ((double)(GetTimeMillis() - nStartTime))) / 2;

                if (pMasterKey.second.nDeriveIterations < 25000)
                    pMasterKey.second.nDeriveIterations = 25000;

                LogPrintf("Wallet passphrase changed to an nDeriveIterations of %i\n", pMasterKey.second.nDeriveIterations);

                if (!crypter.SetKeyFromPassphrase(strNewWalletPassphrase, pMasterKey.second.vchSalt, pMasterKey.second.nDeriveIterations, pMasterKey.second.nDerivationMethod))
                    return false;
                if (!crypter.Encrypt(_vMasterKey, pMasterKey.second.vchCryptedKey))
                    return false;
                CWalletDB(strWalletFile).WriteMasterKey(pMasterKey.first, pMasterKey.second);
                if (fWasLocked)
                    Lock();
                return true;
            }
        }
    }

    return false;
}

void CWallet::SetBestChain(const CBlockLocator& loc)
{
    CWalletDB walletdb(strWalletFile);
    walletdb.WriteBestBlock(loc);
}

bool CWallet::SetMinVersion(enum WalletFeature nVersion, CWalletDB* pwalletdbIn, bool fExplicit)
{
    LOCK(cs_wallet); // nWalletVersion
    if (nWalletVersion >= nVersion)
        return true;

    // when doing an explicit upgrade, if we pass the max version permitted, upgrade all the way
    if (fExplicit && nVersion > nWalletMaxVersion)
            nVersion = FEATURE_LATEST;

    nWalletVersion = nVersion;

    if (nVersion > nWalletMaxVersion)
        nWalletMaxVersion = nVersion;

    if (fFileBacked)
    {
        CWalletDB* pwalletdb = pwalletdbIn ? pwalletdbIn : new CWalletDB(strWalletFile);
        if (nWalletVersion > 40000)
            pwalletdb->WriteMinVersion(nWalletVersion);
        if (!pwalletdbIn)
            delete pwalletdb;
    }

    return true;
}

bool CWallet::SetMaxVersion(int nVersion)
{
    LOCK(cs_wallet); // nWalletVersion, nWalletMaxVersion
    // cannot downgrade below current version
    if (nWalletVersion > nVersion)
        return false;

    nWalletMaxVersion = nVersion;

    return true;
}

std::set<uint256> CWallet::GetConflicts(const uint256& txid) const
{
    std::set<uint256> result;
    AssertLockHeld(cs_wallet);

    std::map<uint256, CWalletTx>::const_iterator it = mapWallet.find(txid);
    if (it == mapWallet.end())
        return result;
    const CWalletTx& wtx = it->second;

    std::pair<TxSpends::const_iterator, TxSpends::const_iterator> range;

    BOOST_FOREACH(const CTxIn& txin, wtx.tx->vin)
    {
        if (mapTxSpends.count(txin.prevout) <= 1)
            continue;  // No conflict if zero or one spends
        range = mapTxSpends.equal_range(txin.prevout);
        for (TxSpends::const_iterator _it = range.first; _it != range.second; ++_it)
            result.insert(_it->second);
    }
    return result;
}

bool CWallet::HasWalletSpend(const uint256& txid) const
{
    AssertLockHeld(cs_wallet);
    auto iter = mapTxSpends.lower_bound(COutPoint(txid, 0));
    return (iter != mapTxSpends.end() && iter->first.hash == txid);
}

void CWallet::Flush(bool shutdown)
{
    bitdb.Flush(shutdown);
}

bool CWallet::Verify()
{
    if (GetBoolArg("-disablewallet", DEFAULT_DISABLE_WALLET))
        return true;

    uiInterface.InitMessage(_("Verifying wallet..."));
    std::string walletFile = GetArg("-wallet", DEFAULT_WALLET_DAT);

    std::string strError;
    if (!CWalletDB::VerifyEnvironment(walletFile, GetDataDir().string(), strError))
        return InitError(strError);

    if (GetBoolArg("-salvagewallet", false))
    {
        // Recover readable keypairs:
        CWallet dummyWallet;
        if (!CWalletDB::Recover(walletFile, (void *)&dummyWallet, CWalletDB::RecoverKeysOnlyFilter))
            return false;
    }

    
    // Check file permissions.
    {
        std::fstream testPerms((GetDataDir() / walletFile).string(), ios::in | ios::out | ios::app);
        if (!testPerms.is_open())
            return InitError(strprintf(_("%s may be read only or have permissions that deny access to the current user, please correct this and try again."), walletFile));
    }
    
    CDBEnv::VerifyResult r = bitdb.Verify(walletFile, CWalletDB::Recover);
    if (r == CDBEnv::RECOVER_OK)
    {
        InitWarning(strprintf(_("Warning: Wallet file corrupt, data salvaged!"
                                        " Original %s saved as %s in %s; if"
                                        " your balance or transactions are incorrect you should"
                                        " restore from a backup."),
            walletFile, "wallet.{timestamp}.bak", GetDataDir()));
    }
    if (r == CDBEnv::RECOVER_FAIL)
        return InitError(strprintf(_("%s corrupt, salvage failed"), walletFile));


    //fixme: (GULDEN) (MERGE)
    /*std::string strWarning;
    bool dbV = CWalletDB::VerifyDatabaseFile(walletFile, GetDataDir().string(), strWarning, strError);        
    {
        InitError(strError);
        return false;
    }*/
    return true;
}

void CWallet::SyncMetaData(std::pair<TxSpends::iterator, TxSpends::iterator> range)
{
    // We want all the wallet transactions in range to have the same metadata as
    // the oldest (smallest nOrderPos).
    // So: find smallest nOrderPos:

    int nMinOrderPos = std::numeric_limits<int>::max();
    const CWalletTx* copyFrom = NULL;
    for (TxSpends::iterator it = range.first; it != range.second; ++it)
    {
        const uint256& hash = it->second;
        int n = mapWallet[hash].nOrderPos;
        if (n < nMinOrderPos)
        {
            nMinOrderPos = n;
            copyFrom = &mapWallet[hash];
        }
    }
    // Now copy data from copyFrom to rest:
    for (TxSpends::iterator it = range.first; it != range.second; ++it)
    {
        const uint256& hash = it->second;
        CWalletTx* copyTo = &mapWallet[hash];
        if (copyFrom == copyTo) continue;
        if (!copyFrom->IsEquivalentTo(*copyTo)) continue;
        copyTo->mapValue = copyFrom->mapValue;
        copyTo->vOrderForm = copyFrom->vOrderForm;
        // fTimeReceivedIsTxTime not copied on purpose
        // nTimeReceived not copied on purpose
        copyTo->nTimeSmart = copyFrom->nTimeSmart;
        copyTo->fFromMe = copyFrom->fFromMe;
        copyTo->strFromAccount = copyFrom->strFromAccount;
        // nOrderPos not copied on purpose
        // cached members not copied on purpose
    }
}

/**
 * Outpoint is spent if any non-conflicted transaction
 * spends it:
 */
bool CWallet::IsSpent(const uint256& hash, unsigned int n) const
{
    const COutPoint outpoint(hash, n);
    std::pair<TxSpends::const_iterator, TxSpends::const_iterator> range;
    range = mapTxSpends.equal_range(outpoint);

    for (TxSpends::const_iterator it = range.first; it != range.second; ++it)
    {
        const uint256& wtxid = it->second;
        std::map<uint256, CWalletTx>::const_iterator mit = mapWallet.find(wtxid);
        if (mit != mapWallet.end()) {
            int depth = mit->second.GetDepthInMainChain();
            if (depth > 0  || (depth == 0 && !mit->second.isAbandoned()))
                return true; // Spent
        }
    }
    return false;
}

void CWallet::AddToSpends(const COutPoint& outpoint, const uint256& wtxid)
{
    mapTxSpends.insert(std::make_pair(outpoint, wtxid));

    std::pair<TxSpends::iterator, TxSpends::iterator> range;
    range = mapTxSpends.equal_range(outpoint);
    SyncMetaData(range);
}


void CWallet::AddToSpends(const uint256& wtxid)
{
    assert(mapWallet.count(wtxid));
    CWalletTx& thisTx = mapWallet[wtxid];
    if (thisTx.IsCoinBase()) // Coinbases don't spend anything!
        return;

    BOOST_FOREACH(const CTxIn& txin, thisTx.tx->vin)
        AddToSpends(txin.prevout, wtxid);
}

bool CWallet::EncryptWallet(const SecureString& strWalletPassphrase)
{
    if (IsCrypted())
        return false;

    CKeyingMaterial _vMasterKey;

    _vMasterKey.resize(WALLET_CRYPTO_KEY_SIZE);
    GetStrongRandBytes(&_vMasterKey[0], WALLET_CRYPTO_KEY_SIZE);

    CMasterKey kMasterKey;

    kMasterKey.vchSalt.resize(WALLET_CRYPTO_SALT_SIZE);
    GetStrongRandBytes(&kMasterKey.vchSalt[0], WALLET_CRYPTO_SALT_SIZE);

    CCrypter crypter;
    int64_t nStartTime = GetTimeMillis();
    crypter.SetKeyFromPassphrase(strWalletPassphrase, kMasterKey.vchSalt, 25000, kMasterKey.nDerivationMethod);
    kMasterKey.nDeriveIterations = 2500000 / ((double)(GetTimeMillis() - nStartTime));

    nStartTime = GetTimeMillis();
    crypter.SetKeyFromPassphrase(strWalletPassphrase, kMasterKey.vchSalt, kMasterKey.nDeriveIterations, kMasterKey.nDerivationMethod);
    kMasterKey.nDeriveIterations = (kMasterKey.nDeriveIterations + kMasterKey.nDeriveIterations * 100 / ((double)(GetTimeMillis() - nStartTime))) / 2;

    if (kMasterKey.nDeriveIterations < 25000)
        kMasterKey.nDeriveIterations = 25000;

    LogPrintf("Encrypting Wallet with an nDeriveIterations of %i\n", kMasterKey.nDeriveIterations);

    if (!crypter.SetKeyFromPassphrase(strWalletPassphrase, kMasterKey.vchSalt, kMasterKey.nDeriveIterations, kMasterKey.nDerivationMethod))
        return false;
    if (!crypter.Encrypt(_vMasterKey, kMasterKey.vchCryptedKey))
        return false;

    {
        LOCK(cs_wallet);
        mapMasterKeys[++nMasterKeyMaxID] = kMasterKey;
        if (fFileBacked)
        {
            assert(!pwalletdbEncryption);
            pwalletdbEncryption = new CWalletDB(strWalletFile);
            if (!pwalletdbEncryption->TxnBegin()) {
                delete pwalletdbEncryption;
                pwalletdbEncryption = NULL;
                return false;
            }
            pwalletdbEncryption->WriteMasterKey(nMasterKeyMaxID, kMasterKey);
        }

        for (auto seedIter : mapSeeds)
        {
            if (!seedIter.second->Encrypt(_vMasterKey))
            {
                if (fFileBacked) {
                    pwalletdbEncryption->TxnAbort();
                    delete pwalletdbEncryption;
                }
                // We now probably have half of our keys encrypted in memory, and half not...
                // die and let the user reload the unencrypted wallet.
                assert(false);
            }
            pwalletdbEncryption->WriteHDSeed(*seedIter.second);
        }
        
        for (auto accountPair : mapAccounts)
        {
            if (!accountPair.second->Encrypt(_vMasterKey))
            {
                if (fFileBacked) {
                    pwalletdbEncryption->TxnAbort();
                    delete pwalletdbEncryption;
                }
                // We now probably have half of our keys encrypted in memory, and half not...
                // die and let the user reload the unencrypted wallet.
                assert(false);
            }
            pwalletdbEncryption->WriteAccount(accountPair.second->getUUID(), accountPair.second);
        }

        // Encryption was introduced in version 0.4.0
        SetMinVersion(FEATURE_WALLETCRYPT, pwalletdbEncryption, true);

        if (fFileBacked)
        {
            if (!pwalletdbEncryption->TxnCommit()) {
                delete pwalletdbEncryption;
                // We now have keys encrypted in memory, but not on disk...
                // die to avoid confusion and let the user reload the unencrypted wallet.
                assert(false);
            }

            delete pwalletdbEncryption;
            pwalletdbEncryption = NULL;
        }

        for (auto accountPair : mapAccounts)
        {
            accountPair.second->Lock();
        }
        for (auto seedIter : mapSeeds)
        {
            seedIter.second->Lock();
        }
        Unlock(strWalletPassphrase);

        //fixme: Gulden HD - What to do here? We can't really throw the entire seed away...
        //fixme: (GULDEN) (FUT) (HD) (ACCOUNTS)
        // Mark all the unecrypted keys that were already on disk as used and generate new ones (non HD accounts only)        
        //fixme: (GULDEN) (MERGE)
        /*if (IsHDEnabled()){
            CKey key;
            CPubKey masterPubKey = GenerateNewHDMasterKey();
            if (!SetHDMasterKey(masterPubKey))
                return false;
        }

        NewKeyPool();*/
        
        
        

        // Need to completely rewrite the wallet file; if we don't, bdb might keep
        // bits of the unencrypted private key in slack space in the database file.
        CDB::Rewrite(strWalletFile);

    }
    for (auto accountPair : mapAccounts)
    {
        accountPair.second->internalKeyStore.NotifyStatusChanged(&accountPair.second->internalKeyStore);
        accountPair.second->externalKeyStore.NotifyStatusChanged(&accountPair.second->externalKeyStore);
    }

    return true;
}

DBErrors CWallet::ReorderTransactions()
{
    LOCK(cs_wallet);
    CWalletDB walletdb(strWalletFile);

    // Old wallets didn't have any defined order for transactions
    // Probably a bad idea to change the output of this

    // First: get all CWalletTx and CAccountingEntry into a sorted-by-time multimap.
    typedef std::pair<CWalletTx*, CAccountingEntry*> TxPair;
    typedef std::multimap<int64_t, TxPair > TxItems;
    TxItems txByTime;

    for (std::map<uint256, CWalletTx>::iterator it = mapWallet.begin(); it != mapWallet.end(); ++it)
    {
        CWalletTx* wtx = &((*it).second);
        txByTime.insert(std::make_pair(wtx->nTimeReceived, TxPair(wtx, (CAccountingEntry*)0)));
    }
    std::list<CAccountingEntry> acentries;
    walletdb.ListAccountCreditDebit("", acentries);
    BOOST_FOREACH(CAccountingEntry& entry, acentries)
    {
        txByTime.insert(std::make_pair(entry.nTime, TxPair((CWalletTx*)0, &entry)));
    }

    nOrderPosNext = 0;
    std::vector<int64_t> nOrderPosOffsets;
    for (TxItems::iterator it = txByTime.begin(); it != txByTime.end(); ++it)
    {
        CWalletTx *const pwtx = (*it).second.first;
        CAccountingEntry *const pacentry = (*it).second.second;
        int64_t& nOrderPos = (pwtx != 0) ? pwtx->nOrderPos : pacentry->nOrderPos;

        if (nOrderPos == -1)
        {
            nOrderPos = nOrderPosNext++;
            nOrderPosOffsets.push_back(nOrderPos);

            if (pwtx)
            {
                if (!walletdb.WriteTx(*pwtx))
                    return DB_LOAD_FAIL;
            }
            else
                if (!walletdb.WriteAccountingEntry(pacentry->nEntryNo, *pacentry))
                    return DB_LOAD_FAIL;
        }
        else
        {
            int64_t nOrderPosOff = 0;
            BOOST_FOREACH(const int64_t& nOffsetStart, nOrderPosOffsets)
            {
                if (nOrderPos >= nOffsetStart)
                    ++nOrderPosOff;
            }
            nOrderPos += nOrderPosOff;
            nOrderPosNext = std::max(nOrderPosNext, nOrderPos + 1);

            if (!nOrderPosOff)
                continue;

            // Since we're changing the order, write it back
            if (pwtx)
            {
                if (!walletdb.WriteTx(*pwtx))
                    return DB_LOAD_FAIL;
            }
            else
                if (!walletdb.WriteAccountingEntry(pacentry->nEntryNo, *pacentry))
                    return DB_LOAD_FAIL;
        }
    }
    walletdb.WriteOrderPosNext(nOrderPosNext);

    return DB_LOAD_OK;
}

int64_t CWallet::IncOrderPosNext(CWalletDB *pwalletdb)
{
    AssertLockHeld(cs_wallet); // nOrderPosNext
    int64_t nRet = nOrderPosNext++;
    if (pwalletdb) {
        pwalletdb->WriteOrderPosNext(nOrderPosNext);
    } else {
        CWalletDB(strWalletFile).WriteOrderPosNext(nOrderPosNext);
    }
    return nRet;
}


bool CWallet::AccountMove(std::string strFrom, std::string strTo, CAmount nAmount, std::string strComment)
{
    assert(0);
    /*CWalletDB walletdb(strWalletFile);
    if (!walletdb.TxnBegin())
        return false;

    int64_t nNow = GetAdjustedTime();

    // Debit
    CAccountingEntry debit;
    debit.nOrderPos = IncOrderPosNext(&walletdb);
    debit.strAccount = strFrom;
    debit.nCreditDebit = -nAmount;
    debit.nTime = nNow;
    debit.strOtherAccount = strTo;
    debit.strComment = strComment;
    AddAccountingEntry(debit, &walletdb);

    // Credit
    CAccountingEntry credit;
    credit.nOrderPos = IncOrderPosNext(&walletdb);
    credit.strAccount = strTo;
    credit.nCreditDebit = nAmount;
    credit.nTime = nNow;
    credit.strOtherAccount = strFrom;
    credit.strComment = strComment;
    AddAccountingEntry(credit, &walletdb);

    if (!walletdb.TxnCommit())
        return false;*/

    return true;
}










bool CWallet::GetAccountPubkey(CPubKey &pubKey, std::string strAccount, bool bForceNew)
{
    assert(0);
    
    /*LOCK(cs_wallet);
    
    CWalletDB walletdb(strWalletFile);

    CAccount* account = mapAccounts[strAccount];

    if (account && !bForceNew) {
        if (!account->vchPubKey.IsValid())
            bForceNew = true;
        else {
            // Check if the current key has been used
<<<<<<< HEAD
            CScript scriptPubKey = GetScriptForDestination(account->vchPubKey.GetID());
            for (map<uint256, CWalletTx>::iterator it = mapWallet.begin();
                 it != mapWallet.end() && account->vchPubKey.IsValid();
=======
            CScript scriptPubKey = GetScriptForDestination(account.vchPubKey.GetID());
            for (std::map<uint256, CWalletTx>::iterator it = mapWallet.begin();
                 it != mapWallet.end() && account.vchPubKey.IsValid();
>>>>>>> c9b07c4b
                 ++it)
                BOOST_FOREACH(const CTxOut& txout, (*it).second.tx->vout)
                    if (txout.scriptPubKey == scriptPubKey) {
                        bForceNew = true;
                        break;
                    }
        }
    }

    //fixme: GULDEN - the below is completely broken - redo this if we ever actually need it.
    // Generate a new key
    if (bForceNew) {
        if (!GetKeyFromPool(account->vchPubKey, account, KEYCHAIN_EXTERNAL))
            return false;

        account = activeSeed->GenerateAccount(Desktop, NULL);
        if (!walletdb.WriteAccount(strAccount, account))
        {
            throw runtime_error("Writing seed failed");
        }
        //fixme: GULDEN - the below is completely broken - redo this if we ever actually need it.
        //mapAccounts[strAccount] = account;

        //SetAddressBook(account->vchPubKey.GetID(), strAccount, "receive");
    }

    pubKey = account->vchPubKey;*/

    return false;
}


// Shadow accounts... For HD we keep a 'cache' of already created accounts, the reason being that another shared wallet might create new addresses, and we need to be able to detect those.
// So we keep these 'shadow' accounts, and if they ever receive a transaction we automatically 'convert' them into normal accounts in the UI.
// If/When the user wants new accounts, we hand out the previous shadow account and generate a new Shadow account to take it's place...
CAccountHD* CWallet::GenerateNewAccount(std::string strAccount, AccountType type, AccountSubType subType)
{

    assert(type != AccountType::ShadowChild);
    assert(type != AccountType::Deleted);
    CAccountHD* newAccount = NULL;
    
    // Grab account with lowest index from existing pool of shadow accounts and convert it into a new account.
    if (type == AccountType::Normal || type == AccountType::Shadow)
    {
        LOCK(cs_wallet);
        
        for (const auto& accountPair : mapAccounts)
        {
            if (accountPair.second->m_SubType == subType)
            {
                if (accountPair.second->m_Type == AccountType::Shadow)
                {
                    if (!newAccount || ((CAccountHD*)accountPair.second)->getIndex() < newAccount->getIndex())
                    {
                        if (((CAccountHD*)accountPair.second)->getSeedUUID() == getActiveSeed()->getUUID())
                        {
                            //Only consider accounts that are
                            //1) Of the required type
                            //2) Marked as being shadow
                            //3) From the active seed
                            //4) Always take the lowest account index that we can find
                            newAccount = (CAccountHD*)accountPair.second;
                        }
                    }
                }
            }
        }
    }
    
    // Create a new account in the (unlikely) event there was no shadow type
    if (!newAccount)
    {
        while (true)
        {
            //fixme: GULDEN (FUT) (1.6.1) - No way to cancel here...
            {
                LOCK(cs_wallet);
                if (!IsLocked())
                    break;
                wantDelayLock = true;
                uiInterface.RequestUnlock(this, _("Wallet unlock required for account creation"));
            }
            MilliSleep(5000);
        }
        if (!IsLocked())
        {
            CWalletDB db(strWalletFile);
            newAccount = activeSeed->GenerateAccount(subType, &db);
        }
        else
        {
            return NULL;
        }
    }
    newAccount->m_Type = type;
        
    // We don't top up the shadow pool here - we have a thread for that.
    
    // Write new account
    //NB! We have to do this -after- we create the new shadow account, otherwise the shadow account ends up being the active account.
    addAccount(newAccount, strAccount);
    
    // Shadow accounts have less keys - so we need to top up the keypool for our new 'non shadow' account at this point.
    if( activeAccount ) //fixme: (GULDEN) IsLocked() requires activeAccount - so we avoid calling this if activeAccount not yet set.
        TopUpKeyPool(2);//We only assign the bare minimum addresses here - and let the background thread do the rest
    
    return newAccount;
}

CAccount* CWallet::GenerateNewLegacyAccount(std::string strAccount)
{
    CAccount* newAccount = new CAccount();
    addAccount(newAccount, strAccount);
    
    return newAccount;
}

CAccountHD* CWallet::CreateReadOnlyAccount(std::string strAccount, SecureString encExtPubKey)
{
    CAccountHD* newAccount = NULL;

    CExtPubKey pubkey;
    try
    {
        CBitcoinSecretExt<CExtPubKey> secretExt;
        secretExt.SetString(encExtPubKey.c_str());
        pubkey = secretExt.GetKey();
    }
    catch(...)
    {
        throw runtime_error("Not a valid Gulden extended public key");
    }
    
    newAccount = new CAccountHD(pubkey, boost::uuids::nil_generator()());
        
    // Write new account
    addAccount(newAccount, strAccount);
    
    //We only assign the bare minimum addresses here - and let the background thread do the rest
    TopUpKeyPool(2);
    
    return newAccount;
}

void CWallet::MarkDirty()
{
    {
        LOCK(cs_wallet);
        BOOST_FOREACH(PAIRTYPE(const uint256, CWalletTx)& item, mapWallet)
            item.second.MarkDirty();
    }
}

bool CWallet::MarkReplaced(const uint256& originalHash, const uint256& newHash)
{
    LOCK(cs_wallet);

    auto mi = mapWallet.find(originalHash);

    // There is a bug if MarkReplaced is not called on an existing wallet transaction.
    assert(mi != mapWallet.end());

    CWalletTx& wtx = (*mi).second;

    // Ensure for now that we're not overwriting data
    assert(wtx.mapValue.count("replaced_by_txid") == 0);

    wtx.mapValue["replaced_by_txid"] = newHash.ToString();

    CWalletDB walletdb(strWalletFile, "r+");

    bool success = true;
    if (!walletdb.WriteTx(wtx)) {
        LogPrintf("%s: Updating walletdb tx %s failed", __func__, wtx.GetHash().ToString());
        success = false;
    }

    NotifyTransactionChanged(this, originalHash, CT_UPDATED);

    return success;
}

bool CWallet::AddToWallet(const CWalletTx& wtxIn, bool fFlushOnClose)
{
    LOCK(cs_wallet);

    CWalletDB walletdb(strWalletFile, "r+", fFlushOnClose);

    uint256 hash = wtxIn.GetHash();

    //fixme: (GULDEN) (MERGE) - something weird happened here, double check it.
    //Mark address as used
    /*if (wtxIn.strFromAccount.empty())
    {
        LOCK(cs_wallet);
        for (auto accountPair : mapAccounts)
        {
            if (accountPair.second->HaveWalletTx(wtxIn))
            {
                wtxIn.strFromAccount = accountPair.first;
            }
        }
    }*/
    //Mark address as used
        
    // Inserts only if not already there, returns tx inserted or tx found
    std::pair<std::map<uint256, CWalletTx>::iterator, bool> ret = mapWallet.insert(std::make_pair(hash, wtxIn));
    CWalletTx& wtx = (*ret.first).second;
    wtx.BindWallet(this);
    bool fInsertedNew = ret.second;
    if (fInsertedNew)
    {
        wtx.nTimeReceived = GetAdjustedTime();
        wtx.nOrderPos = IncOrderPosNext(&walletdb);
<<<<<<< HEAD
        wtxOrdered.insert(make_pair(wtx.nOrderPos, TxPair(&wtx, (CAccountingEntry*)0)));
=======
        wtxOrdered.insert(std::make_pair(wtx.nOrderPos, TxPair(&wtx, (CAccountingEntry*)0)));
>>>>>>> c9b07c4b
        wtx.nTimeSmart = ComputeTimeSmart(wtx);
        AddToSpends(hash);
    }

    bool fUpdated = false;
    if (!fInsertedNew)
    {
        // Merge
        if (!wtxIn.hashUnset() && wtxIn.hashBlock != wtx.hashBlock)
        {
            wtx.hashBlock = wtxIn.hashBlock;
            fUpdated = true;
        }
        // If no longer abandoned, update
        if (wtxIn.hashBlock.IsNull() && wtx.isAbandoned())
        {
            wtx.hashBlock = wtxIn.hashBlock;
            fUpdated = true;
        }
        if (wtxIn.nIndex != -1 && (wtxIn.nIndex != wtx.nIndex))
        {
            wtx.nIndex = wtxIn.nIndex;
            fUpdated = true;
        }
        if (wtxIn.fFromMe && wtxIn.fFromMe != wtx.fFromMe)
        {
            wtx.fFromMe = wtxIn.fFromMe;
            fUpdated = true;
        }
    }

    //// debug print
    LogPrintf("AddToWallet %s  %s%s\n", wtxIn.GetHash().ToString(), (fInsertedNew ? "new" : ""), (fUpdated ? "update" : ""));

    // Write to disk
    if (fInsertedNew || fUpdated)
        if (!walletdb.WriteTx(wtx))
            return false;

    // Break debit/credit balance caches:
    wtx.MarkDirty();

    // Notify UI of new or updated transaction
    NotifyTransactionChanged(this, hash, fInsertedNew ? CT_NEW : CT_UPDATED);

    // notify an external script when a wallet transaction comes in or is updated
    std::string strCmd = GetArg("-walletnotify", "");

    if ( !strCmd.empty())
    {
        boost::replace_all(strCmd, "%s", wtxIn.GetHash().GetHex());
        boost::thread t(runCommand, strCmd); // thread runs free
    }

    return true;
}

bool CWallet::LoadToWallet(const CWalletTx& wtxIn)
{
    uint256 hash = wtxIn.GetHash();

    mapWallet[hash] = wtxIn;
    CWalletTx& wtx = mapWallet[hash];
    wtx.BindWallet(this);
    wtxOrdered.insert(std::make_pair(wtx.nOrderPos, TxPair(&wtx, (CAccountingEntry*)0)));
    AddToSpends(hash);
    BOOST_FOREACH(const CTxIn& txin, wtx.tx->vin) {
        if (mapWallet.count(txin.prevout.hash)) {
            CWalletTx& prevtx = mapWallet[txin.prevout.hash];
            if (prevtx.nIndex == -1 && !prevtx.hashUnset()) {
                MarkConflicted(prevtx.hashBlock, wtx.GetHash());
            }
        }
    }

    return true;
}

/**
 * Add a transaction to the wallet, or update it.  pIndex and posInBlock should
 * be set when the transaction was known to be included in a block.  When
 * posInBlock = SYNC_TRANSACTION_NOT_IN_BLOCK (-1) , then wallet state is not
 * updated in AddToWallet, but notifications happen and cached balances are
 * marked dirty.
 * If fUpdate is true, existing transactions will be updated.
 * TODO: One exception to this is that the abandoned state is cleared under the
 * assumption that any further notification of a transaction that was considered
 * abandoned is an indication that it is not safe to be considered abandoned.
 * Abandoned state should probably be more carefuly tracked via different
 * posInBlock signals or by checking mempool presence when necessary.
 */
bool CWallet::AddToWalletIfInvolvingMe(const CTransaction& tx, const CBlockIndex* pIndex, int posInBlock, bool fUpdate)
{       
    {
        AssertLockHeld(cs_wallet);

        if (posInBlock != -1) {
            BOOST_FOREACH(const CTxIn& txin, tx.vin) {
                std::pair<TxSpends::const_iterator, TxSpends::const_iterator> range = mapTxSpends.equal_range(txin.prevout);
                while (range.first != range.second) {
                    if (range.first->second != tx.GetHash()) {
                        LogPrintf("Transaction %s (in block %s) conflicts with wallet transaction %s (both spend %s:%i)\n", tx.GetHash().ToString(), pIndex->GetBlockHash().ToString(), range.first->second.ToString(), range.first->first.hash.ToString(), range.first->first.n);
                        MarkConflicted(pIndex->GetBlockHash(), range.first->second);
                    }
                    range.first++;
                }
            }
        }

        bool fExisted = mapWallet.count(tx.GetHash()) != 0;
        if (fExisted && !fUpdate) return false;
        if (fExisted || IsMine(tx) || IsFromMe(tx))
        {
            CWalletTx wtx(this, MakeTransactionRef(tx));

            // Get merkle branch if transaction was found in a block
            if (posInBlock != -1)
                wtx.SetMerkleBranch(pIndex, posInBlock);

            return AddToWallet(wtx, false);
            RemoveAddressFromKeypoolIfIsMine(tx, pIndex ? pIndex->nTime : 0);
            //fixme: Is this even needed? Surely only checking the outputs is fine
            for(const auto& txin : wtx.tx->vin)
            {
                RemoveAddressFromKeypoolIfIsMine(txin, pIndex ? pIndex->nTime : 0);
            }
            
            // Add all incoming transactions to the wallet as well - so that we can always get 'incoming' address details.
            for(const auto& txin : tx.vin)
            {
                CTransaction tx;
                uint256 hashBlock = uint256();
                if (GetTransaction(txin.prevout.hash, wtx.tx, Params().GetConsensus(), hashBlock, true))
                {
                    AddToWallet(wtx, false);
                }
            }
            
        }
    }
    return false;
}

bool CWallet::AbandonTransaction(const uint256& hashTx)
{
    LOCK2(cs_main, cs_wallet);

    CWalletDB walletdb(strWalletFile, "r+");

    std::set<uint256> todo;
    std::set<uint256> done;

    // Can't mark abandoned if confirmed or in mempool
    assert(mapWallet.count(hashTx));
    CWalletTx& origtx = mapWallet[hashTx];
    if (origtx.GetDepthInMainChain() > 0 || origtx.InMempool()) {
        return false;
    }

    todo.insert(hashTx);

    while (!todo.empty()) {
        uint256 now = *todo.begin();
        todo.erase(now);
        done.insert(now);
        assert(mapWallet.count(now));
        CWalletTx& wtx = mapWallet[now];
        int currentconfirm = wtx.GetDepthInMainChain();
        // If the orig tx was not in block, none of its spends can be
        assert(currentconfirm <= 0);
        // if (currentconfirm < 0) {Tx and spends are already conflicted, no need to abandon}
        if (currentconfirm == 0 && !wtx.isAbandoned()) {
            // If the orig tx was not in block/mempool, none of its spends can be in mempool
            assert(!wtx.InMempool());
            wtx.nIndex = -1;
            wtx.setAbandoned();
            wtx.MarkDirty();
            walletdb.WriteTx(wtx);
            NotifyTransactionChanged(this, wtx.GetHash(), CT_UPDATED);
            // Iterate over all its outputs, and mark transactions in the wallet that spend them abandoned too
            TxSpends::const_iterator iter = mapTxSpends.lower_bound(COutPoint(hashTx, 0));
            while (iter != mapTxSpends.end() && iter->first.hash == now) {
                if (!done.count(iter->second)) {
                    todo.insert(iter->second);
                }
                iter++;
            }
            // If a transaction changes 'conflicted' state, that changes the balance
            // available of the outputs it spends. So force those to be recomputed
            BOOST_FOREACH(const CTxIn& txin, wtx.tx->vin)
            {
                if (mapWallet.count(txin.prevout.hash))
                    mapWallet[txin.prevout.hash].MarkDirty();
            }
        }
    }

    return true;
}

void CWallet::MarkConflicted(const uint256& hashBlock, const uint256& hashTx)
{
    LOCK2(cs_main, cs_wallet);

    int conflictconfirms = 0;
    if (mapBlockIndex.count(hashBlock)) {
        CBlockIndex* pindex = mapBlockIndex[hashBlock];
        if (chainActive.Contains(pindex)) {
            conflictconfirms = -(chainActive.Height() - pindex->nHeight + 1);
        }
    }
    // If number of conflict confirms cannot be determined, this means
    // that the block is still unknown or not yet part of the main chain,
    // for example when loading the wallet during a reindex. Do nothing in that
    // case.
    if (conflictconfirms >= 0)
        return;

    // Do not flush the wallet here for performance reasons
    CWalletDB walletdb(strWalletFile, "r+", false);

    std::set<uint256> todo;
    std::set<uint256> done;

    todo.insert(hashTx);

    while (!todo.empty()) {
        uint256 now = *todo.begin();
        todo.erase(now);
        done.insert(now);
        assert(mapWallet.count(now));
        CWalletTx& wtx = mapWallet[now];
        int currentconfirm = wtx.GetDepthInMainChain();
        if (conflictconfirms < currentconfirm) {
            // Block is 'more conflicted' than current confirm; update.
            // Mark transaction as conflicted with this block.
            wtx.nIndex = -1;
            wtx.hashBlock = hashBlock;
            wtx.MarkDirty();
            walletdb.WriteTx(wtx);
            // Iterate over all its outputs, and mark transactions in the wallet that spend them conflicted too
            TxSpends::const_iterator iter = mapTxSpends.lower_bound(COutPoint(now, 0));
            while (iter != mapTxSpends.end() && iter->first.hash == now) {
                 if (!done.count(iter->second)) {
                     todo.insert(iter->second);
                 }
                 iter++;
            }
            // If a transaction changes 'conflicted' state, that changes the balance
            // available of the outputs it spends. So force those to be recomputed
            BOOST_FOREACH(const CTxIn& txin, wtx.tx->vin)
            {
                if (mapWallet.count(txin.prevout.hash))
                    mapWallet[txin.prevout.hash].MarkDirty();
            }
        }
    }
}

void CWallet::SyncTransaction(const CTransaction& tx, const CBlockIndex *pindex, int posInBlock)
{
    LOCK2(cs_main, cs_wallet);
    
    if (!AddToWalletIfInvolvingMe(tx, pindex, posInBlock, true))
        return; // Not one of ours

    // If a transaction changes 'conflicted' state, that changes the balance
    // available of the outputs it spends. So force those to be
    // recomputed, also:
    BOOST_FOREACH(const CTxIn& txin, tx.vin)
    {
        if (mapWallet.count(txin.prevout.hash))
            mapWallet[txin.prevout.hash].MarkDirty();
    }
}

void CWallet::RemoveAddressFromKeypoolIfIsMine(const CTxIn& txin, uint64_t time)
{
    {
        LOCK(cs_wallet);
        map<uint256, CWalletTx>::const_iterator mi = mapWallet.find(txin.prevout.hash);
        if (mi != mapWallet.end())
        {
            const CWalletTx& prev = (*mi).second;
            if (txin.prevout.n < prev.tx->vout.size())
                RemoveAddressFromKeypoolIfIsMine(prev.tx->vout[txin.prevout.n], time);
        }
    }
}

isminetype CWallet::IsMine(const CTxIn &txin) const
{
    {
        LOCK(cs_wallet);
        std::map<uint256, CWalletTx>::const_iterator mi = mapWallet.find(txin.prevout.hash);
        if (mi != mapWallet.end())
        {
            const CWalletTx& prev = (*mi).second;
            if (txin.prevout.n < prev.tx->vout.size())
                return IsMine(prev.tx->vout[txin.prevout.n]);
        }
    }
    return ISMINE_NO;
}

isminetype CWallet::IsMine(const CKeyStore &keystore, const CTxIn& txin) const
{
    {
        LOCK(cs_wallet);
        map<uint256, CWalletTx>::const_iterator mi = mapWallet.find(txin.prevout.hash);
        if (mi != mapWallet.end())
        {
            //fixme: (GULDEN) (MERGE)
            /*
            const CWalletTx& prev = (*mi).second;
            if (txin.prevout.n < prev.vout.size())
                return ::IsMine(keystore, prev.vout[txin.prevout.n]);
            */
        }
    }
    return ISMINE_NO;
}

// Note that this function doesn't distinguish between a 0-valued input,
// and a not-"is mine" (according to the filter) input.
bool IsMine(const CAccount* forAccount, const CWalletTx& tx)
{
    isminetype ret = isminetype::ISMINE_NO;
    for (const auto& txout : tx.tx->vout)
    {
        for (auto keyChain : { KEYCHAIN_EXTERNAL, KEYCHAIN_CHANGE })
        {
            isminetype temp = ( keyChain == KEYCHAIN_EXTERNAL ? IsMine(forAccount->externalKeyStore, txout.scriptPubKey) : IsMine(forAccount->internalKeyStore, txout.scriptPubKey) );
            if (temp > ret)
                ret = temp;
        }
        if (ret > isminetype::ISMINE_NO)
            return true;
    }
    return false;
}

CAmount CWallet::GetDebit(const CTxIn &txin, const isminefilter& filter) const
{
    {
        LOCK(cs_wallet);
        std::map<uint256, CWalletTx>::const_iterator mi = mapWallet.find(txin.prevout.hash);
        if (mi != mapWallet.end())
        {
            const CWalletTx& prev = (*mi).second;
            if (txin.prevout.n < prev.tx->vout.size())
                if (IsMine(prev.tx->vout[txin.prevout.n]) & filter)
                    return prev.tx->vout[txin.prevout.n].nValue;
        }
    }
    return 0;
}

isminetype CWallet::IsMine(const CTxOut& txout) const
{
    return ::IsMine(*this, txout.scriptPubKey);
}

void CWallet::RemoveAddressFromKeypoolIfIsMine(const CTxOut& txout, uint64_t time)
{
    ::RemoveAddressFromKeypoolIfIsMine(*this, (CTxDestination)txout.scriptPubKey, time);
}

CAmount CWallet::GetCredit(const CTxOut& txout, const isminefilter& filter) const
{
    if (!MoneyRange(txout.nValue))
        throw std::runtime_error(std::string(__func__) + ": value out of range");
    return ((IsMine(txout) & filter) ? txout.nValue : 0);
}

bool CWallet::IsChange(const CTxOut& txout) const
{
    // TODO: fix handling of 'change' outputs. The assumption is that any
    // payment to a script that is ours, but is not in the address book
    // is change. That assumption is likely to break when we implement multisignature
    // wallets that return change back into a multi-signature-protected address;
    // a better way of identifying which outputs are 'the send' and which are
    // 'the change' will need to be implemented (maybe extend CWalletTx to remember
    // which output, if any, was change).
    if (::IsMine(*this, txout.scriptPubKey))
    {
        CTxDestination address;
        if (!ExtractDestination(txout.scriptPubKey, address))
            return true;

        LOCK(cs_wallet);
        if (!mapAddressBook.count(CBitcoinAddress(address).ToString()))
            return true;
    }
    return false;
}

CAmount CWallet::GetChange(const CTxOut& txout) const
{
    if (!MoneyRange(txout.nValue))
        throw std::runtime_error(std::string(__func__) + ": value out of range");
    return (IsChange(txout) ? txout.nValue : 0);
}

bool CWallet::IsMine(const CTransaction& tx) const
{
    BOOST_FOREACH(const CTxOut& txout, tx.vout)
        if (IsMine(txout)  && txout.nValue >= nMinimumInputValue)
            return true;
    return false;
}




        
        

void CWallet::RemoveAddressFromKeypoolIfIsMine(const CTransaction& tx, uint64_t time)
{
    for(const CTxOut& txout : tx.vout)
    {
        RemoveAddressFromKeypoolIfIsMine(txout, time);
    }
}

bool CWallet::IsFromMe(const CTransaction& tx) const
{
    return (GetDebit(tx, ISMINE_ALL) > 0);
}

CAmount CWallet::GetDebit(const CTransaction& tx, const isminefilter& filter) const
{
    CAmount nDebit = 0;
    BOOST_FOREACH(const CTxIn& txin, tx.vin)
    {
        nDebit += GetDebit(txin, filter);
        if (!MoneyRange(nDebit))
            throw std::runtime_error(std::string(__func__) + ": value out of range");
    }
    return nDebit;
}

bool CWallet::IsAllFromMe(const CTransaction& tx, const isminefilter& filter) const
{
    LOCK(cs_wallet);

    BOOST_FOREACH(const CTxIn& txin, tx.vin)
    {
        auto mi = mapWallet.find(txin.prevout.hash);
        if (mi == mapWallet.end())
            return false; // any unknown inputs can't be from us

        const CWalletTx& prev = (*mi).second;

        if (txin.prevout.n >= prev.tx->vout.size())
            return false; // invalid input!

        if (!(IsMine(prev.tx->vout[txin.prevout.n]) & filter))
            return false;
    }
    return true;
}

CAmount CWallet::GetCredit(const CTransaction& tx, const isminefilter& filter) const
{
    CAmount nCredit = 0;
    BOOST_FOREACH(const CTxOut& txout, tx.vout)
    {
        nCredit += GetCredit(txout, filter);
        if (!MoneyRange(nCredit))
            throw std::runtime_error(std::string(__func__) + ": value out of range");
    }
    return nCredit;
}

CAmount CWallet::GetChange(const CTransaction& tx) const
{
    CAmount nChange = 0;
    BOOST_FOREACH(const CTxOut& txout, tx.vout)
    {
        nChange += GetChange(txout);
        if (!MoneyRange(nChange))
            throw std::runtime_error(std::string(__func__) + ": value out of range");
    }
    return nChange;
}

<<<<<<< HEAD
=======
CPubKey CWallet::GenerateNewHDMasterKey()
{
    CKey key;
    key.MakeNewKey(true);

    int64_t nCreationTime = GetTime();
    CKeyMetadata metadata(nCreationTime);

    // calculate the pubkey
    CPubKey pubkey = key.GetPubKey();
    assert(key.VerifyPubKey(pubkey));

    // set the hd keypath to "m" -> Master, refers the masterkeyid to itself
    metadata.hdKeypath     = "m";
    metadata.hdMasterKeyID = pubkey.GetID();

    {
        LOCK(cs_wallet);

        // mem store the metadata
        mapKeyMetadata[pubkey.GetID()] = metadata;

        // write the key&metadata to the database
        if (!AddKeyPubKey(key, pubkey))
            throw std::runtime_error(std::string(__func__) + ": AddKeyPubKey failed");
    }

    return pubkey;
}

bool CWallet::SetHDMasterKey(const CPubKey& pubkey)
{
    LOCK(cs_wallet);

    // ensure this wallet.dat can only be opened by clients supporting HD
    SetMinVersion(FEATURE_HD);

    // store the keyid (hash160) together with
    // the child index counter in the database
    // as a hdchain object
    CHDChain newHdChain;
    newHdChain.masterKeyID = pubkey.GetID();
    SetHDChain(newHdChain, false);

    return true;
}

bool CWallet::SetHDChain(const CHDChain& chain, bool memonly)
{
    LOCK(cs_wallet);
    if (!memonly && !CWalletDB(strWalletFile).WriteHDChain(chain))
        throw std::runtime_error(std::string(__func__) + ": writing chain failed");

    hdChain = chain;
    return true;
}

bool CWallet::IsHDEnabled() const
{
    return !hdChain.masterKeyID.IsNull();
}

>>>>>>> c9b07c4b
int64_t CWalletTx::GetTxTime() const
{
    int64_t n = nTimeSmart;
    return n ? n : nTimeReceived;
}

int CWalletTx::GetRequestCount() const
{
    // Returns -1 if it wasn't being tracked
    int nRequests = -1;
    {
        LOCK(pwallet->cs_wallet);
        if (IsCoinBase())
        {
            // Generated block
            if (!hashUnset())
            {
                std::map<uint256, int>::const_iterator mi = pwallet->mapRequestCount.find(hashBlock);
                if (mi != pwallet->mapRequestCount.end())
                    nRequests = (*mi).second;
            }
        }
        else
        {
            // Did anyone request this transaction?
            std::map<uint256, int>::const_iterator mi = pwallet->mapRequestCount.find(GetHash());
            if (mi != pwallet->mapRequestCount.end())
            {
                nRequests = (*mi).second;

                // How about the block it's in?
                if (nRequests == 0 && !hashUnset())
                {
                    std::map<uint256, int>::const_iterator _mi = pwallet->mapRequestCount.find(hashBlock);
                    if (_mi != pwallet->mapRequestCount.end())
                        nRequests = (*_mi).second;
                    else
                        nRequests = 1; // If it's in someone else's block it must have got out
                }
            }
        }
    }
    return nRequests;
}

<<<<<<< HEAD
void CWalletTx::GetAmounts(list<COutputEntry>& listReceived, list<COutputEntry>& listSent, CAmount& nFee, const isminefilter& filter, CKeyStore* from) const
=======
void CWalletTx::GetAmounts(std::list<COutputEntry>& listReceived,
                           std::list<COutputEntry>& listSent, CAmount& nFee, std::string& strSentAccount, const isminefilter& filter) const
>>>>>>> c9b07c4b
{
    if (!from)
        from = pwallet->activeAccount;
    
    nFee = 0;
    listReceived.clear();
    listSent.clear();
    
    // Compute fee:
    CAmount nDebit = GetDebit(filter);
    if (nDebit > 0) // debit>0 means we signed/sent this transaction
    {
        CAmount nValueOut = tx->GetValueOut();
        nFee = nDebit - nValueOut;
    }

    // Sent.
    for (unsigned int i = 0; i < tx->vin.size(); ++i)
    {
        const CTxIn& txin = tx->vin[i];

        map<uint256, CWalletTx>::const_iterator mi = pwallet->mapWallet.find(txin.prevout.hash);
        if (mi != pwallet->mapWallet.end())
        {
            const CWalletTx& prev = (*mi).second;
            if (txin.prevout.n < prev.tx->vout.size())
            {
                const auto& prevOut =  prev.tx->vout[txin.prevout.n];
                
                isminetype fIsMine = IsMine(*from, prevOut);
                                
                if ((fIsMine & filter))
                {                    
                    CTxDestination address;
                    if (!ExtractDestination(prevOut.scriptPubKey, address) && !prevOut.scriptPubKey.IsUnspendable())
                    {
                        LogPrintf("CWalletTx::GetAmounts: Unknown transaction type found, txid %s\n",
                                this->GetHash().ToString());
                        address = CNoDestination();
                    }

                    //fixme: (GULDEN) (FUT) - There should be a seperate CInputEntry class/array here or something.
                    COutputEntry output = {address, prevOut.nValue, (int)i};
                
                    // We are debited by the transaction, add the output as a "sent" entry
                    listSent.push_back(output);
                }
            }
        }
    }
    
    // received.
    for (unsigned int i = 0; i < tx->vout.size(); ++i)
    {
        const CTxOut& txout = tx->vout[i];
        isminetype fIsMine = IsMine(*from, txout);
        if (!(fIsMine & filter))
            continue;

        // Get the destination address
        CTxDestination address;
        if (!ExtractDestination(txout.scriptPubKey, address) && !txout.scriptPubKey.IsUnspendable())
        {
            LogPrintf("CWalletTx::GetAmounts: Unknown transaction type found, txid %s\n",
                     this->GetHash().ToString());
            address = CNoDestination();
        }

        COutputEntry output = {address, txout.nValue, (int)i};

        // We are receiving the output, add it as a "received" entry
        listReceived.push_back(output);
    }

}

void CWalletTx::GetAccountAmounts(const std::string& strAccount, CAmount& nReceived,
                                  CAmount& nSent, CAmount& nFee, const isminefilter& filter) const
{
    LOCK(pwalletMain->cs_wallet);
    
    nReceived = nSent = nFee = 0;

    CAmount allFee;
<<<<<<< HEAD
    list<COutputEntry> listReceived;
    list<COutputEntry> listSent;
    GetAmounts(listReceived, listSent, allFee, filter, pwalletMain->mapAccounts[strAccount]);
=======
    std::string strSentAccount;
    std::list<COutputEntry> listReceived;
    std::list<COutputEntry> listSent;
    GetAmounts(listReceived, listSent, allFee, strSentAccount, filter);
>>>>>>> c9b07c4b

    BOOST_FOREACH(const COutputEntry& s, listSent)
        nSent += s.amount;
    nFee = allFee;
    {
        LOCK(pwallet->cs_wallet);
        BOOST_FOREACH(const COutputEntry& r, listReceived)
        {
<<<<<<< HEAD
            nReceived += r.amount;
=======
            if (pwallet->mapAddressBook.count(r.destination))
            {
                std::map<CTxDestination, CAddressBookData>::const_iterator mi = pwallet->mapAddressBook.find(r.destination);
                if (mi != pwallet->mapAddressBook.end() && (*mi).second.name == strAccount)
                    nReceived += r.amount;
            }
            else if (strAccount.empty())
            {
                nReceived += r.amount;
            }
>>>>>>> c9b07c4b
        }
    }
}

/**
 * Scan the block chain (starting in pindexStart) for transactions
 * from or to us. If fUpdate is true, found transactions that already
 * exist in the wallet will be updated.
 *
 * Returns pointer to the first block in the last contiguous range that was
 * successfully scanned.
 *
 */
CBlockIndex* CWallet::ScanForWalletTransactions(CBlockIndex* pindexStart, bool fUpdate)
{
    CBlockIndex* ret = nullptr;
    int64_t nNow = GetTime();
    const CChainParams& chainParams = Params();

    CBlockIndex* pindex = pindexStart;
    {
        LOCK2(cs_main, cs_wallet);

        // no need to read and scan block, if block was created before
        // our wallet birthday (as adjusted for block time variability)
        while (pindex && nTimeFirstKey && (pindex->GetBlockTime() < (nTimeFirstKey - TIMESTAMP_WINDOW)))
            pindex = chainActive.Next(pindex);

        ShowProgress(_("Rescanning..."), 0); // show rescan progress in GUI as dialog or on splashscreen, if -rescan on startup
        double dProgressStart = GuessVerificationProgress(chainParams.TxData(), pindex);
        double dProgressTip = GuessVerificationProgress(chainParams.TxData(), chainActive.Tip());
        while (pindex)
        {
            // Temporarily release lock to allow shadow key allocation a chance to do it's thing
            LEAVE_CRITICAL_SECTION(cs_main)
            LEAVE_CRITICAL_SECTION(cs_wallet)
            if (pindex->nHeight % 100 == 0 && dProgressTip - dProgressStart > 0.0)
            {
                ShowProgress(_("Rescanning..."), std::max(1, std::min(99, (int)((GuessVerificationProgress(chainParams.TxData(), pindex) - dProgressStart) / (dProgressTip - dProgressStart) * 100))));
            }
            ENTER_CRITICAL_SECTION(cs_main)
            ENTER_CRITICAL_SECTION(cs_wallet)
            
            if (ShutdownRequested())
                return ret;

            CBlock block;
            if (ReadBlockFromDisk(block, pindex, Params().GetConsensus())) {
                for (size_t posInBlock = 0; posInBlock < block.vtx.size(); ++posInBlock) {
                    AddToWalletIfInvolvingMe(*block.vtx[posInBlock], pindex, posInBlock, fUpdate);
                }
                if (!ret) {
                    ret = pindex;
                }
            } else {
                ret = nullptr;
            }
            pindex = chainActive.Next(pindex);
            if (GetTime() >= nNow + 60) {
                nNow = GetTime();
                LogPrintf("Still rescanning. At block %d. Progress=%f\n", pindex->nHeight, GuessVerificationProgress(chainParams.TxData(), pindex));
            }
        }
        ShowProgress(_("Rescanning..."), 100); // hide progress dialog in GUI
    }
    return ret;
}

void CWallet::ReacceptWalletTransactions()
{
    // If transactions aren't being broadcasted, don't let them into local mempool either
    if (!fBroadcastTransactions)
        return;
    LOCK2(cs_main, cs_wallet);
    std::map<int64_t, CWalletTx*> mapSorted;

    // Sort pending wallet transactions based on their initial wallet insertion order
    BOOST_FOREACH(PAIRTYPE(const uint256, CWalletTx)& item, mapWallet)
    {
        const uint256& wtxid = item.first;
        CWalletTx& wtx = item.second;
        assert(wtx.GetHash() == wtxid);

        int nDepth = wtx.GetDepthInMainChain();

        if (!wtx.IsCoinBase() && (nDepth == 0 && !wtx.isAbandoned())) {
            mapSorted.insert(std::make_pair(wtx.nOrderPos, &wtx));
        }
    }

    // Try to add wallet transactions to memory pool
    BOOST_FOREACH(PAIRTYPE(const int64_t, CWalletTx*)& item, mapSorted)
    {
        CWalletTx& wtx = *(item.second);

        LOCK(mempool.cs);
        CValidationState state;
        wtx.AcceptToMemoryPool(maxTxFee, state);
    }
}

bool CWalletTx::RelayWalletTransaction(CConnman* connman)
{
    assert(pwallet->GetBroadcastTransactions());
    if (!IsCoinBase() && !isAbandoned() && GetDepthInMainChain() == 0)
    {
        CValidationState state;
        /* GetDepthInMainChain already catches known conflicts. */
        if (InMempool() || AcceptToMemoryPool(maxTxFee, state)) {
            LogPrintf("Relaying wtx %s\n", GetHash().ToString());
            if (connman) {
                CInv inv(MSG_TX, GetHash());
                connman->ForEachNode([&inv](CNode* pnode)
                {
                    pnode->PushInventory(inv);
                });
                return true;
            }
        }
    }
    return false;
}

std::set<uint256> CWalletTx::GetConflicts() const
{
    std::set<uint256> result;
    if (pwallet != NULL)
    {
        uint256 myHash = GetHash();
        result = pwallet->GetConflicts(myHash);
        result.erase(myHash);
    }
    return result;
}

CAmount CWalletTx::GetDebit(const isminefilter& filter) const
{
    if (tx->vin.empty())
        return 0;

    CAmount debit = 0;
    if(filter & ISMINE_SPENDABLE)
    {
        if (fDebitCached)
            debit += nDebitCached;
        else
        {
            nDebitCached = pwallet->GetDebit(*this, ISMINE_SPENDABLE);
            fDebitCached = true;
            debit += nDebitCached;
        }
    }
    if(filter & ISMINE_WATCH_ONLY)
    {
        if(fWatchDebitCached)
            debit += nWatchDebitCached;
        else
        {
            nWatchDebitCached = pwallet->GetDebit(*this, ISMINE_WATCH_ONLY);
            fWatchDebitCached = true;
            debit += nWatchDebitCached;
        }
    }
    return debit;
}

CAmount CWalletTx::GetCredit(const isminefilter& filter) const
{
    // Must wait until coinbase is safely deep enough in the chain before valuing it
    if (IsCoinBase() && GetBlocksToMaturity() > 0)
        return 0;

    CAmount credit = 0;
    if (filter & ISMINE_SPENDABLE)
    {
        // GetBalance can assume transactions in mapWallet won't change
        if (fCreditCached)
            credit += nCreditCached;
        else
        {
            nCreditCached = pwallet->GetCredit(*this, ISMINE_SPENDABLE);
            fCreditCached = true;
            credit += nCreditCached;
        }
    }
    if (filter & ISMINE_WATCH_ONLY)
    {
        if (fWatchCreditCached)
            credit += nWatchCreditCached;
        else
        {
            nWatchCreditCached = pwallet->GetCredit(*this, ISMINE_WATCH_ONLY);
            fWatchCreditCached = true;
            credit += nWatchCreditCached;
        }
    }
    return credit;
}

CAmount CWalletTx::GetImmatureCredit(bool fUseCache, const CAccount* forAccount) const
{
    if (IsCoinBase() && GetBlocksToMaturity() > 0 && IsInMainChain())
    {
        if (fUseCache && fImmatureCreditCached)
            return nImmatureCreditCached;
        nImmatureCreditCached = pwallet->GetCredit(*this, ISMINE_SPENDABLE);
        fImmatureCreditCached = true;
        return nImmatureCreditCached;
    }

    return 0;
}

CAmount CWalletTx::GetAvailableCredit(bool fUseCache, const CAccount* forAccount) const
{
    if (pwallet == 0)
        return 0;

    // Must wait until coinbase is safely deep enough in the chain before valuing it
    if (IsCoinBase() && GetBlocksToMaturity() > 0)
        return 0;

    if (fUseCache && fAvailableCreditCached)
        if (!forAccount)
            return nAvailableCreditCached;
    //if (fUseCache && availableCreditForAccountCached.find(forAccount) != availableCreditForAccountCached.end())
        //return availableCreditForAccountCached[forAccount];

    CAmount nCredit = 0;
    uint256 hashTx = GetHash();
    for (unsigned int i = 0; i < tx->vout.size(); i++)
    {
        if (!pwallet->IsSpent(hashTx, i))
        {
            const CTxOut &txout = tx->vout[i];
            if (!forAccount || IsMine(*forAccount, txout.scriptPubKey))
            {
                nCredit += pwallet->GetCredit(txout, ISMINE_SPENDABLE);
                if (!MoneyRange(nCredit))
                    throw std::runtime_error("CWalletTx::GetAvailableCredit() : value out of range");
            }
        }
    }

    if (forAccount)
    {
        //availableCreditForAccountCached[forAccount] = nCredit;
    }
    else
    {
        nAvailableCreditCached = nCredit;
        fAvailableCreditCached = true;
    }
    return nCredit;
}

CAmount CWalletTx::GetImmatureWatchOnlyCredit(const bool& fUseCache) const
{
    if (IsCoinBase() && GetBlocksToMaturity() > 0 && IsInMainChain())
    {
        if (fUseCache && fImmatureWatchCreditCached)
            return nImmatureWatchCreditCached;
        nImmatureWatchCreditCached = pwallet->GetCredit(*this, ISMINE_WATCH_ONLY);
        fImmatureWatchCreditCached = true;
        return nImmatureWatchCreditCached;
    }

    return 0;
}

CAmount CWalletTx::GetAvailableWatchOnlyCredit(const bool& fUseCache) const
{
    if (pwallet == 0)
        return 0;

    // Must wait until coinbase is safely deep enough in the chain before valuing it
    if (IsCoinBase() && GetBlocksToMaturity() > 0)
        return 0;

    if (fUseCache && fAvailableWatchCreditCached)
        return nAvailableWatchCreditCached;

    CAmount nCredit = 0;
    for (unsigned int i = 0; i < tx->vout.size(); i++)
    {
        if (!pwallet->IsSpent(GetHash(), i))
        {
            const CTxOut &txout = tx->vout[i];
            nCredit += pwallet->GetCredit(txout, ISMINE_WATCH_ONLY);
            if (!MoneyRange(nCredit))
                throw std::runtime_error("CWalletTx::GetAvailableCredit() : value out of range");
        }
    }

    nAvailableWatchCreditCached = nCredit;
    fAvailableWatchCreditCached = true;
    return nCredit;
}

CAmount CWalletTx::GetChange() const
{
    if (fChangeCached)
        return nChangeCached;
    nChangeCached = pwallet->GetChange(*this);
    fChangeCached = true;
    return nChangeCached;
}

bool CWalletTx::InMempool() const
{
    LOCK(mempool.cs);
    if (mempool.exists(GetHash())) {
        return true;
    }
    return false;
}

bool CWalletTx::IsTrusted() const
{
    // Quick answer in most cases
    if (!CheckFinalTx(*this))
        return false;
    int nDepth = GetDepthInMainChain();
    if (nDepth >= 1)
        return true;
    if (nDepth < 0)
        return false;
    if (!bSpendZeroConfChange || !IsFromMe(ISMINE_ALL)) // using wtx's cached debit
        return false;

    // Don't trust unconfirmed transactions from us unless they are in the mempool.
    if (!InMempool())
        return false;

    // Trusted if all inputs are from us and are in the mempool:
    BOOST_FOREACH(const CTxIn& txin, tx->vin)
    {
        // Transactions not sent by us: not trusted
        const CWalletTx* parent = pwallet->GetWalletTx(txin.prevout.hash);
        if (parent == NULL)
            return false;
        const CTxOut& parentOut = parent->tx->vout[txin.prevout.n];
        if (pwallet->IsMine(parentOut) != ISMINE_SPENDABLE)
            return false;
    }
    return true;
}

bool CWalletTx::IsEquivalentTo(const CWalletTx& _tx) const
{
        CMutableTransaction tx1 = *this->tx;
        CMutableTransaction tx2 = *_tx.tx;
        for (unsigned int i = 0; i < tx1.vin.size(); i++) tx1.vin[i].scriptSig = CScript();
        for (unsigned int i = 0; i < tx2.vin.size(); i++) tx2.vin[i].scriptSig = CScript();
        return CTransaction(tx1) == CTransaction(tx2);
}

std::vector<uint256> CWallet::ResendWalletTransactionsBefore(int64_t nTime, CConnman* connman)
{
    std::vector<uint256> result;

    LOCK(cs_wallet);
    // Sort them in chronological order
    std::multimap<unsigned int, CWalletTx*> mapSorted;
    BOOST_FOREACH(PAIRTYPE(const uint256, CWalletTx)& item, mapWallet)
    {
        CWalletTx& wtx = item.second;
        // Don't rebroadcast if newer than nTime:
        if (wtx.nTimeReceived > nTime)
            continue;
        mapSorted.insert(std::make_pair(wtx.nTimeReceived, &wtx));
    }
    BOOST_FOREACH(PAIRTYPE(const unsigned int, CWalletTx*)& item, mapSorted)
    {
        CWalletTx& wtx = *item.second;
        if (wtx.RelayWalletTransaction(connman))
            result.push_back(wtx.GetHash());
    }
    return result;
}

void CWallet::ResendWalletTransactions(int64_t nBestBlockTime, CConnman* connman)
{
    // Do this infrequently and randomly to avoid giving away
    // that these are our transactions.
    if (GetTime() < nNextResend || !fBroadcastTransactions)
        return;
    bool fFirst = (nNextResend == 0);
    nNextResend = GetTime() + GetRand(30 * 60);
    if (fFirst)
        return;

    // Only do it if there's been a new block since last time
    if (nBestBlockTime < nLastResend)
        return;
    nLastResend = GetTime();

    // Rebroadcast unconfirmed txes older than 5 minutes before the last
    // block was found:
    std::vector<uint256> relayed = ResendWalletTransactionsBefore(nBestBlockTime-5*60, connman);
    if (!relayed.empty())
        LogPrintf("%s: rebroadcast %u unconfirmed transactions\n", __func__, relayed.size());
}

/** @} */ // end of mapWallet




/** @defgroup Actions
 *
 * @{
 */


CAmount CWallet::GetBalance(const CAccount* forAccount) const
{
    CAmount nTotal = 0;
    {
        LOCK2(cs_main, cs_wallet);
        for (std::map<uint256, CWalletTx>::const_iterator it = mapWallet.begin(); it != mapWallet.end(); ++it)
        {
            const CWalletTx* pcoin = &(*it).second;
            //fixme: GULDEN (FUT) - is this okay? Should it be cached or something? (CBSU?)
            if (!forAccount || ::IsMine(forAccount, *pcoin))
            {
                if (pcoin->IsTrusted())
                    nTotal += pcoin->GetAvailableCredit(true, forAccount);
            }
        }
    }

    return nTotal;
}

CAmount CWallet::GetUnconfirmedBalance(const CAccount* forAccount) const
{
    CAmount nTotal = 0;
    {
        LOCK2(cs_main, cs_wallet);
        for (std::map<uint256, CWalletTx>::const_iterator it = mapWallet.begin(); it != mapWallet.end(); ++it)
        {
            const CWalletTx* pcoin = &(*it).second;
            //fixme: GULDEN (FUT) (1.6.1) - is this okay? Should it be cached or something? (CBSU?)
            if (!forAccount || ::IsMine(forAccount, *pcoin))
            {
                if (!pcoin->IsTrusted() && pcoin->GetDepthInMainChain() == 0 && pcoin->InMempool())
                    nTotal += pcoin->GetAvailableCredit(true, forAccount);
            }
        }
    }
    return nTotal;
}

CAmount CWallet::GetImmatureBalance(const CAccount* forAccount) const
{
    CAmount nTotal = 0;
    {
        LOCK2(cs_main, cs_wallet);
        for (std::map<uint256, CWalletTx>::const_iterator it = mapWallet.begin(); it != mapWallet.end(); ++it)
        {
            const CWalletTx* pcoin = &(*it).second;
            if (!forAccount || ::IsMine(forAccount, *pcoin))
            {
                nTotal += pcoin->GetImmatureCredit(true, forAccount);
            }
        }
    }
    return nTotal;
}

CAmount CWallet::GetWatchOnlyBalance() const
{
    CAmount nTotal = 0;
    {
        LOCK2(cs_main, cs_wallet);
        for (std::map<uint256, CWalletTx>::const_iterator it = mapWallet.begin(); it != mapWallet.end(); ++it)
        {
            const CWalletTx* pcoin = &(*it).second;
            if (pcoin->IsTrusted())
                nTotal += pcoin->GetAvailableWatchOnlyCredit();
        }
    }

    return nTotal;
}

CAmount CWallet::GetUnconfirmedWatchOnlyBalance() const
{
    CAmount nTotal = 0;
    {
        LOCK2(cs_main, cs_wallet);
        for (std::map<uint256, CWalletTx>::const_iterator it = mapWallet.begin(); it != mapWallet.end(); ++it)
        {
            const CWalletTx* pcoin = &(*it).second;
            if (!pcoin->IsTrusted() && pcoin->GetDepthInMainChain() == 0 && pcoin->InMempool())
                nTotal += pcoin->GetAvailableWatchOnlyCredit();
        }
    }
    return nTotal;
}

CAmount CWallet::GetImmatureWatchOnlyBalance() const
{
    CAmount nTotal = 0;
    {
        LOCK2(cs_main, cs_wallet);
        for (std::map<uint256, CWalletTx>::const_iterator it = mapWallet.begin(); it != mapWallet.end(); ++it)
        {
            const CWalletTx* pcoin = &(*it).second;
            nTotal += pcoin->GetImmatureWatchOnlyCredit();
        }
    }
    return nTotal;
}

<<<<<<< HEAD
void CWallet::AvailableCoins(CAccount* forAccount, vector<COutput>& vCoins, bool fOnlyConfirmed, const CCoinControl *coinControl, bool fIncludeZeroValue) const
=======
void CWallet::AvailableCoins(std::vector<COutput>& vCoins, bool fOnlySafe, const CCoinControl *coinControl, bool fIncludeZeroValue) const
>>>>>>> c9b07c4b
{
    vCoins.clear();

    {
        LOCK2(cs_main, cs_wallet);
        for (std::map<uint256, CWalletTx>::const_iterator it = mapWallet.begin(); it != mapWallet.end(); ++it)
        {
            const uint256& wtxid = it->first;
            const CWalletTx* pcoin = &(*it).second;

            if (!::IsMine(forAccount, *pcoin))
                continue;
            
            if (!CheckFinalTx(*pcoin))
                continue;

            if (pcoin->IsCoinBase() && pcoin->GetBlocksToMaturity() > 0)
                continue;

            int nDepth = pcoin->GetDepthInMainChain();
            if (nDepth < 0)
                continue;

            // We should not consider coins which aren't at least in our mempool
            // It's possible for these to be conflicted via ancestors which we may never be able to detect
            if (nDepth == 0 && !pcoin->InMempool())
                continue;

            bool safeTx = pcoin->IsTrusted();

            // We should not consider coins from transactions that are replacing
            // other transactions.
            //
            // Example: There is a transaction A which is replaced by bumpfee
            // transaction B. In this case, we want to prevent creation of
            // a transaction B' which spends an output of B.
            //
            // Reason: If transaction A were initially confirmed, transactions B
            // and B' would no longer be valid, so the user would have to create
            // a new transaction C to replace B'. However, in the case of a
            // one-block reorg, transactions B' and C might BOTH be accepted,
            // when the user only wanted one of them. Specifically, there could
            // be a 1-block reorg away from the chain where transactions A and C
            // were accepted to another chain where B, B', and C were all
            // accepted.
            if (nDepth == 0 && pcoin->mapValue.count("replaces_txid")) {
                safeTx = false;
            }

            // Similarly, we should not consider coins from transactions that
            // have been replaced. In the example above, we would want to prevent
            // creation of a transaction A' spending an output of A, because if
            // transaction B were initially confirmed, conflicting with A and
            // A', we wouldn't want to the user to create a transaction D
            // intending to replace A', but potentially resulting in a scenario
            // where A, A', and D could all be accepted (instead of just B and
            // D, or just A and A' like the user would want).
<<<<<<< HEAD
            if (nDepth == 0 && fOnlyConfirmed && pcoin->mapValue.count("replaced_y_txid")) {
=======
            if (nDepth == 0 && pcoin->mapValue.count("replaced_by_txid")) {
                safeTx = false;
            }

            if (fOnlySafe && !safeTx) {
>>>>>>> c9b07c4b
                continue;
            }

            for (unsigned int i = 0; i < pcoin->tx->vout.size(); i++)
            {
                isminetype mine = ::IsMine(*forAccount, pcoin->tx->vout[i].scriptPubKey);
                 if (!(IsSpent(wtxid, i)) && mine != ISMINE_NO &&
                    !IsLockedCoin((*it).first, i) && (pcoin->tx->vout[i].nValue > nMinimumInputValue || fIncludeZeroValue) &&
                    (!coinControl || !coinControl->HasSelected() || coinControl->fAllowOtherInputs || coinControl->IsSelected(COutPoint((*it).first, i))))
                        vCoins.push_back(COutput(pcoin, i, nDepth,
                                                 ((mine & ISMINE_SPENDABLE) != ISMINE_NO) ||
                                                  (coinControl && coinControl->fAllowWatchOnly && (mine & ISMINE_WATCH_SOLVABLE) != ISMINE_NO),
                                                 (mine & (ISMINE_SPENDABLE | ISMINE_WATCH_SOLVABLE)) != ISMINE_NO, safeTx));
            }
        }
    }
}

static void ApproximateBestSubset(std::vector<std::pair<CAmount, std::pair<const CWalletTx*,unsigned int> > >vValue, const CAmount& nTotalLower, const CAmount& nTargetValue,
                                  std::vector<char>& vfBest, CAmount& nBest, int iterations = 1000)
{
    std::vector<char> vfIncluded;

    vfBest.assign(vValue.size(), true);
    nBest = nTotalLower;

    FastRandomContext insecure_rand;

    for (int nRep = 0; nRep < iterations && nBest != nTargetValue; nRep++)
    {
        vfIncluded.assign(vValue.size(), false);
        CAmount nTotal = 0;
        bool fReachedTarget = false;
        for (int nPass = 0; nPass < 2 && !fReachedTarget; nPass++)
        {
            for (unsigned int i = 0; i < vValue.size(); i++)
            {
                //The solver here uses a randomized algorithm,
                //the randomness serves no real security purpose but is just
                //needed to prevent degenerate behavior and it is important
                //that the rng is fast. We do not use a constant random sequence,
                //because there may be some privacy improvement by making
                //the selection random.
                if (nPass == 0 ? insecure_rand.rand32()&1 : !vfIncluded[i])
                {
                    nTotal += vValue[i].first;
                    vfIncluded[i] = true;
                    if (nTotal >= nTargetValue)
                    {
                        fReachedTarget = true;
                        if (nTotal < nBest)
                        {
                            nBest = nTotal;
                            vfBest = vfIncluded;
                        }
                        nTotal -= vValue[i].first;
                        vfIncluded[i] = false;
                    }
                }
            }
        }
    }
}

bool CWallet::SelectCoinsMinConf(const CAmount& nTargetValue, const int nConfMine, const int nConfTheirs, const uint64_t nMaxAncestors, std::vector<COutput> vCoins,
                                 std::set<std::pair<const CWalletTx*,unsigned int> >& setCoinsRet, CAmount& nValueRet) const
{
    setCoinsRet.clear();
    nValueRet = 0;

    // List of values less than target
    std::pair<CAmount, std::pair<const CWalletTx*,unsigned int> > coinLowestLarger;
    coinLowestLarger.first = std::numeric_limits<CAmount>::max();
    coinLowestLarger.second.first = NULL;
    std::vector<std::pair<CAmount, std::pair<const CWalletTx*,unsigned int> > > vValue;
    CAmount nTotalLower = 0;

    random_shuffle(vCoins.begin(), vCoins.end(), GetRandInt);

    BOOST_FOREACH(const COutput &output, vCoins)
    {
        if (!output.fSpendable)
            continue;

        const CWalletTx *pcoin = output.tx;

        if (output.nDepth < (pcoin->IsFromMe(ISMINE_ALL) ? nConfMine : nConfTheirs))
            continue;

        if (!mempool.TransactionWithinChainLimit(pcoin->GetHash(), nMaxAncestors))
            continue;

        int i = output.i;
        CAmount n = pcoin->tx->vout[i].nValue;

        std::pair<CAmount,std::pair<const CWalletTx*,unsigned int> > coin = std::make_pair(n,std::make_pair(pcoin, i));

        if (n == nTargetValue)
        {
            setCoinsRet.insert(coin.second);
            nValueRet += coin.first;
            return true;
        }
        else if (n < nTargetValue + MIN_CHANGE)
        {
            vValue.push_back(coin);
            nTotalLower += n;
        }
        else if (n < coinLowestLarger.first)
        {
            coinLowestLarger = coin;
        }
    }

    if (nTotalLower == nTargetValue)
    {
        for (unsigned int i = 0; i < vValue.size(); ++i)
        {
            setCoinsRet.insert(vValue[i].second);
            nValueRet += vValue[i].first;
        }
        return true;
    }

    if (nTotalLower < nTargetValue)
    {
        if (coinLowestLarger.second.first == NULL)
            return false;
        setCoinsRet.insert(coinLowestLarger.second);
        nValueRet += coinLowestLarger.first;
        return true;
    }

    // Solve subset sum by stochastic approximation
    std::sort(vValue.begin(), vValue.end(), CompareValueOnly());
    std::reverse(vValue.begin(), vValue.end());
    std::vector<char> vfBest;
    CAmount nBest;

    ApproximateBestSubset(vValue, nTotalLower, nTargetValue, vfBest, nBest);
    if (nBest != nTargetValue && nTotalLower >= nTargetValue + MIN_CHANGE)
        ApproximateBestSubset(vValue, nTotalLower, nTargetValue + MIN_CHANGE, vfBest, nBest);

    // If we have a bigger coin and (either the stochastic approximation didn't find a good solution,
    //                                   or the next bigger coin is closer), return the bigger coin
    if (coinLowestLarger.second.first &&
        ((nBest != nTargetValue && nBest < nTargetValue + MIN_CHANGE) || coinLowestLarger.first <= nBest))
    {
        setCoinsRet.insert(coinLowestLarger.second);
        nValueRet += coinLowestLarger.first;
    }
    else {
        for (unsigned int i = 0; i < vValue.size(); i++)
            if (vfBest[i])
            {
                setCoinsRet.insert(vValue[i].second);
                nValueRet += vValue[i].first;
            }

        LogPrint("selectcoins", "SelectCoins() best subset: ");
        for (unsigned int i = 0; i < vValue.size(); i++)
            if (vfBest[i])
                LogPrint("selectcoins", "%s ", FormatMoney(vValue[i].first));
        LogPrint("selectcoins", "total %s\n", FormatMoney(nBest));
    }

    return true;
}

bool CWallet::SelectCoins(const std::vector<COutput>& vAvailableCoins, const CAmount& nTargetValue, std::set<std::pair<const CWalletTx*,unsigned int> >& setCoinsRet, CAmount& nValueRet, const CCoinControl* coinControl) const
{
    std::vector<COutput> vCoins(vAvailableCoins);

    // coin control -> return all selected outputs (we want all selected to go into the transaction for sure)
    if (coinControl && coinControl->HasSelected() && !coinControl->fAllowOtherInputs)
    {
        BOOST_FOREACH(const COutput& out, vCoins)
        {
            if (!out.fSpendable)
                 continue;
            nValueRet += out.tx->tx->vout[out.i].nValue;
            setCoinsRet.insert(std::make_pair(out.tx, out.i));
        }
        return (nValueRet >= nTargetValue);
    }

    // calculate value from preset inputs and store them
    std::set<std::pair<const CWalletTx*, uint32_t> > setPresetCoins;
    CAmount nValueFromPresetInputs = 0;

    std::vector<COutPoint> vPresetInputs;
    if (coinControl)
        coinControl->ListSelected(vPresetInputs);
    BOOST_FOREACH(const COutPoint& outpoint, vPresetInputs)
    {
        std::map<uint256, CWalletTx>::const_iterator it = mapWallet.find(outpoint.hash);
        if (it != mapWallet.end())
        {
            const CWalletTx* pcoin = &it->second;
            // Clearly invalid input, fail
            if (pcoin->tx->vout.size() <= outpoint.n)
                return false;
            nValueFromPresetInputs += pcoin->tx->vout[outpoint.n].nValue;
            setPresetCoins.insert(std::make_pair(pcoin, outpoint.n));
        } else
            return false; // TODO: Allow non-wallet inputs
    }

    // remove preset inputs from vCoins
    for (std::vector<COutput>::iterator it = vCoins.begin(); it != vCoins.end() && coinControl && coinControl->HasSelected();)
    {
        if (setPresetCoins.count(std::make_pair(it->tx, it->i)))
            it = vCoins.erase(it);
        else
            ++it;
    }

    size_t nMaxChainLength = std::min(GetArg("-limitancestorcount", DEFAULT_ANCESTOR_LIMIT), GetArg("-limitdescendantcount", DEFAULT_DESCENDANT_LIMIT));
    bool fRejectLongChains = GetBoolArg("-walletrejectlongchains", DEFAULT_WALLET_REJECT_LONG_CHAINS);

    bool res = nTargetValue <= nValueFromPresetInputs ||
        SelectCoinsMinConf(nTargetValue - nValueFromPresetInputs, 1, 6, 0, vCoins, setCoinsRet, nValueRet) ||
        SelectCoinsMinConf(nTargetValue - nValueFromPresetInputs, 1, 1, 0, vCoins, setCoinsRet, nValueRet) ||
        (bSpendZeroConfChange && SelectCoinsMinConf(nTargetValue - nValueFromPresetInputs, 0, 1, 2, vCoins, setCoinsRet, nValueRet)) ||
        (bSpendZeroConfChange && SelectCoinsMinConf(nTargetValue - nValueFromPresetInputs, 0, 1, std::min((size_t)4, nMaxChainLength/3), vCoins, setCoinsRet, nValueRet)) ||
        (bSpendZeroConfChange && SelectCoinsMinConf(nTargetValue - nValueFromPresetInputs, 0, 1, nMaxChainLength/2, vCoins, setCoinsRet, nValueRet)) ||
        (bSpendZeroConfChange && SelectCoinsMinConf(nTargetValue - nValueFromPresetInputs, 0, 1, nMaxChainLength, vCoins, setCoinsRet, nValueRet)) ||
        (bSpendZeroConfChange && !fRejectLongChains && SelectCoinsMinConf(nTargetValue - nValueFromPresetInputs, 0, 1, std::numeric_limits<uint64_t>::max(), vCoins, setCoinsRet, nValueRet));

    // because SelectCoinsMinConf clears the setCoinsRet, we now add the possible inputs to the coinset
    setCoinsRet.insert(setPresetCoins.begin(), setPresetCoins.end());

    // add preset inputs to the total value selected
    nValueRet += nValueFromPresetInputs;

    return res;
}

bool CWallet::FundTransaction(CAccount* fromAccount, CMutableTransaction& tx, CAmount& nFeeRet, bool overrideEstimatedFeeRate, const CFeeRate& specificFeeRate, int& nChangePosInOut, std::string& strFailReason, bool includeWatching, bool lockUnspents, const std::set<int>& setSubtractFeeFromOutputs, bool keepReserveKey, const CTxDestination& destChange)
{
    std::vector<CRecipient> vecSend;

    // Turn the txout set into a CRecipient vector
    for (size_t idx = 0; idx < tx.vout.size(); idx++)
    {
        const CTxOut& txOut = tx.vout[idx];
        CRecipient recipient = {txOut.scriptPubKey, txOut.nValue, setSubtractFeeFromOutputs.count(idx) == 1};
        vecSend.push_back(recipient);
    }

    CCoinControl coinControl;
    coinControl.destChange = destChange;
    coinControl.fAllowOtherInputs = true;
    coinControl.fAllowWatchOnly = includeWatching;
    coinControl.fOverrideFeeRate = overrideEstimatedFeeRate;
    coinControl.nFeeRate = specificFeeRate;

    BOOST_FOREACH(const CTxIn& txin, tx.vin)
        coinControl.Select(txin.prevout);

    CReserveKey reservekey(this, fromAccount, KEYCHAIN_CHANGE);
    CWalletTx wtx;
    if (!CreateTransaction(fromAccount, vecSend, wtx, reservekey, nFeeRet, nChangePosInOut, strFailReason, &coinControl, false))
        return false;

    if (nChangePosInOut != -1)
        tx.vout.insert(tx.vout.begin() + nChangePosInOut, wtx.tx->vout[nChangePosInOut]);

    // Copy output sizes from new transaction; they may have had the fee subtracted from them
    for (unsigned int idx = 0; idx < tx.vout.size(); idx++)
        tx.vout[idx].nValue = wtx.tx->vout[idx].nValue;

    // Add new txins (keeping original txin scriptSig/order)
    BOOST_FOREACH(const CTxIn& txin, wtx.tx->vin)
    {
        if (!coinControl.IsSelected(txin.prevout))
        {
            tx.vin.push_back(txin);

            if (lockUnspents)
            {
              LOCK2(cs_main, cs_wallet);
              LockCoin(txin.prevout);
            }
        }
    }

    // optionally keep the change output key
    if (keepReserveKey)
        reservekey.KeepKey();

    return true;
}

<<<<<<< HEAD
bool CWallet::CreateTransaction(CAccount* forAccount, const vector<CRecipient>& vecSend, CWalletTx& wtxNew, CReserveKey& reservekey, CAmount& nFeeRet,
=======
bool CWallet::CreateTransaction(const std::vector<CRecipient>& vecSend, CWalletTx& wtxNew, CReserveKey& reservekey, CAmount& nFeeRet,
>>>>>>> c9b07c4b
                                int& nChangePosInOut, std::string& strFailReason, const CCoinControl* coinControl, bool sign)
{
    if (forAccount->IsReadOnly())
    {
        strFailReason = _("Can't send from read only (watch) account.");
        return false;
    }
        
    CAmount nValue = 0;
    int nChangePosRequest = nChangePosInOut;
    unsigned int nSubtractFeeFromAmount = 0;
    for (const auto& recipient : vecSend)
    {
        if (nValue < 0 || recipient.nAmount < 0)
        {
            strFailReason = _("Transaction amounts must not be negative");
            return false;
        }
        nValue += recipient.nAmount;

        if (recipient.fSubtractFeeFromAmount)
            nSubtractFeeFromAmount++;
    }
    if (vecSend.empty())
    {
        strFailReason = _("Transaction must have at least one recipient");
        return false;
    }

    wtxNew.fTimeReceivedIsTxTime = true;
    wtxNew.BindWallet(this);
    CMutableTransaction txNew;

    // Discourage fee sniping.
    //
    // For a large miner the value of the transactions in the best block and
    // the mempool can exceed the cost of deliberately attempting to mine two
    // blocks to orphan the current best block. By setting nLockTime such that
    // only the next block can include the transaction, we discourage this
    // practice as the height restricted and limited blocksize gives miners
    // considering fee sniping fewer options for pulling off this attack.
    //
    // A simple way to think about this is from the wallet's point of view we
    // always want the blockchain to move forward. By setting nLockTime this
    // way we're basically making the statement that we only want this
    // transaction to appear in the next block; we don't want to potentially
    // encourage reorgs by allowing transactions to appear at lower heights
    // than the next block in forks of the best chain.
    //
    // Of course, the subsidy is high enough, and transaction volume low
    // enough, that fee sniping isn't a problem yet, but by implementing a fix
    // now we ensure code won't be written that makes assumptions about
    // nLockTime that preclude a fix later.
    txNew.nLockTime = chainActive.Height();

    // Secondly occasionally randomly pick a nLockTime even further back, so
    // that transactions that are delayed after signing for whatever reason,
    // e.g. high-latency mix networks and some CoinJoin implementations, have
    // better privacy.
    if (GetRandInt(10) == 0)
        txNew.nLockTime = std::max(0, (int)txNew.nLockTime - GetRandInt(100));

    assert(txNew.nLockTime <= (unsigned int)chainActive.Height());
    assert(txNew.nLockTime < LOCKTIME_THRESHOLD);

    {
        std::set<std::pair<const CWalletTx*,unsigned int> > setCoins;
        LOCK2(cs_main, cs_wallet);
        {
            std::vector<COutput> vAvailableCoins;
            AvailableCoins(forAccount, vAvailableCoins, true, coinControl);

            nFeeRet = 0;
            // Start with no fee and loop until there is enough fee
            while (true)
            {
                nChangePosInOut = nChangePosRequest;
                txNew.vin.clear();
                txNew.vout.clear();
                wtxNew.fFromMe = true;
                bool fFirst = true;

                CAmount nValueToSelect = nValue;
                if (nSubtractFeeFromAmount == 0)
                    nValueToSelect += nFeeRet;
                // vouts to the payees
                for (const auto& recipient : vecSend)
                {
                    CTxOut txout(recipient.nAmount, recipient.scriptPubKey);

                    if (recipient.fSubtractFeeFromAmount)
                    {
                        txout.nValue -= nFeeRet / nSubtractFeeFromAmount; // Subtract fee equally from each selected recipient

                        if (fFirst) // first receiver pays the remainder not divisible by output count
                        {
                            fFirst = false;
                            txout.nValue -= nFeeRet % nSubtractFeeFromAmount;
                        }
                    }

                    if (txout.IsDust(dustRelayFee))
                    {
                        if (recipient.fSubtractFeeFromAmount && nFeeRet > 0)
                        {
                            if (txout.nValue < 0)
                                strFailReason = _("The transaction amount is too small to pay the fee");
                            else
                                strFailReason = _("The transaction amount is too small to send after the fee has been deducted");
                        }
                        else
                            strFailReason = _("Transaction amount too small");
                        return false;
                    }
                    txNew.vout.push_back(txout);
                }

                // Choose coins to use
                CAmount nValueIn = 0;
                setCoins.clear();
                //fixme: GULDEN HIGH ACCOUNTS - ensure this only selects from forAccount - in theory it should because AvailableCoins is doing a forAccount check?
                if (!SelectCoins(vAvailableCoins, nValueToSelect, setCoins, nValueIn, coinControl))
                {
                    strFailReason = _("Insufficient funds");
                    return false;
                }

                const CAmount nChange = nValueIn - nValueToSelect;
                if (nChange > 0)
                {
                    // Fill a vout to ourself
                    // TODO: pass in scriptChange instead of reservekey so
                    // change transaction isn't always pay-to-bitcoin-address
                    CScript scriptChange;

                    // coin control: send change to custom address
                    if (coinControl && !boost::get<CNoDestination>(&coinControl->destChange))
                        scriptChange = GetScriptForDestination(coinControl->destChange);

                    // no coin control: send change to newly generated address
                    else
                    {
                        // Note: We use a new key here to keep it from being obvious which side is the change.
                        //  The drawback is that by not reusing a previous key, the change may be lost if a
                        //  backup is restored, if the backup doesn't have the new private key for the change.
                        //  If we reused the old key, it would be possible to add code to look for and
                        //  rediscover unknown transactions that were written with keys of ours to recover
                        //  post-backup change.

                        // Reserve a new key pair from key pool
                        CPubKey vchPubKey;
                        bool ret;
                        ret = reservekey.GetReservedKey(vchPubKey);
                        if (!ret)
                        {
                            strFailReason = _("Keypool ran out, please call keypoolrefill first");
                            return false;
                        }

                        scriptChange = GetScriptForDestination(vchPubKey.GetID());
                    }

                    CTxOut newTxOut(nChange, scriptChange);

                    // We do not move dust-change to fees, because the sender would end up paying more than requested.
                    // This would be against the purpose of the all-inclusive feature.
                    // So instead we raise the change and deduct from the recipient.
                    if (nSubtractFeeFromAmount > 0 && newTxOut.IsDust(dustRelayFee))
                    {
                        CAmount nDust = newTxOut.GetDustThreshold(dustRelayFee) - newTxOut.nValue;
                        newTxOut.nValue += nDust; // raise change until no more dust
                        for (unsigned int i = 0; i < vecSend.size(); i++) // subtract from first recipient
                        {
                            if (vecSend[i].fSubtractFeeFromAmount)
                            {
                                txNew.vout[i].nValue -= nDust;
                                if (txNew.vout[i].IsDust(dustRelayFee))
                                {
                                    strFailReason = _("The transaction amount is too small to send after the fee has been deducted");
                                    return false;
                                }
                                break;
                            }
                        }
                    }

                    // Never create dust outputs; if we would, just
                    // add the dust to the fee.
                    if (newTxOut.IsDust(dustRelayFee))
                    {
                        nChangePosInOut = -1;
                        nFeeRet += nChange;
                        reservekey.ReturnKey();
                    }
                    else
                    {
                        if (nChangePosInOut == -1)
                        {
                            // Insert change txn at random position:
                            nChangePosInOut = GetRandInt(txNew.vout.size()+1);
                        }
                        else if ((unsigned int)nChangePosInOut > txNew.vout.size())
                        {
                            strFailReason = _("Change index out of range");
                            return false;
                        }

                        std::vector<CTxOut>::iterator position = txNew.vout.begin()+nChangePosInOut;
                        txNew.vout.insert(position, newTxOut);
                    }
                }
                else
                    reservekey.ReturnKey();

                // Fill vin
                //
                // Note how the sequence number is set to non-maxint so that
                // the nLockTime set above actually works.
                //
                // BIP125 defines opt-in RBF as any nSequence < maxint-1, so
                // we use the highest possible value in that range (maxint-2)
                // to avoid conflicting with other possible uses of nSequence,
                // and in the spirit of "smallest possible change from prior
                // behavior."
                for (const auto& coin : setCoins)
                    txNew.vin.push_back(CTxIn(coin.first->GetHash(),coin.second,CScript(),
                                              std::numeric_limits<unsigned int>::max() - (fWalletRbf ? 2 : 1)));

                // Fill in dummy signatures for fee calculation.
                if (!DummySignTx(txNew, setCoins)) {
                    //fixme: (GULDEN) (MERGE)
                    //if (!ProduceSignature(DummySignatureCreator(forAccount), scriptPubKey, sigdata))
                    strFailReason = _("Signing transaction failed");
                    return false;
                }

                unsigned int nBytes = GetVirtualTransactionSize(txNew);

                CTransaction txNewConst(txNew);

                // Remove scriptSigs to eliminate the fee calculation dummy signatures
                for (auto& vin : txNew.vin) {
                    vin.scriptSig = CScript();
                    vin.scriptWitness.SetNull();
                }

                // Allow to override the default confirmation target over the CoinControl instance
                int currentConfirmationTarget = nTxConfirmTarget;
                if (coinControl && coinControl->nConfirmTarget > 0)
                    currentConfirmationTarget = coinControl->nConfirmTarget;

                CAmount nFeeNeeded = GetMinimumFee(nBytes, currentConfirmationTarget, mempool);
                if (coinControl && nFeeNeeded > 0 && coinControl->nMinimumTotalFee > nFeeNeeded) {
                    nFeeNeeded = coinControl->nMinimumTotalFee;
                }
                if (coinControl && coinControl->fOverrideFeeRate)
                    nFeeNeeded = coinControl->nFeeRate.GetFee(nBytes);

                // If we made it here and we aren't even able to meet the relay fee on the next pass, give up
                // because we must be at the maximum allowed fee.
                if (nFeeNeeded < ::minRelayTxFee.GetFee(nBytes))
                {
                    strFailReason = _("Transaction too large for fee policy");
                    return false;
                }

                if (nFeeRet >= nFeeNeeded) {
                    // Reduce fee to only the needed amount if we have change
                    // output to increase.  This prevents potential overpayment
                    // in fees if the coins selected to meet nFeeNeeded result
                    // in a transaction that requires less fee than the prior
                    // iteration.
                    // TODO: The case where nSubtractFeeFromAmount > 0 remains
                    // to be addressed because it requires returning the fee to
                    // the payees and not the change output.
                    // TODO: The case where there is no change output remains
                    // to be addressed so we avoid creating too small an output.
                    if (nFeeRet > nFeeNeeded && nChangePosInOut != -1 && nSubtractFeeFromAmount == 0) {
                        CAmount extraFeePaid = nFeeRet - nFeeNeeded;
                        std::vector<CTxOut>::iterator change_position = txNew.vout.begin()+nChangePosInOut;
                        change_position->nValue += extraFeePaid;
                        nFeeRet -= extraFeePaid;
                    }
                    break; // Done, enough fee included.
                }

                // Try to reduce change to include necessary fee
                if (nChangePosInOut != -1 && nSubtractFeeFromAmount == 0) {
                    CAmount additionalFeeNeeded = nFeeNeeded - nFeeRet;
                    std::vector<CTxOut>::iterator change_position = txNew.vout.begin()+nChangePosInOut;
                    // Only reduce change if remaining amount is still a large enough output.
                    if (change_position->nValue >= MIN_FINAL_CHANGE + additionalFeeNeeded) {
                        change_position->nValue -= additionalFeeNeeded;
                        nFeeRet += additionalFeeNeeded;
                        break; // Done, able to increase fee from change
                    }
                }

                // Include more fee and try again.
                nFeeRet = nFeeNeeded;
                continue;
            }
        }

        if (sign)
        {
            CTransaction txNewConst(txNew);
            int nIn = 0;
            for (const auto& coin : setCoins)
            {
                const CScript& scriptPubKey = coin.first->tx->vout[coin.second].scriptPubKey;
                SignatureData sigdata;

                if (!ProduceSignature(TransactionSignatureCreator(forAccount, &txNewConst, nIn, coin.first->tx->vout[coin.second].nValue, SIGHASH_ALL), scriptPubKey, sigdata))
                {
                    strFailReason = _("Signing transaction failed");
                    return false;
                } else {
                    UpdateTransaction(txNew, nIn, sigdata);
                }

                nIn++;
            }
        }

        // Embed the constructed transaction data in wtxNew.
        wtxNew.SetTx(MakeTransactionRef(std::move(txNew)));

        // Limit size
        if (GetTransactionWeight(wtxNew) >= MAX_STANDARD_TX_WEIGHT)
        {
            strFailReason = _("Transaction too large");
            return false;
        }
    }

    if (GetBoolArg("-walletrejectlongchains", DEFAULT_WALLET_REJECT_LONG_CHAINS)) {
        // Lastly, ensure this tx will pass the mempool's chain limits
        LockPoints lp;
        CTxMemPoolEntry entry(wtxNew.tx, 0, 0, 0, false, 0, lp);
        CTxMemPool::setEntries setAncestors;
        size_t nLimitAncestors = GetArg("-limitancestorcount", DEFAULT_ANCESTOR_LIMIT);
        size_t nLimitAncestorSize = GetArg("-limitancestorsize", DEFAULT_ANCESTOR_SIZE_LIMIT)*1000;
        size_t nLimitDescendants = GetArg("-limitdescendantcount", DEFAULT_DESCENDANT_LIMIT);
        size_t nLimitDescendantSize = GetArg("-limitdescendantsize", DEFAULT_DESCENDANT_SIZE_LIMIT)*1000;
        std::string errString;
        if (!mempool.CalculateMemPoolAncestors(entry, setAncestors, nLimitAncestors, nLimitAncestorSize, nLimitDescendants, nLimitDescendantSize, errString)) {
            strFailReason = _("Transaction has too long of a mempool chain");
            return false;
        }
    }
    return true;
}

/**
 * Call after CreateTransaction unless you want to abort
 */
bool CWallet::CommitTransaction(CWalletTx& wtxNew, CReserveKey& reservekey, CConnman* connman, CValidationState& state)
{
    {
        LOCK2(cs_main, cs_wallet);
        LogPrintf("CommitTransaction:\n%s", wtxNew.tx->ToString());
        {
            // Take key pair from key pool so it won't be used again
            reservekey.KeepKey();

            // Add tx to wallet, because if it has change it's also ours,
            // otherwise just for transaction history.
            AddToWallet(wtxNew);

            // Notify that old coins are spent
            BOOST_FOREACH(const CTxIn& txin, wtxNew.tx->vin)
            {
                CWalletTx &coin = mapWallet[txin.prevout.hash];
                coin.BindWallet(this);
                NotifyTransactionChanged(this, coin.GetHash(), CT_UPDATED);
            }
        }

        // Track how many getdata requests our transaction gets
        mapRequestCount[wtxNew.GetHash()] = 0;

        if (fBroadcastTransactions)
        {
            // Broadcast
            if (!wtxNew.AcceptToMemoryPool(maxTxFee, state)) {
                LogPrintf("CommitTransaction(): Transaction cannot be broadcast immediately, %s\n", state.GetRejectReason());
                // TODO: if we expect the failure to be long term or permanent, instead delete wtx from the wallet and return failure.
            } else {
                wtxNew.RelayWalletTransaction(connman);
            }
        }
    }
    return true;
}

void CWallet::ListAccountCreditDebit(const std::string& strAccount, std::list<CAccountingEntry>& entries) {
    CWalletDB walletdb(strWalletFile);
    return walletdb.ListAccountCreditDebit(strAccount, entries);
}

bool CWallet::AddAccountingEntry(const CAccountingEntry& acentry)
{
    CWalletDB walletdb(strWalletFile);

    return AddAccountingEntry(acentry, &walletdb);
}

bool CWallet::AddAccountingEntry(const CAccountingEntry& acentry, CWalletDB *pwalletdb)
{
    if (!pwalletdb->WriteAccountingEntry_Backend(acentry))
        return false;

    laccentries.push_back(acentry);
    CAccountingEntry & entry = laccentries.back();
    wtxOrdered.insert(std::make_pair(entry.nOrderPos, TxPair((CWalletTx*)0, &entry)));

    return true;
}

CAmount CWallet::GetRequiredFee(unsigned int nTxBytes)
{
    return std::max(minTxFee.GetFee(nTxBytes), ::minRelayTxFee.GetFee(nTxBytes));
}

CAmount CWallet::GetMinimumFee(unsigned int nTxBytes, unsigned int nConfirmTarget, const CTxMemPool& pool)
{
    // payTxFee is the user-set global for desired feerate
    return GetMinimumFee(nTxBytes, nConfirmTarget, pool, payTxFee.GetFee(nTxBytes));
}

CAmount CWallet::GetMinimumFee(unsigned int nTxBytes, unsigned int nConfirmTarget, const CTxMemPool& pool, CAmount targetFee)
{
    CAmount nFeeNeeded = targetFee;
    // User didn't set: use -txconfirmtarget to estimate...
    if (nFeeNeeded == 0) {
        int estimateFoundTarget = nConfirmTarget;
        nFeeNeeded = pool.estimateSmartFee(nConfirmTarget, &estimateFoundTarget).GetFee(nTxBytes);
        // ... unless we don't have enough mempool data for estimatefee, then use fallbackFee
        if (nFeeNeeded == 0)
            nFeeNeeded = fallbackFee.GetFee(nTxBytes);
    }
    // prevent user from paying a fee below minRelayTxFee or minTxFee
    nFeeNeeded = std::max(nFeeNeeded, GetRequiredFee(nTxBytes));
    // But always obey the maximum
    if (nFeeNeeded > maxTxFee)
        nFeeNeeded = maxTxFee;
    return nFeeNeeded;
}




DBErrors CWallet::LoadWallet(bool& fFirstRunRet)
{
    if (!fFileBacked)
        return DB_LOAD_OK;
    fFirstRunRet = false;
    DBErrors nLoadWalletRet = CWalletDB(strWalletFile,"cr+").LoadWallet(this, fFirstRunRet);
    if (nLoadWalletRet == DB_NEED_REWRITE)
    {
        if (CDB::Rewrite(strWalletFile, "\x04pool"))
        {
            LOCK(cs_wallet);
            //fixme: (GULDEN) (FUT) (1.6.1)
            for (auto accountPair : mapAccounts)
            {
                accountPair.second->setKeyPoolInternal.clear();
                accountPair.second->setKeyPoolExternal.clear();
            }
            // Note: can't top-up keypool here, because wallet is locked.
            // User will be prompted to unlock wallet the next operation
            // that requires a new key.
        }
    }

    if (nLoadWalletRet != DB_LOAD_OK)
        return nLoadWalletRet;

    uiInterface.LoadWallet(this);

    return DB_LOAD_OK;
}

DBErrors CWallet::ZapSelectTx(std::vector<uint256>& vHashIn, std::vector<uint256>& vHashOut)
{
    if (!fFileBacked)
        return DB_LOAD_OK;
    //vchDefaultKey = CPubKey();//GULDEN - no default key.
    AssertLockHeld(cs_wallet); // mapWallet
    DBErrors nZapSelectTxRet = CWalletDB(strWalletFile,"cr+").ZapSelectTx(vHashIn, vHashOut);
    for (uint256 hash : vHashOut)
        mapWallet.erase(hash);

    if (nZapSelectTxRet == DB_NEED_REWRITE)
    {
        if (CDB::Rewrite(strWalletFile, "\x04pool"))
        {
            //fixme: (GULDEN) (FUT) (1.6.1)
            for (auto accountPair : mapAccounts)
            {
                accountPair.second->setKeyPoolInternal.clear();
                accountPair.second->setKeyPoolExternal.clear();
            }
            // Note: can't top-up keypool here, because wallet is locked.
            // User will be prompted to unlock wallet the next operation
            // that requires a new key.
        }
    }

    if (nZapSelectTxRet != DB_LOAD_OK)
        return nZapSelectTxRet;

    MarkDirty();

    return DB_LOAD_OK;

}

DBErrors CWallet::ZapWalletTx(std::vector<CWalletTx>& vWtx)
{
    if (!fFileBacked)
        return DB_LOAD_OK;
    //vchDefaultKey = CPubKey();//GULDEN - no default key.
    DBErrors nZapWalletTxRet = CWalletDB(strWalletFile,"cr+").ZapWalletTx(vWtx);
    if (nZapWalletTxRet == DB_NEED_REWRITE)
    {
        if (CDB::Rewrite(strWalletFile, "\x04pool"))
        {
            LOCK(cs_wallet);
            //fixme: (GULDEN) (FUT) (1.6.1)
            for (auto accountPair : mapAccounts)
            {
                accountPair.second->setKeyPoolInternal.clear();
                accountPair.second->setKeyPoolExternal.clear();
            }
            // Note: can't top-up keypool here, because wallet is locked.
            // User will be prompted to unlock wallet the next operation
            // that requires a new key.
        }
    }

    if (nZapWalletTxRet != DB_LOAD_OK)
        return nZapWalletTxRet;

    return DB_LOAD_OK;
}


<<<<<<< HEAD
bool CWallet::SetAddressBook(const std::string& address, const string& strName, const string& strPurpose)
=======
bool CWallet::SetAddressBook(const CTxDestination& address, const std::string& strName, const std::string& strPurpose)
>>>>>>> c9b07c4b
{
    bool fUpdated = false;
    {
        LOCK(cs_wallet); // mapAddressBook
        std::map<std::string, CAddressBookData>::iterator mi = mapAddressBook.find(address);
        fUpdated = mi != mapAddressBook.end();
        mapAddressBook[address].name = strName;
        if (!strPurpose.empty()) /* update purpose only if requested */
            mapAddressBook[address].purpose = strPurpose;
    }
    NotifyAddressBookChanged(this, address, strName, ::IsMine(*this, CBitcoinAddress(address).Get()) != ISMINE_NO,
                             strPurpose, (fUpdated ? CT_UPDATED : CT_NEW) );
    if (!fFileBacked)
        return false;
    if (!strPurpose.empty() && !CWalletDB(strWalletFile).WritePurpose(address, strPurpose))
        return false;
    return CWalletDB(strWalletFile).WriteName(address, strName);
}

bool CWallet::DelAddressBook(const std::string& address)
{
    {
        LOCK(cs_wallet); // mapAddressBook

        if(fFileBacked)
        {
            // Delete destdata tuples associated with address
<<<<<<< HEAD
            BOOST_FOREACH(const PAIRTYPE(string, string) &item, mapAddressBook[address].destdata)
=======
            std::string strAddress = CBitcoinAddress(address).ToString();
            BOOST_FOREACH(const PAIRTYPE(std::string, std::string) &item, mapAddressBook[address].destdata)
>>>>>>> c9b07c4b
            {
                CWalletDB(strWalletFile).EraseDestData(address, item.first);
            }
        }
        mapAddressBook.erase(address);
    }

    NotifyAddressBookChanged(this, address, "", ::IsMine(*this, CBitcoinAddress(address).Get()) != ISMINE_NO, "", CT_DELETED);

    if (!fFileBacked)
        return false;
    CWalletDB(strWalletFile).ErasePurpose(address);
    return CWalletDB(strWalletFile).EraseName(address);
}

/**
 * Mark old keypool keys as used,
 * and generate all new keys 
 */
bool CWallet::NewKeyPool()
{
    LogPrintf("keypool - newkeypool");
    {
        LOCK(cs_wallet);
        CWalletDB walletdb(strWalletFile);
        
        for (auto accountPair : mapAccounts)
        {
            if(!accountPair.second->IsHD())
            {
                BOOST_FOREACH(int64_t nIndex, accountPair.second->setKeyPoolInternal)
                    walletdb.ErasePool(this, nIndex);
                BOOST_FOREACH(int64_t nIndex, accountPair.second->setKeyPoolExternal)
                    walletdb.ErasePool(this, nIndex);
        
                accountPair.second->setKeyPoolInternal.clear();
                accountPair.second->setKeyPoolExternal.clear();
            }
        }

        if (IsLocked())
            return false;

<<<<<<< HEAD
        //Nothing else to do - the shadow thread will take care of the rest.
=======
        int64_t nKeys = std::max(GetArg("-keypool", DEFAULT_KEYPOOL_SIZE), (int64_t)0);
        for (int i = 0; i < nKeys; i++)
        {
            int64_t nIndex = i+1;
            walletdb.WritePool(nIndex, CKeyPool(GenerateNewKey()));
            setKeyPool.insert(nIndex);
        }
        LogPrintf("CWallet::NewKeyPool wrote %d new keys\n", nKeys);
>>>>>>> c9b07c4b
    }
    return true;
}

//fixme: (FUT)) GULDEN Note for HD this should actually care more about maintaining a gap above the last used address than it should about the size of the pool.
int CWallet::TopUpKeyPool(unsigned int kpSize, unsigned int maxNew)
{
    unsigned int nNew = 0;
    {
        LOCK(cs_wallet);

        if (IsLocked())
            return -1;

        CWalletDB walletdb(strWalletFile);

        // Top up key pool
        unsigned int nTargetSize;
        if (kpSize > 0)
            nTargetSize = kpSize;
        else
<<<<<<< HEAD
            nTargetSize = GetArg("-keypool", 5);
=======
            nTargetSize = std::max(GetArg("-keypool", DEFAULT_KEYPOOL_SIZE), (int64_t) 0);
>>>>>>> c9b07c4b

        //Find current unique highest key index across *all* keypools.
        int64_t nIndex = 1;
        for (auto accountPair : mapAccounts)
        {
<<<<<<< HEAD
            for (auto keyChain : { KEYCHAIN_EXTERNAL, KEYCHAIN_CHANGE })
            {
                auto& keyPool = ( keyChain == KEYCHAIN_EXTERNAL ? accountPair.second->setKeyPoolExternal : accountPair.second->setKeyPoolInternal );
                if (!keyPool.empty())
                    nIndex = std::max( nIndex, *(--keyPool.end()) + 1 );
            }
        }
        
        for (auto accountPair : mapAccounts)
        {
            unsigned int accountTargetSize = nTargetSize;           
            for (auto& keyChain : { KEYCHAIN_EXTERNAL, KEYCHAIN_CHANGE })
            {
                auto& keyPool = ( keyChain == KEYCHAIN_EXTERNAL ? accountPair.second->setKeyPoolExternal : accountPair.second->setKeyPoolInternal );
                while (keyPool.size() < (accountTargetSize + 1))
                {
                    if (!walletdb.WritePool( ++nIndex, CKeyPool(GenerateNewKey(*accountPair.second, keyChain), accountPair.first, keyChain ) ) )
                        throw runtime_error(std::string(__func__) + ": writing generated key failed");
                    keyPool.insert(nIndex);
                    LogPrintf("keypool [%s:%s] added key %d, size=%u\n", accountPair.second->getLabel(), (keyChain == KEYCHAIN_CHANGE ? "change" : "external"), nIndex, keyPool.size());
                    
                    // Limit generation for this loop - rest will be generated later
                    ++nNew;
                    if (maxNew != 0 && nNew >= maxNew)
                        return nNew;
                }
            }
=======
            int64_t nEnd = 1;
            if (!setKeyPool.empty())
                nEnd = *(--setKeyPool.end()) + 1;
            if (!walletdb.WritePool(nEnd, CKeyPool(GenerateNewKey())))
                throw std::runtime_error(std::string(__func__) + ": writing generated key failed");
            setKeyPool.insert(nEnd);
            LogPrintf("keypool added key %d, size=%u\n", nEnd, setKeyPool.size());
>>>>>>> c9b07c4b
        }
    }
    return nNew;
}

void CWallet::ReserveKeyFromKeyPool(int64_t& nIndex, CKeyPool& keypoolentry, CAccount* forAccount, int64_t keyChain)
{
    nIndex = -1;
    keypoolentry.vchPubKey = CPubKey();
    {
        LOCK(cs_wallet);

        if (!IsLocked())
            TopUpKeyPool(2);//Only assign the bare minimum here, let the background thread do the rest.
        
        auto& keyPool = ( keyChain == KEYCHAIN_EXTERNAL ? forAccount->setKeyPoolExternal : forAccount->setKeyPoolInternal );

        // Get the oldest key
        if(keyPool.empty())
            return;

        CWalletDB walletdb(strWalletFile);

<<<<<<< HEAD
        nIndex = *(keyPool.begin());
        keyPool.erase(keyPool.begin());
        if (!walletdb.ReadPool(nIndex, keypoolentry))
            throw runtime_error(std::string(__func__) + ": read failed");
        if (!forAccount->HaveKey(keypoolentry.vchPubKey.GetID()))
            throw runtime_error(std::string(__func__) + ": unknown key in key pool");
        assert(keypoolentry.vchPubKey.IsValid());
=======
        nIndex = *(setKeyPool.begin());
        setKeyPool.erase(setKeyPool.begin());
        if (!walletdb.ReadPool(nIndex, keypool))
            throw std::runtime_error(std::string(__func__) + ": read failed");
        if (!HaveKey(keypool.vchPubKey.GetID()))
            throw std::runtime_error(std::string(__func__) + ": unknown key in key pool");
        assert(keypool.vchPubKey.IsValid());
>>>>>>> c9b07c4b
        LogPrintf("keypool reserve %d\n", nIndex);
    }
}

void CWallet::MarkKeyUsed(CKeyID keyID, uint64_t usageTime)
{
    // Remove from key pool
    if (fFileBacked)
    {
        CWalletDB walletdb(strWalletFile);
        //NB! Must call ErasePool here even if HasPool is false - as ErasePool has other side effects.
        walletdb.ErasePool(this, keyID);
    }
    
    //Update accounts if needed (creation time - shadow accounts etc.)
    {
        LOCK(cs_wallet);
        for (const auto& accountItem : mapAccounts)
        {
            if (accountItem.second->HaveKey(keyID))
            {
                if (usageTime > 0)
                {
                    if (fFileBacked)
                    {
                        CWalletDB walletdb(strWalletFile);
                        accountItem.second->possiblyUpdateEarliestTime(usageTime, &walletdb);
                    }
                    else
                    {
                        accountItem.second->possiblyUpdateEarliestTime(usageTime, NULL);
                    }
                }
                
                // We only do this the first time MarkKeyUsed is called - otherwise we have the following problem
                // 1) User empties account. 2) User deletes account 3) At a later point MarkKeyUsed is called subsequent times (new blocks) 4) The account user just deleted is now recovered.
                
                //fixme: (GULDEN) (FUT) (1.6.1) This is still not 100% right, if the user does the following there can still be issues:
                //1) Send funds from account
                //2) Immediately close wallet
                //3) Reopen wallet, as the new blocks are processed this code will be called and the just deleted account will be restored.
                //We will need a better way to detect this...
                
                //fixme: (GULDEN) (FUT) (1.6.1) 
                //Another edge bug here
                //1) User sends/receives from address
                //2) User deleted account
                //3) User receives on same address again
                //Account will not reappear - NB! This happens IFF there is no wallet restart anywhere in this process, and the user can always rescan still so it's not a disaster.
                static std::set<CKeyID> keyUsedSet;
                if (keyUsedSet.find(keyID) == keyUsedSet.end())
                {
                    keyUsedSet.insert(keyID);
                    if (accountItem.second->m_Type != AccountType::Normal && accountItem.second->m_Type != AccountType::ShadowChild)
                    {
                        accountItem.second->m_Type = AccountType::Normal;
                        std::string name = accountItem.second->getLabel();
                        if (name.find(_("[Deleted]")) != std::string::npos)
                        {
                            name = name.replace(name.find(_("[Deleted]")), _("[Deleted]").length(), _("[Restored]"));
                        }
                        else
                        {
                            name = _("Restored");
                        }
                        addAccount(accountItem.second, name);
                        
                        //fixme: Shadow accounts during rescan...
                    }
                }
            }
        }
    }
    
    //Only assign the bare minimum keys - let the background thread do the rest.
    TopUpKeyPool(10);
}

void CWallet::KeepKey(int64_t nIndex)
{
    // Remove from key pool
    if (fFileBacked)
    {
        CWalletDB walletdb(strWalletFile);
        walletdb.ErasePool(this, nIndex);
    }
    LogPrintf("keypool keep %d\n", nIndex);
}

//fixme: GULDEN - We should handle this MarkKeyUsed case better, have it broadcast an event to all reserve keys or something.
//And then remove the disk check below
void CWallet::ReturnKey(int64_t nIndex, CAccount* forAccount, int64_t keyChain)
{
    // Return to key pool - but only if it hasn't been used in the interim (If MarkKeyUsed has removed it from disk in the meantime then we don't return it)
    CKeyPool keypoolentry;
    if (fFileBacked)
    {
        CWalletDB walletdb(strWalletFile);
        if (!walletdb.ReadPool(nIndex, keypoolentry))
        {
            LogPrintf("keypool return - aborted as key already used %d\n", nIndex);
            return;
        }
    }
    
    {
        LOCK(cs_wallet);
        auto& keyPool = ( keyChain == KEYCHAIN_EXTERNAL ? forAccount->setKeyPoolExternal : forAccount->setKeyPoolInternal );
        keyPool.insert(nIndex);
    }
    LogPrintf("keypool return %d\n", nIndex);
}

bool CWallet::GetKeyFromPool(CPubKey& result, CAccount* forAccount, int64_t keyChain)
{
    int64_t nIndex = 0;
    CKeyPool keypool;
    {
        LOCK(cs_wallet);
        ReserveKeyFromKeyPool(nIndex, keypool, forAccount, keyChain);
        if (nIndex == -1)
        {
            if (IsLocked()) return false;
            result = GenerateNewKey(*forAccount, keyChain);
            return true;
        }
        KeepKey(nIndex);
        result = keypool.vchPubKey;
    }
    return true;
}

int64_t CWallet::GetOldestKeyPoolTime()
{
    LOCK(cs_wallet);

    
    // load oldest key from keypool, get time and return
    CKeyPool keypoolentry;
    CWalletDB walletdb(strWalletFile);
<<<<<<< HEAD
    
    // if the keypool is empty, return <NOW>
    int64_t nTime = GetTime();
    for (const auto& accountItem : mapAccounts)
    {
        for (auto keyChain : { KEYCHAIN_EXTERNAL, KEYCHAIN_CHANGE })
        {
            const auto& keyPool = ( keyChain == KEYCHAIN_EXTERNAL ? accountItem.second->setKeyPoolExternal : accountItem.second->setKeyPoolInternal );
            if(!keyPool.empty())
            {
                int64_t nIndex = *(keyPool.begin());
                if (!walletdb.ReadPool(nIndex, keypoolentry))
                throw runtime_error(std::string(__func__) + ": read oldest key in keypool failed");
                assert(keypoolentry.vchPubKey.IsValid());
                nTime = std::min(nTime, keypoolentry.nTime);
            }
        }
    }
    return nTime;
=======
    int64_t nIndex = *(setKeyPool.begin());
    if (!walletdb.ReadPool(nIndex, keypool))
        throw std::runtime_error(std::string(__func__) + ": read oldest key in keypool failed");
    assert(keypool.vchPubKey.IsValid());
    return keypool.nTime;
>>>>>>> c9b07c4b
}

std::map<CTxDestination, CAmount> CWallet::GetAddressBalances()
{
    std::map<CTxDestination, CAmount> balances;

    {
        LOCK(cs_wallet);
        BOOST_FOREACH(PAIRTYPE(uint256, CWalletTx) walletEntry, mapWallet)
        {
            CWalletTx *pcoin = &walletEntry.second;

            if (!pcoin->IsTrusted())
                continue;

            if (pcoin->IsCoinBase() && pcoin->GetBlocksToMaturity() > 0)
                continue;

            int nDepth = pcoin->GetDepthInMainChain();
            if (nDepth < (pcoin->IsFromMe(ISMINE_ALL) ? 0 : 1))
                continue;

            for (unsigned int i = 0; i < pcoin->tx->vout.size(); i++)
            {
                CTxDestination addr;
                if (!IsMine(pcoin->tx->vout[i]))
                    continue;
                if(!ExtractDestination(pcoin->tx->vout[i].scriptPubKey, addr))
                    continue;

                CAmount n = IsSpent(walletEntry.first, i) ? 0 : pcoin->tx->vout[i].nValue;

                if (!balances.count(addr))
                    balances[addr] = 0;
                balances[addr] += n;
            }
        }
    }

    return balances;
}

std::set< std::set<CTxDestination> > CWallet::GetAddressGroupings()
{
    AssertLockHeld(cs_wallet); // mapWallet
    std::set< std::set<CTxDestination> > groupings;
    std::set<CTxDestination> grouping;

    BOOST_FOREACH(PAIRTYPE(uint256, CWalletTx) walletEntry, mapWallet)
    {
        CWalletTx *pcoin = &walletEntry.second;

        if (pcoin->tx->vin.size() > 0)
        {
            bool any_mine = false;
            // group all input addresses with each other
            BOOST_FOREACH(CTxIn txin, pcoin->tx->vin)
            {
                CTxDestination address;
                if(!IsMine(txin)) /* If this input isn't mine, ignore it */
                    continue;
                if(!ExtractDestination(mapWallet[txin.prevout.hash].tx->vout[txin.prevout.n].scriptPubKey, address))
                    continue;
                grouping.insert(address);
                any_mine = true;
            }

            // group change with input addresses
            if (any_mine)
            {
               BOOST_FOREACH(CTxOut txout, pcoin->tx->vout)
                   if (IsChange(txout))
                   {
                       CTxDestination txoutAddr;
                       if(!ExtractDestination(txout.scriptPubKey, txoutAddr))
                           continue;
                       grouping.insert(txoutAddr);
                   }
            }
            if (grouping.size() > 0)
            {
                groupings.insert(grouping);
                grouping.clear();
            }
        }

        // group lone addrs by themselves
        for (unsigned int i = 0; i < pcoin->tx->vout.size(); i++)
            if (IsMine(pcoin->tx->vout[i]))
            {
                CTxDestination address;
                if(!ExtractDestination(pcoin->tx->vout[i].scriptPubKey, address))
                    continue;
                grouping.insert(address);
                groupings.insert(grouping);
                grouping.clear();
            }
    }

    std::set< std::set<CTxDestination>* > uniqueGroupings; // a set of pointers to groups of addresses
    std::map< CTxDestination, std::set<CTxDestination>* > setmap;  // map addresses to the unique group containing it
    BOOST_FOREACH(std::set<CTxDestination> _grouping, groupings)
    {
        // make a set of all the groups hit by this new group
        std::set< std::set<CTxDestination>* > hits;
        std::map< CTxDestination, std::set<CTxDestination>* >::iterator it;
        BOOST_FOREACH(CTxDestination address, _grouping)
            if ((it = setmap.find(address)) != setmap.end())
                hits.insert((*it).second);

        // merge all hit groups into a new single group and delete old groups
        std::set<CTxDestination>* merged = new std::set<CTxDestination>(_grouping);
        BOOST_FOREACH(std::set<CTxDestination>* hit, hits)
        {
            merged->insert(hit->begin(), hit->end());
            uniqueGroupings.erase(hit);
            delete hit;
        }
        uniqueGroupings.insert(merged);

        // update setmap
        BOOST_FOREACH(CTxDestination element, *merged)
            setmap[element] = merged;
    }

    std::set< std::set<CTxDestination> > ret;
    BOOST_FOREACH(std::set<CTxDestination>* uniqueGrouping, uniqueGroupings)
    {
        ret.insert(*uniqueGrouping);
        delete uniqueGrouping;
    }

    return ret;
}

CAmount CWallet::GetAccountBalance(const std::string& strAccount, int nMinDepth, const isminefilter& filter, bool includeChildren)
{
    CWalletDB walletdb(strWalletFile);
    return GetAccountBalance(walletdb, strAccount, nMinDepth, filter, includeChildren);
}

CAmount CWallet::GetAccountBalance(CWalletDB& walletdb, const std::string& strAccount, int nMinDepth, const isminefilter& filter, bool includeChildren)
{
    CAmount nBalance = 0;

<<<<<<< HEAD
=======
    // Tally wallet transactions
    for (std::map<uint256, CWalletTx>::iterator it = mapWallet.begin(); it != mapWallet.end(); ++it)
>>>>>>> c9b07c4b
    {
        //cs_main lock required for CheckFinalTx
        LOCK2(cs_main, cs_wallet);
    
        // Tally wallet transactions
        for (map<uint256, CWalletTx>::iterator it = mapWallet.begin(); it != mapWallet.end(); ++it)
        {
            const CWalletTx& wtx = (*it).second;
            if (!CheckFinalTx(wtx) || wtx.GetBlocksToMaturity() > 0 || wtx.GetDepthInMainChain() < 0)
                continue;

            //fixme: GULDEN (FUT) - fee already included here. (find better way to handle fee?)
            CAmount nReceived, nSent, nFee;
            wtx.GetAccountAmounts(strAccount, nReceived, nSent, nFee, filter);

            if (wtx.GetDepthInMainChain() >= nMinDepth)
            {
                nBalance += nReceived;
                nBalance -= nSent /*+ nFee*/;
            }
        }
    }

    // Tally internal accounting entries
    //fixme: (GULDEN) Does this actually serve any purpose here?
    nBalance += walletdb.GetAccountCreditDebit(strAccount);
    
    
    //fixme: (GULDEN) (HIGH) - fee getting added twice?
    if (includeChildren)
    {
        for (const auto& accountItem : mapAccounts)
        {
            const auto& childAccount = accountItem.second;
            if (childAccount->getParentUUID() == strAccount)
            {
                nBalance += GetAccountBalance(walletdb, childAccount->getUUID(), nMinDepth, filter, includeChildren);
            }
        }
    }

    return nBalance;
}

std::set<CTxDestination> CWallet::GetAccountAddresses(const std::string& strAccount) const
{
    LOCK(cs_wallet);
<<<<<<< HEAD
    set<CTxDestination> result;
    BOOST_FOREACH(const PAIRTYPE(std::string, CAddressBookData)& item, mapAddressBook)
    {
        const std::string& address = item.first;
        const string& strName = item.second.name;
=======
    std::set<CTxDestination> result;
    BOOST_FOREACH(const PAIRTYPE(CTxDestination, CAddressBookData)& item, mapAddressBook)
    {
        const CTxDestination& address = item.first;
        const std::string& strName = item.second.name;
>>>>>>> c9b07c4b
        if (strName == strAccount)
            result.insert(CBitcoinAddress(address).Get());
    }
    return result;
}

bool CReserveKey::GetReservedKey(CPubKey& pubkey)
{
    if (nIndex == -1)
    {
        CKeyPool keypool;
        pwallet->ReserveKeyFromKeyPool(nIndex, keypool, account, nKeyChain);
        if (nIndex != -1)
            vchPubKey = keypool.vchPubKey;
        else {
            return false;
        }
    }
    assert(vchPubKey.IsValid());
    pubkey = vchPubKey;
    return true;
}

void CReserveKey::KeepKey()
{
    if (nIndex != -1)
        pwallet->KeepKey(nIndex);
    nIndex = -1;
    vchPubKey = CPubKey();
}

void CReserveKey::ReturnKey()
{
    if (nIndex != -1)
        pwallet->ReturnKey(nIndex, account, nKeyChain);
    nIndex = -1;
    vchPubKey = CPubKey();
}

void CWallet::GetAllReserveKeys(std::set<CKeyID>& setAddress) const
{
    setAddress.clear();

    CWalletDB walletdb(strWalletFile);

    LOCK2(cs_main, cs_wallet);
    for (const auto& accountItem : mapAccounts)
    {
<<<<<<< HEAD
        for (auto keyChain : { KEYCHAIN_EXTERNAL, KEYCHAIN_CHANGE })
        {
            const auto& keyPool = ( keyChain == KEYCHAIN_EXTERNAL ? accountItem.second->setKeyPoolExternal : accountItem.second->setKeyPoolInternal );
            for (const int64_t& id : keyPool)
            {
                CKeyPool keypoolentry;
                if (!walletdb.ReadPool(id, keypoolentry))
                throw runtime_error(std::string(__func__) + ": read failed");
                assert(keypoolentry.vchPubKey.IsValid());
                CKeyID keyID = keypoolentry.vchPubKey.GetID();
                if (!HaveKey(keyID))
                    throw runtime_error(std::string(__func__) + ": unknown key in key pool");
                setAddress.insert(keyID);
            }
        }
=======
        CKeyPool keypool;
        if (!walletdb.ReadPool(id, keypool))
            throw std::runtime_error(std::string(__func__) + ": read failed");
        assert(keypool.vchPubKey.IsValid());
        CKeyID keyID = keypool.vchPubKey.GetID();
        if (!HaveKey(keyID))
            throw std::runtime_error(std::string(__func__) + ": unknown key in key pool");
        setAddress.insert(keyID);
>>>>>>> c9b07c4b
    }
}

void CWallet::UpdatedTransaction(const uint256 &hashTx)
{
    {
        LOCK(cs_wallet);
        // Only notify UI if this transaction is in this wallet
        std::map<uint256, CWalletTx>::const_iterator mi = mapWallet.find(hashTx);
        if (mi != mapWallet.end())
            NotifyTransactionChanged(this, hashTx, CT_UPDATED);
    }
}

void CWallet::GetScriptForMining(boost::shared_ptr<CReserveScript> &script)
{
    //fixme: GULDEN (FUT) - Allow mining account to be seperately selected?
    boost::shared_ptr<CReserveKey> rKey(new CReserveKey(this, activeAccount, KEYCHAIN_EXTERNAL));
    CPubKey pubkey;
    if (!rKey->GetReservedKey(pubkey))
        return;

    script = rKey;
    script->reserveScript = CScript() << ToByteVector(pubkey) << OP_CHECKSIG;
}

void CWallet::LockCoin(const COutPoint& output)
{
    AssertLockHeld(cs_wallet); // setLockedCoins
    setLockedCoins.insert(output);
}

void CWallet::UnlockCoin(const COutPoint& output)
{
    AssertLockHeld(cs_wallet); // setLockedCoins
    setLockedCoins.erase(output);
}

void CWallet::UnlockAllCoins()
{
    AssertLockHeld(cs_wallet); // setLockedCoins
    setLockedCoins.clear();
}

bool CWallet::IsLockedCoin(uint256 hash, unsigned int n) const
{
    AssertLockHeld(cs_wallet); // setLockedCoins
    COutPoint outpt(hash, n);

    return (setLockedCoins.count(outpt) > 0);
}

void CWallet::ListLockedCoins(std::vector<COutPoint>& vOutpts)
{
    AssertLockHeld(cs_wallet); // setLockedCoins
    for (std::set<COutPoint>::iterator it = setLockedCoins.begin();
         it != setLockedCoins.end(); it++) {
        COutPoint outpt = (*it);
        vOutpts.push_back(outpt);
    }
}

/** @} */ // end of Actions

class CAffectedKeysVisitor : public boost::static_visitor<void> {
private:
    const CKeyStore &keystore;
    std::vector<CKeyID> &vKeys;

public:
    CAffectedKeysVisitor(const CKeyStore &keystoreIn, std::vector<CKeyID> &vKeysIn) : keystore(keystoreIn), vKeys(vKeysIn) {}

    void Process(const CScript &script) {
        txnouttype type;
        std::vector<CTxDestination> vDest;
        int nRequired;
        if (ExtractDestinations(script, type, vDest, nRequired)) {
            BOOST_FOREACH(const CTxDestination &dest, vDest)
                boost::apply_visitor(*this, dest);
        }
    }

    void operator()(const CKeyID &keyId) {
        if (keystore.HaveKey(keyId))
            vKeys.push_back(keyId);
    }

    void operator()(const CScriptID &scriptId) {
        CScript script;
        if (keystore.GetCScript(scriptId, script))
            Process(script);
    }

    void operator()(const CNoDestination &none) {}
};

void CWallet::GetKeyBirthTimes(std::map<CKeyID, int64_t> &mapKeyBirth) const {
    LOCK(cs_wallet);
    
    AssertLockHeld(cs_wallet); // mapKeyMetadata
    mapKeyBirth.clear();

    // get birth times for keys with metadata
    for (std::map<CKeyID, CKeyMetadata>::const_iterator it = mapKeyMetadata.begin(); it != mapKeyMetadata.end(); it++)
        if (it->second.nCreateTime)
            mapKeyBirth[it->first] = it->second.nCreateTime;

    // map in which we'll infer heights of other keys
    CBlockIndex *pindexMax = chainActive[std::max(0, chainActive.Height() - 144)]; // the tip can be reorganized; use a 144-block safety margin
    std::map<CKeyID, CBlockIndex*> mapKeyFirstBlock;
    std::set<CKeyID> setKeys;
    for (const auto accountPair : mapAccounts)
    {
        accountPair.second->GetKeys(setKeys);
        for(const auto keyid : setKeys)
        {
            if (mapKeyBirth.count(keyid) == 0)
                mapKeyFirstBlock[keyid] = pindexMax;
        }
        setKeys.clear();
    }

    // if there are no such keys, we're done
    if (mapKeyFirstBlock.empty())
        return;

    // find first block that affects those keys, if there are any left
    std::vector<CKeyID> vAffected;
    for (std::map<uint256, CWalletTx>::const_iterator it = mapWallet.begin(); it != mapWallet.end(); it++) {
        // iterate over all wallet transactions...
        const CWalletTx &wtx = (*it).second;
        BlockMap::const_iterator blit = mapBlockIndex.find(wtx.hashBlock);
        if (blit != mapBlockIndex.end() && chainActive.Contains(blit->second)) {
            // ... which are already in a block
            int nHeight = blit->second->nHeight;
            BOOST_FOREACH(const CTxOut &txout, wtx.tx->vout) {
                // iterate over all their outputs
                //fixme: (GULDEN) (FUT) (1.6.1)
                CAffectedKeysVisitor(activeAccount->externalKeyStore, vAffected).Process(txout.scriptPubKey);
                BOOST_FOREACH(const CKeyID &keyid, vAffected) {
                    // ... and all their affected keys
                    std::map<CKeyID, CBlockIndex*>::iterator rit = mapKeyFirstBlock.find(keyid);
                    if (rit != mapKeyFirstBlock.end() && nHeight < rit->second->nHeight)
                        rit->second = blit->second;
                }
                vAffected.clear();
            }
        }
    }

    // Extract block timestamps for those keys
    for (std::map<CKeyID, CBlockIndex*>::const_iterator it = mapKeyFirstBlock.begin(); it != mapKeyFirstBlock.end(); it++)
        mapKeyBirth[it->first] = it->second->GetBlockTime() - TIMESTAMP_WINDOW; // block times can be 2h off
}

/**
 * Compute smart timestamp for a transaction being added to the wallet.
 *
 * Logic:
 * - If sending a transaction, assign its timestamp to the current time.
 * - If receiving a transaction outside a block, assign its timestamp to the
 *   current time.
 * - If receiving a block with a future timestamp, assign all its (not already
 *   known) transactions' timestamps to the current time.
 * - If receiving a block with a past timestamp, before the most recent known
 *   transaction (that we care about), assign all its (not already known)
 *   transactions' timestamps to the same timestamp as that most-recent-known
 *   transaction.
 * - If receiving a block with a past timestamp, but after the most recent known
 *   transaction, assign all its (not already known) transactions' timestamps to
 *   the block time.
 *
 * For more information see CWalletTx::nTimeSmart,
 * https://bitcointalk.org/?topic=54527, or
 * https://github.com/bitcoin/bitcoin/pull/1393.
 */
unsigned int CWallet::ComputeTimeSmart(const CWalletTx& wtx) const
{
    unsigned int nTimeSmart = wtx.nTimeReceived;
    if (!wtx.hashUnset()) {
        if (mapBlockIndex.count(wtx.hashBlock)) {
            int64_t latestNow = wtx.nTimeReceived;
            int64_t latestEntry = 0;

            // Tolerate times up to the last timestamp in the wallet not more than 5 minutes into the future
            int64_t latestTolerated = latestNow + 300;
            const TxItems& txOrdered = wtxOrdered;
            for (auto it = txOrdered.rbegin(); it != txOrdered.rend(); ++it) {
                CWalletTx* const pwtx = it->second.first;
                if (pwtx == &wtx) {
                    continue;
                }
                CAccountingEntry* const pacentry = it->second.second;
                int64_t nSmartTime;
                if (pwtx) {
                    nSmartTime = pwtx->nTimeSmart;
                    if (!nSmartTime) {
                        nSmartTime = pwtx->nTimeReceived;
                    }
                } else {
                    nSmartTime = pacentry->nTime;
                }
                if (nSmartTime <= latestTolerated) {
                    latestEntry = nSmartTime;
                    if (nSmartTime > latestNow) {
                        latestNow = nSmartTime;
                    }
                    break;
                }
            }

            int64_t blocktime = mapBlockIndex[wtx.hashBlock]->GetBlockTime();
            nTimeSmart = std::max(latestEntry, std::min(blocktime, latestNow));
        } else {
            LogPrintf("%s: found %s in block %s not in index\n", __func__, wtx.GetHash().ToString(), wtx.hashBlock.ToString());
        }
    }
    return nTimeSmart;
}

bool CWallet::AddDestData(const CTxDestination &dest, const std::string &key, const std::string &value)
{
    if (boost::get<CNoDestination>(&dest))
        return false;

    mapAddressBook[CBitcoinAddress(dest).ToString()].destdata.insert(std::make_pair(key, value));
    if (!fFileBacked)
        return true;
    return CWalletDB(strWalletFile).WriteDestData(CBitcoinAddress(dest).ToString(), key, value);
}

bool CWallet::EraseDestData(const CTxDestination &dest, const std::string &key)
{
    if (!mapAddressBook[CBitcoinAddress(dest).ToString()].destdata.erase(key))
        return false;
    if (!fFileBacked)
        return true;
    return CWalletDB(strWalletFile).EraseDestData(CBitcoinAddress(dest).ToString(), key);
}

bool CWallet::LoadDestData(const CTxDestination &dest, const std::string &key, const std::string &value)
{
    mapAddressBook[CBitcoinAddress(dest).ToString()].destdata.insert(std::make_pair(key, value));
    return true;
}

bool CWallet::GetDestData(const CTxDestination &dest, const std::string &key, std::string *value) const
{
    std::map<std::string, CAddressBookData>::const_iterator i = mapAddressBook.find(CBitcoinAddress(dest).ToString());
    if(i != mapAddressBook.end())
    {
        CAddressBookData::StringMap::const_iterator j = i->second.destdata.find(key);
        if(j != i->second.destdata.end())
        {
            if(value)
                *value = j->second;
            return true;
        }
    }
    return false;
}

std::string CWallet::GetWalletHelpString(bool showDebug)
{
    std::string strUsage = HelpMessageGroup(_("Wallet options:"));
    strUsage += HelpMessageOpt("-disablewallet", _("Do not load the wallet and disable wallet RPC calls"));
    strUsage += HelpMessageOpt("-keypool=<n>", strprintf(_("Set key pool size to <n> (default: %u)"), DEFAULT_KEYPOOL_SIZE));
    strUsage += HelpMessageOpt("-accountpool=<n>", strprintf(_("Set account pool size to <n> (default: %u)"), 10));
    strUsage += HelpMessageOpt("-fallbackfee=<amt>", strprintf(_("A fee rate (in %s/kB) that will be used when fee estimation has insufficient data (default: %s)"),
                                                               CURRENCY_UNIT, FormatMoney(DEFAULT_FALLBACK_FEE)));
    strUsage += HelpMessageOpt("-mintxfee=<amt>", strprintf(_("Fees (in %s/kB) smaller than this are considered zero fee for transaction creation (default: %s)"),
                                                            CURRENCY_UNIT, FormatMoney(DEFAULT_TRANSACTION_MINFEE)));
    strUsage += HelpMessageOpt("-paytxfee=<amt>", strprintf(_("Fee (in %s/kB) to add to transactions you send (default: %s)"),
                                                            CURRENCY_UNIT, FormatMoney(payTxFee.GetFeePerK())));
    strUsage += HelpMessageOpt("-rescan", _("Rescan the block chain for missing wallet transactions on startup"));
    strUsage += HelpMessageOpt("-salvagewallet", _("Attempt to recover private keys from a corrupt wallet on startup"));
    strUsage += HelpMessageOpt("-spendzeroconfchange", strprintf(_("Spend unconfirmed change when sending transactions (default: %u)"), DEFAULT_SPEND_ZEROCONF_CHANGE));
    strUsage += HelpMessageOpt("-txconfirmtarget=<n>", strprintf(_("If paytxfee is not set, include enough fee so transactions begin confirmation on average within n blocks (default: %u)"), DEFAULT_TX_CONFIRM_TARGET));
    strUsage += HelpMessageOpt("-usehd", _("Use hierarchical deterministic key generation (HD) after BIP32. Only has effect during wallet creation/first start") + " " + strprintf(_("(default: %u)"), DEFAULT_USE_HD_WALLET));
    strUsage += HelpMessageOpt("-walletrbf", strprintf(_("Send transactions with full-RBF opt-in enabled (default: %u)"), DEFAULT_WALLET_RBF));
    strUsage += HelpMessageOpt("-upgradewallet", _("Upgrade wallet to latest format on startup"));
    strUsage += HelpMessageOpt("-wallet=<file>", _("Specify wallet file (within data directory)") + " " + strprintf(_("(default: %s)"), DEFAULT_WALLET_DAT));
    strUsage += HelpMessageOpt("-walletbroadcast", _("Make the wallet broadcast transactions") + " " + strprintf(_("(default: %u)"), DEFAULT_WALLETBROADCAST));
    strUsage += HelpMessageOpt("-walletnotify=<cmd>", _("Execute command when a wallet transaction changes (%s in cmd is replaced by TxID)"));
    strUsage += HelpMessageOpt("-zapwallettxes=<mode>", _("Delete all wallet transactions and only recover those parts of the blockchain through -rescan on startup") +
                               " " + _("(1 = keep tx meta data e.g. account owner and payment request information, 2 = drop tx meta data)"));

    if (showDebug)
    {
        strUsage += HelpMessageGroup(_("Wallet debugging/testing options:"));

        strUsage += HelpMessageOpt("-dblogsize=<n>", strprintf("Flush wallet database activity from memory to disk log every <n> megabytes (default: %u)", DEFAULT_WALLET_DBLOGSIZE));
        strUsage += HelpMessageOpt("-flushwallet", strprintf("Run a thread to flush wallet periodically (default: %u)", DEFAULT_FLUSHWALLET));
        strUsage += HelpMessageOpt("-privdb", strprintf("Sets the DB_PRIVATE flag in the wallet db environment (default: %u)", DEFAULT_WALLET_PRIVDB));
        strUsage += HelpMessageOpt("-walletrejectlongchains", strprintf(_("Wallet will not create transactions that violate mempool chain limits (default: %u)"), DEFAULT_WALLET_REJECT_LONG_CHAINS));
    }

    return strUsage;
}


   
void CWallet::changeAccountName(CAccount* account, const std::string& newName, bool notify)
{
    // Force names to be unique
    std::string finalNewName = newName;
    std::string oldName = account->getLabel();
    {
        LOCK(cs_wallet);
        
        CWalletDB db(strWalletFile);
           
        int nPrefix = 1;
        bool possibleDuplicate = true;
        while(possibleDuplicate)
        {
            possibleDuplicate = false;
            for (const auto& labelIter : mapAccountLabels)
            {
                if (labelIter.second == finalNewName)
                {
                    finalNewName = newName + strprintf("_%d", nPrefix++);
                    possibleDuplicate = true;
                    continue;
                }
            }
        }
        
        account->setLabel(finalNewName, &db);
        mapAccountLabels[account->getUUID()] = finalNewName;
    }
    
    if (notify && oldName != finalNewName)
        NotifyAccountNameChanged(this, account);
}

void CWallet::deleteAccount(CAccount* account)
{    
    std::string newLabel = account->getLabel();
    if (newLabel.find(_("[Restored]")) != std::string::npos)
    {
        newLabel = newLabel.replace(newLabel.find(_("[Restored]")), _("[Restored]").length(), _("[Deleted]"));
    }
    else
    {
        newLabel = newLabel + " " + _("[Deleted]");
    }
    
    {
        LOCK(cs_wallet);
        
        CWalletDB db(strWalletFile);
        account->setLabel(newLabel, &db);
        account->m_Type = AccountType::Deleted;
        mapAccountLabels[account->getUUID()] = newLabel;
        if (!db.WriteAccount(account->getUUID(), account))
        {
            throw runtime_error("Writing account failed");
        }
    }
    NotifyAccountDeleted(this, account);
}

void CWallet::addAccount(CAccount* account, const std::string& newName)
{
    {
        LOCK(cs_wallet);
        
        CWalletDB walletdb(strWalletFile);
        if (!walletdb.WriteAccount(account->getUUID(), account))
        {
            throw runtime_error("Writing account failed");
        }
        mapAccounts[account->getUUID()] = account;
        changeAccountName(account, newName, false);
    }
    
    if (account->m_Type == AccountType::Normal)
    {
        NotifyAccountAdded(this, account);
        NotifyAccountNameChanged(this, account);
        NotifyUpdateAccountList(this, account);
    }
}
    
CWallet* CWallet::CreateWalletFromFile(const std::string walletFile)
{
    // needed to restore wallet transaction meta data after -zapwallettxes
    std::vector<CWalletTx> vWtx;

    if (GetBoolArg("-zapwallettxes", false)) {
        uiInterface.InitMessage(_("Zapping all transactions from wallet..."));

        CWallet *tempWallet = new CWallet(walletFile);
        DBErrors nZapWalletRet = tempWallet->ZapWalletTx(vWtx);
        if (nZapWalletRet != DB_LOAD_OK) {
            InitError(strprintf(_("Error loading %s: Wallet corrupted"), walletFile));
            return NULL;
        }

        delete tempWallet;
        tempWallet = NULL;
    }

    uiInterface.InitMessage(_("Loading wallet..."));

    int64_t nStart = GetTimeMillis();
    bool fFirstRun = true;
    CWallet *walletInstance = new CWallet(walletFile);
    DBErrors nLoadWalletRet = walletInstance->LoadWallet(fFirstRun);
    if (nLoadWalletRet != DB_LOAD_OK)
    {
        if (nLoadWalletRet == DB_CORRUPT) {
            InitError(strprintf(_("Error loading %s: Wallet corrupted"), walletFile));
            return NULL;
        }
        else if (nLoadWalletRet == DB_NONCRITICAL_ERROR)
        {
            InitWarning(strprintf(_("Error reading %s! All keys read correctly, but transaction data"
                                         " or address book entries might be missing or incorrect."),
                walletFile));
        }
        else if (nLoadWalletRet == DB_TOO_NEW) {
            InitError(strprintf(_("Error loading %s: Wallet requires newer version of %s"), walletFile, _(PACKAGE_NAME)));
            return NULL;
        }
        else if (nLoadWalletRet == DB_NEED_REWRITE)
        {
            InitError(strprintf(_("Wallet needed to be rewritten: restart %s to complete"), _(PACKAGE_NAME)));
            return NULL;
        }
        else {
            InitError(strprintf(_("Error loading %s"), walletFile));
            return NULL;
        }
    }

    if (GetBoolArg("-upgradewallet", fFirstRun))
    {
        int nMaxVersion = GetArg("-upgradewallet", 0);
        if (nMaxVersion == 0) // the -upgradewallet without argument case
        {
            LogPrintf("Performing wallet upgrade to %i\n", FEATURE_LATEST);
            nMaxVersion = CLIENT_VERSION;
            walletInstance->SetMinVersion(FEATURE_LATEST); // permanently upgrade the wallet immediately
        }
        else
            LogPrintf("Allowing wallet upgrade up to %i\n", nMaxVersion);
        if (nMaxVersion < walletInstance->GetVersion())
        {
            InitError(_("Cannot downgrade wallet"));
            return NULL;
        }
        walletInstance->SetMaxVersion(nMaxVersion);
    }

    if (fFirstRun)
    {
        // Create new keyUser and set as default key
        if (GetBoolArg("-usehd", DEFAULT_USE_HD_WALLET))
        {
            if (fNoUI)
            {
                std::vector<unsigned char> entropy(16);
                GetStrongRandBytes(&entropy[0], 16);
                GuldenApplication::gApp->setRecoveryPhrase(mnemonicFromEntropy(entropy, entropy.size()*8));
            }
            // Generate a new primary seed and account (BIP44)
            walletInstance->activeSeed = new CHDSeed(GuldenApplication::gApp->getRecoveryPhrase().c_str(), CHDSeed::CHDSeed::BIP44);
            if (!CWalletDB(walletFile).WriteHDSeed(*walletInstance->activeSeed))
            {
                throw runtime_error("Writing seed failed");
            }
            walletInstance->mapSeeds[walletInstance->activeSeed->getUUID()] = walletInstance->activeSeed;
            walletInstance->activeAccount = walletInstance->GenerateNewAccount("My account", AccountType::Normal, AccountSubType::Desktop);
            
            // Now generate children shadow accounts to handle legacy transactions
            // Only for recovery wallets though, new ones don't need them
            if (GuldenApplication::gApp->isRecovery)
            {
                CHDSeed* seedBip32 = new CHDSeed(GuldenApplication::gApp->getRecoveryPhrase().c_str(), CHDSeed::CHDSeed::BIP32);
                if (!CWalletDB(walletFile).WriteHDSeed(*seedBip32))
                {
                    throw runtime_error("Writing bip32 seed failed");
                }
                CHDSeed* seedBip32Legacy = new CHDSeed(GuldenApplication::gApp->getRecoveryPhrase().c_str(), CHDSeed::CHDSeed::BIP32Legacy);
                if (!CWalletDB(walletFile).WriteHDSeed(*seedBip32Legacy))
                {
                    throw runtime_error("Writing bip32 legacy seed failed");
                }
                walletInstance->mapSeeds[seedBip32->getUUID()] = seedBip32;
                walletInstance->mapSeeds[seedBip32Legacy->getUUID()] = seedBip32Legacy;
                
                // Write new accounts
                CAccountHD* newAccountBip32 = seedBip32->GenerateAccount(AccountSubType::Desktop, NULL);
                newAccountBip32->m_Type = AccountType::ShadowChild;
                walletInstance->activeAccount->AddChild(newAccountBip32);
                walletInstance->addAccount(newAccountBip32, "BIP32 child account");
                
                // Write new accounts
                CAccountHD* newAccountBip32Legacy = seedBip32Legacy->GenerateAccount(AccountSubType::Desktop, NULL);
                newAccountBip32Legacy->m_Type = AccountType::ShadowChild;
                walletInstance->activeAccount->AddChild(newAccountBip32Legacy);
                walletInstance->addAccount(newAccountBip32Legacy, "BIP32 legacy child account");
            }
            
            // Write the seed last so that account index changes are reflected
            {
                CWalletDB walletdb(walletFile);
                walletdb.WritePrimarySeed(*walletInstance->activeSeed);
                walletdb.WritePrimaryAccount(walletInstance->activeAccount);
            }
            
            GuldenApplication::gApp->BurnRecoveryPhrase();
            
            //Assign the bare minimum keys here, let the rest take place in the bakcground thread
            walletInstance->TopUpKeyPool(2);
        }
        else
        {
            walletInstance->activeAccount = new CAccount();
            walletInstance->activeAccount->m_Type = AccountType::Normal;
            walletInstance->activeAccount->m_SubType = AccountSubType::Desktop;
            
            //Assign the bare minimum keys here, let the rest take place in the bakcground thread
            walletInstance->TopUpKeyPool(2);
        }
        
        pwalletMain = walletInstance;
        walletInstance->SetBestChain(chainActive.GetLocator());
        
        CWalletDB walletdb(walletFile);
    }
    else
    {
        // HD upgrade.
        // Only perform upgrade if usehd is present (default for UI)
        // For daemon we force users to choose (for exchanges etc.)
        if (fNoUI)
        {
            if (!walletInstance->activeAccount->IsHD() && !walletInstance->activeSeed)
            {
                if (IsArgSet("-usehd"))
                {
                    throw runtime_error("Must specify -usehd=1 or -usehd=0, in order to allow or refuse HD upgrade.");
                }
            }
        }
         
        if (GetBoolArg("-usehd", DEFAULT_USE_HD_WALLET))
        {           
            if (!walletInstance->activeAccount->IsHD() && !walletInstance->activeSeed)
            {
                while (true)
                {
                    {
                        LOCK(walletInstance->cs_wallet);
                        if (!walletInstance->IsLocked())
                            break;
                        walletInstance->wantDelayLock = true;
                        uiInterface.RequestUnlock(walletInstance, _("Wallet unlock required for wallet upgrade"));
                    }
                    MilliSleep(5000);
                }
                
                bool walletWasCrypted = walletInstance->activeAccount->externalKeyStore.IsCrypted();
                {
                    LOCK(walletInstance->cs_wallet);
                
                    //Force old legacy account to resave
                    {
                        CWalletDB walletdb(walletFile);
                        walletInstance->changeAccountName(walletInstance->activeAccount, _("Legacy account"), true);
                        if (!walletdb.WriteAccount(walletInstance->activeAccount->getUUID(), walletInstance->activeAccount))
                        {
                            throw runtime_error("Writing legacy account failed");
                        }
                        if (walletWasCrypted && !walletInstance->activeAccount->internalKeyStore.IsCrypted())
                        {
                            walletInstance->activeAccount->internalKeyStore.SetCrypted();
                            walletInstance->activeAccount->internalKeyStore.Unlock(walletInstance->activeAccount->vMasterKey);
                        }
                        walletInstance->ForceRewriteKeys(*walletInstance->activeAccount);
                    }
            
                    // Generate a new primary seed and account (BIP44)
                    std::vector<unsigned char> entropy(16);
                    GetStrongRandBytes(&entropy[0], 16);
                    walletInstance->activeSeed = new CHDSeed(mnemonicFromEntropy(entropy, entropy.size()*8).c_str(), CHDSeed::CHDSeed::BIP44);
                    if (!CWalletDB(walletFile).WriteHDSeed(*walletInstance->activeSeed))
                    {
                        throw runtime_error("Writing seed failed");
                    }
                    if (walletWasCrypted)
                    {
                        if (!walletInstance->activeSeed->Encrypt(walletInstance->activeAccount->vMasterKey))
                        {
                            throw runtime_error("Encrypting seed failed");
                        }
                    }
                    walletInstance->mapSeeds[walletInstance->activeSeed->getUUID()] = walletInstance->activeSeed;
                    {
                        CWalletDB walletdb(walletFile);
                        walletdb.WritePrimarySeed(*walletInstance->activeSeed);
                    }
                    walletInstance->activeAccount = walletInstance->GenerateNewAccount(_("My account"), AccountType::Normal, AccountSubType::Desktop);
                    {
                        CWalletDB walletdb(walletFile);
                        walletdb.WritePrimaryAccount(walletInstance->activeAccount);
                    }
                }
            }
        }
        else
        {
            while (true)
            {
                {
                    LOCK(walletInstance->cs_wallet);
                    if (!walletInstance->IsLocked())
                        break;
                    walletInstance->wantDelayLock = true;
                    uiInterface.RequestUnlock(walletInstance, _("Wallet unlock required for wallet upgrade"));
                }
                MilliSleep(5000);
            }
            
            bool walletWasCrypted = walletInstance->activeAccount->externalKeyStore.IsCrypted();
            {
                LOCK(walletInstance->cs_wallet);
            
                //Force old legacy account to resave
                {
                    CWalletDB walletdb(walletFile);
                    walletInstance->changeAccountName(walletInstance->activeAccount, _("Legacy account"), true);
                    if (!walletdb.WriteAccount(walletInstance->activeAccount->getUUID(), walletInstance->activeAccount))
                    {
                        throw runtime_error("Writing legacy account failed");
                    }
                    if (walletWasCrypted && !walletInstance->activeAccount->internalKeyStore.IsCrypted())
                    {
                        walletInstance->activeAccount->internalKeyStore.SetCrypted();
                        walletInstance->activeAccount->internalKeyStore.Unlock(walletInstance->activeAccount->vMasterKey);
                    }
                    walletInstance->ForceRewriteKeys(*walletInstance->activeAccount);
                }
            }
        }
    }

    if (GuldenApplication::gApp->isRecovery)
    {
        walletInstance->nTimeFirstKey = chainActive.Genesis()->nTime;
    }
    
    LogPrintf(" wallet      %15dms\n", GetTimeMillis() - nStart);

    RegisterValidationInterface(walletInstance);

    //fixme: (GULDEN) (MERGE) check
    CBlockIndex *pindexRescan = NULL;
    if (GetBoolArg("-rescan", false) || GuldenApplication::gApp->isRecovery)
    {
        pindexRescan = chainActive.Genesis();
    }
    else
    {
        CWalletDB walletdb(walletFile);
        CBlockLocator locator;
        if (walletdb.ReadBestBlock(locator))
            pindexRescan = FindForkInGlobalIndex(chainActive, locator);
    }
    if (chainActive.Tip() && chainActive.Tip() != pindexRescan)
    {
        //We can't rescan beyond non-pruned blocks, stop and throw an error
        //this might happen if a user uses a old wallet within a pruned node
        // or if he ran -disablewallet for a longer time, then decided to re-enable
        if (fPruneMode)
        {
            CBlockIndex *block = chainActive.Tip();
            while (block && block->pprev && (block->pprev->nStatus & BLOCK_HAVE_DATA) && block->pprev->nTx > 0 && pindexRescan != block)
                block = block->pprev;

            if (pindexRescan != block) {
                InitError(_("Prune: last wallet synchronisation goes beyond pruned data. You need to -reindex (download the whole blockchain again in case of pruned node)"));
                return NULL;
            }
        }

        uiInterface.InitMessage(_("Rescanning..."));
        LogPrintf("Rescanning last %i blocks (from block %i)...\n", chainActive.Height() - pindexRescan->nHeight, pindexRescan->nHeight);
        nStart = GetTimeMillis();
        walletInstance->ScanForWalletTransactions(pindexRescan, true);
        LogPrintf(" rescan      %15dms\n", GetTimeMillis() - nStart);
        walletInstance->SetBestChain(chainActive.GetLocator());
        CWalletDB::IncrementUpdateCounter();

        // Restore wallet transaction metadata after -zapwallettxes=1
        if (GetBoolArg("-zapwallettxes", false) && GetArg("-zapwallettxes", "1") != "2")
        {
            CWalletDB walletdb(walletFile);

            BOOST_FOREACH(const CWalletTx& wtxOld, vWtx)
            {
                uint256 hash = wtxOld.GetHash();
                std::map<uint256, CWalletTx>::iterator mi = walletInstance->mapWallet.find(hash);
                if (mi != walletInstance->mapWallet.end())
                {
                    const CWalletTx* copyFrom = &wtxOld;
                    CWalletTx* copyTo = &mi->second;
                    copyTo->mapValue = copyFrom->mapValue;
                    copyTo->vOrderForm = copyFrom->vOrderForm;
                    copyTo->nTimeReceived = copyFrom->nTimeReceived;
                    copyTo->nTimeSmart = copyFrom->nTimeSmart;
                    copyTo->fFromMe = copyFrom->fFromMe;
                    copyTo->strFromAccount = copyFrom->strFromAccount;
                    copyTo->nOrderPos = copyFrom->nOrderPos;
                    walletdb.WriteTx(*copyTo);
                }
            }
        }
    }
    walletInstance->SetBroadcastTransactions(GetBoolArg("-walletbroadcast", DEFAULT_WALLETBROADCAST));

    {
        LOCK(walletInstance->cs_wallet);
        //fixme: (GULDEN) (MERGE)
        //LogPrintf("setKeyPool.size() = %u\n",      walletInstance->GetKeyPoolSize());
        LogPrintf("mapWallet.size() = %u\n",       walletInstance->mapWallet.size());
        LogPrintf("mapAddressBook.size() = %u\n",  walletInstance->mapAddressBook.size());
    }

    return walletInstance;
}

bool CWallet::InitLoadWallet()
{
    if (GetBoolArg("-disablewallet", DEFAULT_DISABLE_WALLET)) {
        pwalletMain = NULL;
        LogPrintf("Wallet disabled!\n");
        return true;
    }

    std::string walletFile = GetArg("-wallet", DEFAULT_WALLET_DAT);

    if (walletFile.find_first_of("/\\") != std::string::npos) {
        return InitError(_("-wallet parameter must only specify a filename (not a path)"));
    } else if (SanitizeString(walletFile, SAFE_CHARS_FILENAME) != walletFile) {
        return InitError(_("Invalid characters in -wallet filename"));
    }

    CWallet * const pwallet = CreateWalletFromFile(walletFile);
    if (!pwallet) {
        return false;
    }
    pwalletMain = pwallet;

    return true;
}

std::atomic<bool> CWallet::fFlushScheduled(false);

void CWallet::postInitProcess(CScheduler& scheduler)
{
    // Add wallet transactions that aren't already in a block to mempool
    // Do this here as mempool requires genesis block to be loaded
    ReacceptWalletTransactions();

    // Run a thread to flush wallet periodically
    if (!CWallet::fFlushScheduled.exchange(true)) {
        scheduler.scheduleEvery(MaybeCompactWalletDB, 500);
    }
}

bool CWallet::ParameterInteraction()
{
    if (GetBoolArg("-disablewallet", DEFAULT_DISABLE_WALLET))
        return true;

    if (GetBoolArg("-blocksonly", DEFAULT_BLOCKSONLY) && SoftSetBoolArg("-walletbroadcast", false)) {
        LogPrintf("%s: parameter interaction: -blocksonly=1 -> setting -walletbroadcast=0\n", __func__);
    }

    if (GetBoolArg("-salvagewallet", false) && SoftSetBoolArg("-rescan", true)) {
        // Rewrite just private keys: rescan to find transactions
        LogPrintf("%s: parameter interaction: -salvagewallet=1 -> setting -rescan=1\n", __func__);
    }

    // -zapwallettx implies a rescan
    if (GetBoolArg("-zapwallettxes", false) && SoftSetBoolArg("-rescan", true)) {
        LogPrintf("%s: parameter interaction: -zapwallettxes=<mode> -> setting -rescan=1\n", __func__);
    }

    if (GetBoolArg("-sysperms", false))
        return InitError("-sysperms is not allowed in combination with enabled wallet functionality");
    if (GetArg("-prune", 0) && GetBoolArg("-rescan", false))
        return InitError(_("Rescans are not possible in pruned mode. You will need to use -reindex which will download the whole blockchain again."));

    if (::minRelayTxFee.GetFeePerK() > HIGH_TX_FEE_PER_KB)
        InitWarning(AmountHighWarn("-minrelaytxfee") + " " +
                    _("The wallet will avoid paying less than the minimum relay fee."));

    if (IsArgSet("-mintxfee"))
    {
        CAmount n = 0;
        if (!ParseMoney(GetArg("-mintxfee", ""), n) || 0 == n)
            return InitError(AmountErrMsg("mintxfee", GetArg("-mintxfee", "")));
        if (n > HIGH_TX_FEE_PER_KB)
            InitWarning(AmountHighWarn("-mintxfee") + " " +
                        _("This is the minimum transaction fee you pay on every transaction."));
        CWallet::minTxFee = CFeeRate(n);
    }
    if (IsArgSet("-fallbackfee"))
    {
        CAmount nFeePerK = 0;
        if (!ParseMoney(GetArg("-fallbackfee", ""), nFeePerK))
            return InitError(strprintf(_("Invalid amount for -fallbackfee=<amount>: '%s'"), GetArg("-fallbackfee", "")));
        if (nFeePerK > HIGH_TX_FEE_PER_KB)
            InitWarning(AmountHighWarn("-fallbackfee") + " " +
                        _("This is the transaction fee you may pay when fee estimates are not available."));
        CWallet::fallbackFee = CFeeRate(nFeePerK);
    }
    if (IsArgSet("-paytxfee"))
    {
        CAmount nFeePerK = 0;
        if (!ParseMoney(GetArg("-paytxfee", ""), nFeePerK))
            return InitError(AmountErrMsg("paytxfee", GetArg("-paytxfee", "")));
        if (nFeePerK > HIGH_TX_FEE_PER_KB)
            InitWarning(AmountHighWarn("-paytxfee") + " " +
                        _("This is the transaction fee you will pay if you send a transaction."));

        payTxFee = CFeeRate(nFeePerK, 1000);
        if (payTxFee < ::minRelayTxFee)
        {
            return InitError(strprintf(_("Invalid amount for -paytxfee=<amount>: '%s' (must be at least %s)"),
                                       GetArg("-paytxfee", ""), ::minRelayTxFee.ToString()));
        }
    }
    if (IsArgSet("-maxtxfee"))
    {
        CAmount nMaxFee = 0;
        if (!ParseMoney(GetArg("-maxtxfee", ""), nMaxFee))
            return InitError(AmountErrMsg("maxtxfee", GetArg("-maxtxfee", "")));
        if (nMaxFee > HIGH_MAX_TX_FEE)
            InitWarning(_("-maxtxfee is set very high! Fees this large could be paid on a single transaction."));
        maxTxFee = nMaxFee;
        if (CFeeRate(maxTxFee, 1000) < ::minRelayTxFee)
        {
            return InitError(strprintf(_("Invalid amount for -maxtxfee=<amount>: '%s' (must be at least the minrelay fee of %s to prevent stuck transactions)"),
                                       GetArg("-maxtxfee", ""), ::minRelayTxFee.ToString()));
        }
    }
    nTxConfirmTarget = GetArg("-txconfirmtarget", DEFAULT_TX_CONFIRM_TARGET);
    bSpendZeroConfChange = GetBoolArg("-spendzeroconfchange", DEFAULT_SPEND_ZEROCONF_CHANGE);
    fWalletRbf = GetBoolArg("-walletrbf", DEFAULT_WALLET_RBF);

    return true;
}

bool CWallet::BackupWallet(const std::string& strDest)
{
    if (!fFileBacked)
        return false;
    while (true)
    {
        {
            LOCK(bitdb.cs_db);
            if (!bitdb.mapFileUseCount.count(strWalletFile) || bitdb.mapFileUseCount[strWalletFile] == 0)
            {
                // Flush log data to the dat file
                bitdb.CloseDb(strWalletFile);
                bitdb.CheckpointLSN(strWalletFile);
                bitdb.mapFileUseCount.erase(strWalletFile);

                // Copy wallet file
                boost::filesystem::path pathSrc = GetDataDir() / strWalletFile;
                boost::filesystem::path pathDest(strDest);
                if (boost::filesystem::is_directory(pathDest))
                    pathDest /= strWalletFile;

                try {
                    boost::filesystem::copy_file(pathSrc, pathDest, boost::filesystem::copy_option::overwrite_if_exists);
                    LogPrintf("copied %s to %s\n", strWalletFile, pathDest.string());
                    return true;
                } catch (const boost::filesystem::filesystem_error& e) {
                    LogPrintf("error copying %s to %s - %s\n", strWalletFile, pathDest.string(), e.what());
                    return false;
                }
            }
        }
        MilliSleep(100);
    }
    return false;
}

void CWallet::setActiveAccount(CAccount* newActiveAccount)
{
    if (activeAccount != newActiveAccount)
    {
        activeAccount = newActiveAccount;
        CWalletDB walletdb(strWalletFile);
        walletdb.WritePrimaryAccount(activeAccount);
        
        NotifyActiveAccountChanged(this, newActiveAccount);
    }
}

CAccount* CWallet::getActiveAccount()
{
    return activeAccount;
}

void CWallet::setActiveSeed(CHDSeed* newActiveSeed)
{
    if (activeSeed != newActiveSeed)
    {
        activeSeed = newActiveSeed;
        CWalletDB walletdb(strWalletFile);
        walletdb.WritePrimarySeed(*activeSeed);
        
        //fixme: (FUT) (1.6.1)
        //NotifyActiveSeedChanged(this, newActiveAccount);
    }
}

CHDSeed* CWallet::GenerateHDSeed(CHDSeed::SeedType seedType)
{
    if (IsCrypted() && (!activeAccount || IsLocked()))
    {
        throw runtime_error("Generating seed requires unlocked wallet");
    }
    
    std::vector<unsigned char> entropy(16);
    GetStrongRandBytes(&entropy[0], 16);
    CHDSeed* newSeed = new CHDSeed(mnemonicFromEntropy(entropy, entropy.size()*8).c_str(), seedType);
    if (!CWalletDB(strWalletFile).WriteHDSeed(*newSeed))
    {
        throw runtime_error("Writing seed failed");
    }
    if (IsCrypted())
    {
        if (!newSeed->Encrypt(activeAccount->vMasterKey))
        {
            throw runtime_error("Encrypting seed failed");
        }
    }
    mapSeeds[newSeed->getUUID()] = newSeed;
    
    return newSeed;
}

void CWallet::DeleteSeed(CHDSeed* deleteSeed, bool purge)
{
    mapSeeds.erase(mapSeeds.find(deleteSeed->getUUID()));
    if (!CWalletDB(strWalletFile).DeleteHDSeed(*deleteSeed))
    {
        throw runtime_error("Deleting seed failed");
    }
    
    //fixme: purge accounts completely if empty?
    for (const auto& accountPair : pwalletMain->mapAccounts)
    {
        if (accountPair.second->IsHD() && ((CAccountHD*)accountPair.second)->getSeedUUID() == deleteSeed->getUUID())
        {
            //fixme: check balance
            deleteAccount(accountPair.second);
        }
    }
    
    if (activeSeed == deleteSeed)
    {
        if (mapSeeds.empty())
            setActiveSeed(NULL);
        else
            setActiveSeed(mapSeeds.begin()->second);
    }
    
    delete deleteSeed;
}

CHDSeed* CWallet::ImportHDSeedFromPubkey(SecureString pubKeyString)
{
    if (IsCrypted() && (!activeAccount || IsLocked()))
    {
        throw runtime_error("Generating seed requires unlocked wallet");
    }
    
    CExtPubKey pubkey;
    try
    {
        CBitcoinSecretExt<CExtPubKey> secretExt;
        secretExt.SetString(pubKeyString.c_str());
        pubkey = secretExt.GetKey();
    }
    catch(...)
    {
        throw runtime_error("Not a valid Gulden extended public key");
    }
    
    if (!pubkey.pubkey.IsValid())
    {
        throw runtime_error("Not a valid Gulden extended public key");
    }

    CHDSeed* newSeed = new CHDSeed(pubkey, CHDSeed::CHDSeed::BIP44NoHardening);
    if (!CWalletDB(strWalletFile).WriteHDSeed(*newSeed))
    {
        throw runtime_error("Writing seed failed");
    }
    if (IsCrypted())
    {
        if (!newSeed->Encrypt(activeAccount->vMasterKey))
        {
            throw runtime_error("Encrypting seed failed");
        }
    }
    mapSeeds[newSeed->getUUID()] = newSeed;
    
    return newSeed;
}

CHDSeed* CWallet::ImportHDSeed(SecureString mnemonic)
{
    if (IsCrypted() && (!activeAccount || IsLocked()))
    {
        throw runtime_error("Generating seed requires unlocked wallet");
    }
    
    if (!checkMnemonic(mnemonic))
    {
        throw runtime_error("Not a valid Gulden mnemonic");
    }
        
    std::vector<unsigned char> entropy(16);
    GetStrongRandBytes(&entropy[0], 16);
    CHDSeed* newSeed = new CHDSeed(mnemonic, CHDSeed::CHDSeed::BIP44);
    if (!CWalletDB(strWalletFile).WriteHDSeed(*newSeed))
    {
        throw runtime_error("Writing seed failed");
    }
    if (IsCrypted())
    {
        if (!newSeed->Encrypt(activeAccount->vMasterKey))
        {
            throw runtime_error("Encrypting seed failed");
        }
    }
    mapSeeds[newSeed->getUUID()] = newSeed;
    
    return newSeed;
}


CHDSeed* CWallet::getActiveSeed()
{
    return activeSeed;
}

CKeyPool::CKeyPool()
{
    nTime = GetTime();
}

CKeyPool::CKeyPool(const CPubKey& vchPubKeyIn, const std::string& accountNameIn, int64_t nChainIn)
: nTime( GetTime() )
, vchPubKey( vchPubKeyIn )
, accountName( accountNameIn )
, nChain ( nChainIn )
{
    
}

CWalletKey::CWalletKey(int64_t nExpires)
{
    nTimeCreated = (nExpires ? GetTime() : 0);
    nTimeExpires = nExpires;
}

void CMerkleTx::SetMerkleBranch(const CBlockIndex* pindex, int posInBlock)
{
    // Update the tx's hashBlock
    hashBlock = pindex->GetBlockHash();

    // set the position of the transaction in the block
    nIndex = posInBlock;
}

int CMerkleTx::GetDepthInMainChain(const CBlockIndex* &pindexRet) const
{
    if (hashUnset())
        return 0;

    AssertLockHeld(cs_main);

    // Find the block it claims to be in
    BlockMap::iterator mi = mapBlockIndex.find(hashBlock);
    if (mi == mapBlockIndex.end())
        return 0;
    CBlockIndex* pindex = (*mi).second;
    if (!pindex || !chainActive.Contains(pindex))
        return 0;

    pindexRet = pindex;
    return ((nIndex == -1) ? (-1) : 1) * (chainActive.Height() - pindex->nHeight + 1);
}

int CMerkleTx::GetBlocksToMaturity() const
{
    if (!IsCoinBase())
        return 0;
    return std::max(0, (COINBASE_MATURITY+1) - GetDepthInMainChain());
}


bool CMerkleTx::AcceptToMemoryPool(const CAmount& nAbsurdFee, CValidationState& state)
{
    return ::AcceptToMemoryPool(mempool, state, tx, true, NULL, NULL, false, nAbsurdFee);
}<|MERGE_RESOLUTION|>--- conflicted
+++ resolved
@@ -358,12 +358,7 @@
     return true;
 }
 
-<<<<<<< HEAD
 void CWallet::ForceRewriteKeys(CAccount& forAccount)
-=======
-bool CWallet::AddCryptedKey(const CPubKey &vchPubKey,
-                            const std::vector<unsigned char> &vchCryptedSecret)
->>>>>>> c9b07c4b
 {
     if (!fFileBacked)
         return;
@@ -382,12 +377,12 @@
                 CKey keyPair;
                 if (!GetKey(keyID, keyPair))
                 {
-                    throw runtime_error("Fatal error upgrading legacy wallet - could not upgrade all keys");
+                    throw std::runtime_error("Fatal error upgrading legacy wallet - could not upgrade all keys");
                 }
                 walletDB.EraseKey(keyPair.GetPubKey());
                 if (!walletDB.WriteKey(keyPair.GetPubKey(), keyPair.GetPrivKey(), mapKeyMetadata[keyID], forAccount.getUUID(), KEYCHAIN_EXTERNAL))
                 {
-                    throw runtime_error("Fatal error upgrading legacy wallet - could not write all upgraded keys");
+                    throw std::runtime_error("Fatal error upgrading legacy wallet - could not write all upgraded keys");
                 }
             }
             else
@@ -395,17 +390,17 @@
                 CPubKey pubKey;
                 if (!GetPubKey(keyID, pubKey))
                 { 
-                    throw runtime_error("Fatal error upgrading legacy wallet - could not upgrade all encrypted keys");
+                    throw std::runtime_error("Fatal error upgrading legacy wallet - could not upgrade all encrypted keys");
                 }
                 walletDB.EraseEncryptedKey(pubKey);
                 std::vector<unsigned char> secret;
                 if (!forAccount.GetKey(keyID, secret))
                 { 
-                    throw runtime_error("Fatal error upgrading legacy wallet - could not upgrade all encrypted keys");
+                    throw std::runtime_error("Fatal error upgrading legacy wallet - could not upgrade all encrypted keys");
                 }
                 if (!walletDB.WriteCryptedKey(pubKey, secret, mapKeyMetadata[keyID], forAccount.getUUID(), KEYCHAIN_EXTERNAL))
                 {
-                    throw runtime_error("Fatal error upgrading legacy wallet - could not write all upgraded keys");
+                    throw std::runtime_error("Fatal error upgrading legacy wallet - could not write all upgraded keys");
                 }
             }
         }
@@ -418,17 +413,17 @@
         CKeyPool keypoolentry;
         if (!walletDB.ReadPool(nIndex, keypoolentry))
         {
-            throw runtime_error("Fatal error upgrading legacy wallet - could not upgrade entire keypool");
+            throw std::runtime_error("Fatal error upgrading legacy wallet - could not upgrade entire keypool");
         }
         if (!walletDB.ErasePool( this, nIndex ))
         {
-            throw runtime_error("Fatal error upgrading legacy wallet - could not upgrade entire keypool");
+            throw std::runtime_error("Fatal error upgrading legacy wallet - could not upgrade entire keypool");
         }
         keypoolentry.accountName = forAccount.getUUID();
         keypoolentry.nChain = KEYCHAIN_CHANGE;
         if ( !walletDB.WritePool( nIndex, keypoolentry ) )
         {
-            throw runtime_error("Fatal error upgrading legacy wallet - could not upgrade entire keypool");
+            throw std::runtime_error("Fatal error upgrading legacy wallet - could not upgrade entire keypool");
         }
     }
     BOOST_FOREACH(int64_t nIndex, forAccount.setKeyPoolExternal)
@@ -436,17 +431,17 @@
         CKeyPool keypoolentry;
         if (!walletDB.ReadPool(nIndex, keypoolentry))
         {
-            throw runtime_error("Fatal error upgrading legacy wallet - could not upgrade entire keypool");
+            throw std::runtime_error("Fatal error upgrading legacy wallet - could not upgrade entire keypool");
         }
         if (!walletDB.ErasePool( this, nIndex ))
         {
-            throw runtime_error("Fatal error upgrading legacy wallet - could not upgrade entire keypool");
+            throw std::runtime_error("Fatal error upgrading legacy wallet - could not upgrade entire keypool");
         }
         keypoolentry.accountName = forAccount.getUUID();
         keypoolentry.nChain = KEYCHAIN_EXTERNAL;
         if ( !walletDB.WritePool( nIndex, keypoolentry ) )
         {
-            throw runtime_error("Fatal error upgrading legacy wallet - could not upgrade entire keypool");
+            throw std::runtime_error("Fatal error upgrading legacy wallet - could not upgrade entire keypool");
         }
     }
         
@@ -798,7 +793,7 @@
     
     // Check file permissions.
     {
-        std::fstream testPerms((GetDataDir() / walletFile).string(), ios::in | ios::out | ios::app);
+        std::fstream testPerms((GetDataDir() / walletFile).string(), std::ios::in | std::ios::out | std::ios::app);
         if (!testPerms.is_open())
             return InitError(strprintf(_("%s may be read only or have permissions that deny access to the current user, please correct this and try again."), walletFile));
     }
@@ -1191,15 +1186,9 @@
             bForceNew = true;
         else {
             // Check if the current key has been used
-<<<<<<< HEAD
             CScript scriptPubKey = GetScriptForDestination(account->vchPubKey.GetID());
-            for (map<uint256, CWalletTx>::iterator it = mapWallet.begin();
+            for (std::map<uint256, CWalletTx>::iterator it = mapWallet.begin();
                  it != mapWallet.end() && account->vchPubKey.IsValid();
-=======
-            CScript scriptPubKey = GetScriptForDestination(account.vchPubKey.GetID());
-            for (std::map<uint256, CWalletTx>::iterator it = mapWallet.begin();
-                 it != mapWallet.end() && account.vchPubKey.IsValid();
->>>>>>> c9b07c4b
                  ++it)
                 BOOST_FOREACH(const CTxOut& txout, (*it).second.tx->vout)
                     if (txout.scriptPubKey == scriptPubKey) {
@@ -1331,7 +1320,7 @@
     }
     catch(...)
     {
-        throw runtime_error("Not a valid Gulden extended public key");
+        throw std::runtime_error("Not a valid Gulden extended public key");
     }
     
     newAccount = new CAccountHD(pubkey, boost::uuids::nil_generator()());
@@ -1415,11 +1404,7 @@
     {
         wtx.nTimeReceived = GetAdjustedTime();
         wtx.nOrderPos = IncOrderPosNext(&walletdb);
-<<<<<<< HEAD
-        wtxOrdered.insert(make_pair(wtx.nOrderPos, TxPair(&wtx, (CAccountingEntry*)0)));
-=======
         wtxOrdered.insert(std::make_pair(wtx.nOrderPos, TxPair(&wtx, (CAccountingEntry*)0)));
->>>>>>> c9b07c4b
         wtx.nTimeSmart = ComputeTimeSmart(wtx);
         AddToSpends(hash);
     }
@@ -1700,7 +1685,7 @@
 {
     {
         LOCK(cs_wallet);
-        map<uint256, CWalletTx>::const_iterator mi = mapWallet.find(txin.prevout.hash);
+        std::map<uint256, CWalletTx>::const_iterator mi = mapWallet.find(txin.prevout.hash);
         if (mi != mapWallet.end())
         {
             const CWalletTx& prev = (*mi).second;
@@ -1729,7 +1714,7 @@
 {
     {
         LOCK(cs_wallet);
-        map<uint256, CWalletTx>::const_iterator mi = mapWallet.find(txin.prevout.hash);
+        std::map<uint256, CWalletTx>::const_iterator mi = mapWallet.find(txin.prevout.hash);
         if (mi != mapWallet.end())
         {
             //fixme: (GULDEN) (MERGE)
@@ -1908,71 +1893,6 @@
     return nChange;
 }
 
-<<<<<<< HEAD
-=======
-CPubKey CWallet::GenerateNewHDMasterKey()
-{
-    CKey key;
-    key.MakeNewKey(true);
-
-    int64_t nCreationTime = GetTime();
-    CKeyMetadata metadata(nCreationTime);
-
-    // calculate the pubkey
-    CPubKey pubkey = key.GetPubKey();
-    assert(key.VerifyPubKey(pubkey));
-
-    // set the hd keypath to "m" -> Master, refers the masterkeyid to itself
-    metadata.hdKeypath     = "m";
-    metadata.hdMasterKeyID = pubkey.GetID();
-
-    {
-        LOCK(cs_wallet);
-
-        // mem store the metadata
-        mapKeyMetadata[pubkey.GetID()] = metadata;
-
-        // write the key&metadata to the database
-        if (!AddKeyPubKey(key, pubkey))
-            throw std::runtime_error(std::string(__func__) + ": AddKeyPubKey failed");
-    }
-
-    return pubkey;
-}
-
-bool CWallet::SetHDMasterKey(const CPubKey& pubkey)
-{
-    LOCK(cs_wallet);
-
-    // ensure this wallet.dat can only be opened by clients supporting HD
-    SetMinVersion(FEATURE_HD);
-
-    // store the keyid (hash160) together with
-    // the child index counter in the database
-    // as a hdchain object
-    CHDChain newHdChain;
-    newHdChain.masterKeyID = pubkey.GetID();
-    SetHDChain(newHdChain, false);
-
-    return true;
-}
-
-bool CWallet::SetHDChain(const CHDChain& chain, bool memonly)
-{
-    LOCK(cs_wallet);
-    if (!memonly && !CWalletDB(strWalletFile).WriteHDChain(chain))
-        throw std::runtime_error(std::string(__func__) + ": writing chain failed");
-
-    hdChain = chain;
-    return true;
-}
-
-bool CWallet::IsHDEnabled() const
-{
-    return !hdChain.masterKeyID.IsNull();
-}
-
->>>>>>> c9b07c4b
 int64_t CWalletTx::GetTxTime() const
 {
     int64_t n = nTimeSmart;
@@ -2018,12 +1938,8 @@
     return nRequests;
 }
 
-<<<<<<< HEAD
-void CWalletTx::GetAmounts(list<COutputEntry>& listReceived, list<COutputEntry>& listSent, CAmount& nFee, const isminefilter& filter, CKeyStore* from) const
-=======
 void CWalletTx::GetAmounts(std::list<COutputEntry>& listReceived,
-                           std::list<COutputEntry>& listSent, CAmount& nFee, std::string& strSentAccount, const isminefilter& filter) const
->>>>>>> c9b07c4b
+                           std::list<COutputEntry>& listSent, CAmount& nFee, const isminefilter& filter, CKeyStore* from) const
 {
     if (!from)
         from = pwallet->activeAccount;
@@ -2045,7 +1961,7 @@
     {
         const CTxIn& txin = tx->vin[i];
 
-        map<uint256, CWalletTx>::const_iterator mi = pwallet->mapWallet.find(txin.prevout.hash);
+        std::map<uint256, CWalletTx>::const_iterator mi = pwallet->mapWallet.find(txin.prevout.hash);
         if (mi != pwallet->mapWallet.end())
         {
             const CWalletTx& prev = (*mi).second;
@@ -2108,16 +2024,9 @@
     nReceived = nSent = nFee = 0;
 
     CAmount allFee;
-<<<<<<< HEAD
-    list<COutputEntry> listReceived;
-    list<COutputEntry> listSent;
-    GetAmounts(listReceived, listSent, allFee, filter, pwalletMain->mapAccounts[strAccount]);
-=======
-    std::string strSentAccount;
     std::list<COutputEntry> listReceived;
     std::list<COutputEntry> listSent;
-    GetAmounts(listReceived, listSent, allFee, strSentAccount, filter);
->>>>>>> c9b07c4b
+    GetAmounts(listReceived, listSent, allFee, filter, pwalletMain->mapAccounts[strAccount]);
 
     BOOST_FOREACH(const COutputEntry& s, listSent)
         nSent += s.amount;
@@ -2126,20 +2035,7 @@
         LOCK(pwallet->cs_wallet);
         BOOST_FOREACH(const COutputEntry& r, listReceived)
         {
-<<<<<<< HEAD
             nReceived += r.amount;
-=======
-            if (pwallet->mapAddressBook.count(r.destination))
-            {
-                std::map<CTxDestination, CAddressBookData>::const_iterator mi = pwallet->mapAddressBook.find(r.destination);
-                if (mi != pwallet->mapAddressBook.end() && (*mi).second.name == strAccount)
-                    nReceived += r.amount;
-            }
-            else if (strAccount.empty())
-            {
-                nReceived += r.amount;
-            }
->>>>>>> c9b07c4b
         }
     }
 }
@@ -2656,11 +2552,7 @@
     return nTotal;
 }
 
-<<<<<<< HEAD
-void CWallet::AvailableCoins(CAccount* forAccount, vector<COutput>& vCoins, bool fOnlyConfirmed, const CCoinControl *coinControl, bool fIncludeZeroValue) const
-=======
-void CWallet::AvailableCoins(std::vector<COutput>& vCoins, bool fOnlySafe, const CCoinControl *coinControl, bool fIncludeZeroValue) const
->>>>>>> c9b07c4b
+void CWallet::AvailableCoins(CAccount* forAccount, std::vector<COutput>& vCoins, bool fOnlySafe, const CCoinControl *coinControl, bool fIncludeZeroValue) const
 {
     vCoins.clear();
 
@@ -2718,15 +2610,11 @@
             // intending to replace A', but potentially resulting in a scenario
             // where A, A', and D could all be accepted (instead of just B and
             // D, or just A and A' like the user would want).
-<<<<<<< HEAD
-            if (nDepth == 0 && fOnlyConfirmed && pcoin->mapValue.count("replaced_y_txid")) {
-=======
-            if (nDepth == 0 && pcoin->mapValue.count("replaced_by_txid")) {
+            if (nDepth == 0 && fOnlySafe && pcoin->mapValue.count("replaced_y_txid")) {
                 safeTx = false;
             }
 
             if (fOnlySafe && !safeTx) {
->>>>>>> c9b07c4b
                 continue;
             }
 
@@ -3021,11 +2909,7 @@
     return true;
 }
 
-<<<<<<< HEAD
-bool CWallet::CreateTransaction(CAccount* forAccount, const vector<CRecipient>& vecSend, CWalletTx& wtxNew, CReserveKey& reservekey, CAmount& nFeeRet,
-=======
-bool CWallet::CreateTransaction(const std::vector<CRecipient>& vecSend, CWalletTx& wtxNew, CReserveKey& reservekey, CAmount& nFeeRet,
->>>>>>> c9b07c4b
+bool CWallet::CreateTransaction(CAccount* forAccount, const std::vector<CRecipient>& vecSend, CWalletTx& wtxNew, CReserveKey& reservekey, CAmount& nFeeRet,
                                 int& nChangePosInOut, std::string& strFailReason, const CCoinControl* coinControl, bool sign)
 {
     if (forAccount->IsReadOnly())
@@ -3575,11 +3459,7 @@
 }
 
 
-<<<<<<< HEAD
-bool CWallet::SetAddressBook(const std::string& address, const string& strName, const string& strPurpose)
-=======
-bool CWallet::SetAddressBook(const CTxDestination& address, const std::string& strName, const std::string& strPurpose)
->>>>>>> c9b07c4b
+bool CWallet::SetAddressBook(const std::string& address, const std::string& strName, const std::string& strPurpose)
 {
     bool fUpdated = false;
     {
@@ -3607,12 +3487,7 @@
         if(fFileBacked)
         {
             // Delete destdata tuples associated with address
-<<<<<<< HEAD
-            BOOST_FOREACH(const PAIRTYPE(string, string) &item, mapAddressBook[address].destdata)
-=======
-            std::string strAddress = CBitcoinAddress(address).ToString();
             BOOST_FOREACH(const PAIRTYPE(std::string, std::string) &item, mapAddressBook[address].destdata)
->>>>>>> c9b07c4b
             {
                 CWalletDB(strWalletFile).EraseDestData(address, item.first);
             }
@@ -3656,18 +3531,7 @@
         if (IsLocked())
             return false;
 
-<<<<<<< HEAD
         //Nothing else to do - the shadow thread will take care of the rest.
-=======
-        int64_t nKeys = std::max(GetArg("-keypool", DEFAULT_KEYPOOL_SIZE), (int64_t)0);
-        for (int i = 0; i < nKeys; i++)
-        {
-            int64_t nIndex = i+1;
-            walletdb.WritePool(nIndex, CKeyPool(GenerateNewKey()));
-            setKeyPool.insert(nIndex);
-        }
-        LogPrintf("CWallet::NewKeyPool wrote %d new keys\n", nKeys);
->>>>>>> c9b07c4b
     }
     return true;
 }
@@ -3689,17 +3553,12 @@
         if (kpSize > 0)
             nTargetSize = kpSize;
         else
-<<<<<<< HEAD
             nTargetSize = GetArg("-keypool", 5);
-=======
-            nTargetSize = std::max(GetArg("-keypool", DEFAULT_KEYPOOL_SIZE), (int64_t) 0);
->>>>>>> c9b07c4b
 
         //Find current unique highest key index across *all* keypools.
         int64_t nIndex = 1;
         for (auto accountPair : mapAccounts)
         {
-<<<<<<< HEAD
             for (auto keyChain : { KEYCHAIN_EXTERNAL, KEYCHAIN_CHANGE })
             {
                 auto& keyPool = ( keyChain == KEYCHAIN_EXTERNAL ? accountPair.second->setKeyPoolExternal : accountPair.second->setKeyPoolInternal );
@@ -3717,7 +3576,7 @@
                 while (keyPool.size() < (accountTargetSize + 1))
                 {
                     if (!walletdb.WritePool( ++nIndex, CKeyPool(GenerateNewKey(*accountPair.second, keyChain), accountPair.first, keyChain ) ) )
-                        throw runtime_error(std::string(__func__) + ": writing generated key failed");
+                        throw std::runtime_error(std::string(__func__) + ": writing generated key failed");
                     keyPool.insert(nIndex);
                     LogPrintf("keypool [%s:%s] added key %d, size=%u\n", accountPair.second->getLabel(), (keyChain == KEYCHAIN_CHANGE ? "change" : "external"), nIndex, keyPool.size());
                     
@@ -3727,15 +3586,6 @@
                         return nNew;
                 }
             }
-=======
-            int64_t nEnd = 1;
-            if (!setKeyPool.empty())
-                nEnd = *(--setKeyPool.end()) + 1;
-            if (!walletdb.WritePool(nEnd, CKeyPool(GenerateNewKey())))
-                throw std::runtime_error(std::string(__func__) + ": writing generated key failed");
-            setKeyPool.insert(nEnd);
-            LogPrintf("keypool added key %d, size=%u\n", nEnd, setKeyPool.size());
->>>>>>> c9b07c4b
         }
     }
     return nNew;
@@ -3759,23 +3609,13 @@
 
         CWalletDB walletdb(strWalletFile);
 
-<<<<<<< HEAD
         nIndex = *(keyPool.begin());
         keyPool.erase(keyPool.begin());
         if (!walletdb.ReadPool(nIndex, keypoolentry))
-            throw runtime_error(std::string(__func__) + ": read failed");
+            throw std::runtime_error(std::string(__func__) + ": read failed");
         if (!forAccount->HaveKey(keypoolentry.vchPubKey.GetID()))
-            throw runtime_error(std::string(__func__) + ": unknown key in key pool");
+            throw std::runtime_error(std::string(__func__) + ": unknown key in key pool");
         assert(keypoolentry.vchPubKey.IsValid());
-=======
-        nIndex = *(setKeyPool.begin());
-        setKeyPool.erase(setKeyPool.begin());
-        if (!walletdb.ReadPool(nIndex, keypool))
-            throw std::runtime_error(std::string(__func__) + ": read failed");
-        if (!HaveKey(keypool.vchPubKey.GetID()))
-            throw std::runtime_error(std::string(__func__) + ": unknown key in key pool");
-        assert(keypool.vchPubKey.IsValid());
->>>>>>> c9b07c4b
         LogPrintf("keypool reserve %d\n", nIndex);
     }
 }
@@ -3916,7 +3756,6 @@
     // load oldest key from keypool, get time and return
     CKeyPool keypoolentry;
     CWalletDB walletdb(strWalletFile);
-<<<<<<< HEAD
     
     // if the keypool is empty, return <NOW>
     int64_t nTime = GetTime();
@@ -3929,20 +3768,13 @@
             {
                 int64_t nIndex = *(keyPool.begin());
                 if (!walletdb.ReadPool(nIndex, keypoolentry))
-                throw runtime_error(std::string(__func__) + ": read oldest key in keypool failed");
+                throw std::runtime_error(std::string(__func__) + ": read oldest key in keypool failed");
                 assert(keypoolentry.vchPubKey.IsValid());
                 nTime = std::min(nTime, keypoolentry.nTime);
             }
         }
     }
     return nTime;
-=======
-    int64_t nIndex = *(setKeyPool.begin());
-    if (!walletdb.ReadPool(nIndex, keypool))
-        throw std::runtime_error(std::string(__func__) + ": read oldest key in keypool failed");
-    assert(keypool.vchPubKey.IsValid());
-    return keypool.nTime;
->>>>>>> c9b07c4b
 }
 
 std::map<CTxDestination, CAmount> CWallet::GetAddressBalances()
@@ -4088,17 +3920,12 @@
 {
     CAmount nBalance = 0;
 
-<<<<<<< HEAD
-=======
-    // Tally wallet transactions
-    for (std::map<uint256, CWalletTx>::iterator it = mapWallet.begin(); it != mapWallet.end(); ++it)
->>>>>>> c9b07c4b
     {
         //cs_main lock required for CheckFinalTx
         LOCK2(cs_main, cs_wallet);
     
         // Tally wallet transactions
-        for (map<uint256, CWalletTx>::iterator it = mapWallet.begin(); it != mapWallet.end(); ++it)
+        for (std::map<uint256, CWalletTx>::iterator it = mapWallet.begin(); it != mapWallet.end(); ++it)
         {
             const CWalletTx& wtx = (*it).second;
             if (!CheckFinalTx(wtx) || wtx.GetBlocksToMaturity() > 0 || wtx.GetDepthInMainChain() < 0)
@@ -4140,19 +3967,11 @@
 std::set<CTxDestination> CWallet::GetAccountAddresses(const std::string& strAccount) const
 {
     LOCK(cs_wallet);
-<<<<<<< HEAD
-    set<CTxDestination> result;
+    std::set<CTxDestination> result;
     BOOST_FOREACH(const PAIRTYPE(std::string, CAddressBookData)& item, mapAddressBook)
     {
         const std::string& address = item.first;
-        const string& strName = item.second.name;
-=======
-    std::set<CTxDestination> result;
-    BOOST_FOREACH(const PAIRTYPE(CTxDestination, CAddressBookData)& item, mapAddressBook)
-    {
-        const CTxDestination& address = item.first;
         const std::string& strName = item.second.name;
->>>>>>> c9b07c4b
         if (strName == strAccount)
             result.insert(CBitcoinAddress(address).Get());
     }
@@ -4201,7 +4020,6 @@
     LOCK2(cs_main, cs_wallet);
     for (const auto& accountItem : mapAccounts)
     {
-<<<<<<< HEAD
         for (auto keyChain : { KEYCHAIN_EXTERNAL, KEYCHAIN_CHANGE })
         {
             const auto& keyPool = ( keyChain == KEYCHAIN_EXTERNAL ? accountItem.second->setKeyPoolExternal : accountItem.second->setKeyPoolInternal );
@@ -4209,24 +4027,14 @@
             {
                 CKeyPool keypoolentry;
                 if (!walletdb.ReadPool(id, keypoolentry))
-                throw runtime_error(std::string(__func__) + ": read failed");
+                throw std::runtime_error(std::string(__func__) + ": read failed");
                 assert(keypoolentry.vchPubKey.IsValid());
                 CKeyID keyID = keypoolentry.vchPubKey.GetID();
                 if (!HaveKey(keyID))
-                    throw runtime_error(std::string(__func__) + ": unknown key in key pool");
+                    throw std::runtime_error(std::string(__func__) + ": unknown key in key pool");
                 setAddress.insert(keyID);
             }
         }
-=======
-        CKeyPool keypool;
-        if (!walletdb.ReadPool(id, keypool))
-            throw std::runtime_error(std::string(__func__) + ": read failed");
-        assert(keypool.vchPubKey.IsValid());
-        CKeyID keyID = keypool.vchPubKey.GetID();
-        if (!HaveKey(keyID))
-            throw std::runtime_error(std::string(__func__) + ": unknown key in key pool");
-        setAddress.insert(keyID);
->>>>>>> c9b07c4b
     }
 }
 
@@ -4584,7 +4392,7 @@
         mapAccountLabels[account->getUUID()] = newLabel;
         if (!db.WriteAccount(account->getUUID(), account))
         {
-            throw runtime_error("Writing account failed");
+            throw std::runtime_error("Writing account failed");
         }
     }
     NotifyAccountDeleted(this, account);
@@ -4598,7 +4406,7 @@
         CWalletDB walletdb(strWalletFile);
         if (!walletdb.WriteAccount(account->getUUID(), account))
         {
-            throw runtime_error("Writing account failed");
+            throw std::runtime_error("Writing account failed");
         }
         mapAccounts[account->getUUID()] = account;
         changeAccountName(account, newName, false);
@@ -4698,7 +4506,7 @@
             walletInstance->activeSeed = new CHDSeed(GuldenApplication::gApp->getRecoveryPhrase().c_str(), CHDSeed::CHDSeed::BIP44);
             if (!CWalletDB(walletFile).WriteHDSeed(*walletInstance->activeSeed))
             {
-                throw runtime_error("Writing seed failed");
+                throw std::runtime_error("Writing seed failed");
             }
             walletInstance->mapSeeds[walletInstance->activeSeed->getUUID()] = walletInstance->activeSeed;
             walletInstance->activeAccount = walletInstance->GenerateNewAccount("My account", AccountType::Normal, AccountSubType::Desktop);
@@ -4710,12 +4518,12 @@
                 CHDSeed* seedBip32 = new CHDSeed(GuldenApplication::gApp->getRecoveryPhrase().c_str(), CHDSeed::CHDSeed::BIP32);
                 if (!CWalletDB(walletFile).WriteHDSeed(*seedBip32))
                 {
-                    throw runtime_error("Writing bip32 seed failed");
+                    throw std::runtime_error("Writing bip32 seed failed");
                 }
                 CHDSeed* seedBip32Legacy = new CHDSeed(GuldenApplication::gApp->getRecoveryPhrase().c_str(), CHDSeed::CHDSeed::BIP32Legacy);
                 if (!CWalletDB(walletFile).WriteHDSeed(*seedBip32Legacy))
                 {
-                    throw runtime_error("Writing bip32 legacy seed failed");
+                    throw std::runtime_error("Writing bip32 legacy seed failed");
                 }
                 walletInstance->mapSeeds[seedBip32->getUUID()] = seedBip32;
                 walletInstance->mapSeeds[seedBip32Legacy->getUUID()] = seedBip32Legacy;
@@ -4771,7 +4579,7 @@
             {
                 if (IsArgSet("-usehd"))
                 {
-                    throw runtime_error("Must specify -usehd=1 or -usehd=0, in order to allow or refuse HD upgrade.");
+                    throw std::runtime_error("Must specify -usehd=1 or -usehd=0, in order to allow or refuse HD upgrade.");
                 }
             }
         }
@@ -4802,7 +4610,7 @@
                         walletInstance->changeAccountName(walletInstance->activeAccount, _("Legacy account"), true);
                         if (!walletdb.WriteAccount(walletInstance->activeAccount->getUUID(), walletInstance->activeAccount))
                         {
-                            throw runtime_error("Writing legacy account failed");
+                            throw std::runtime_error("Writing legacy account failed");
                         }
                         if (walletWasCrypted && !walletInstance->activeAccount->internalKeyStore.IsCrypted())
                         {
@@ -4818,13 +4626,13 @@
                     walletInstance->activeSeed = new CHDSeed(mnemonicFromEntropy(entropy, entropy.size()*8).c_str(), CHDSeed::CHDSeed::BIP44);
                     if (!CWalletDB(walletFile).WriteHDSeed(*walletInstance->activeSeed))
                     {
-                        throw runtime_error("Writing seed failed");
+                        throw std::runtime_error("Writing seed failed");
                     }
                     if (walletWasCrypted)
                     {
                         if (!walletInstance->activeSeed->Encrypt(walletInstance->activeAccount->vMasterKey))
                         {
-                            throw runtime_error("Encrypting seed failed");
+                            throw std::runtime_error("Encrypting seed failed");
                         }
                     }
                     walletInstance->mapSeeds[walletInstance->activeSeed->getUUID()] = walletInstance->activeSeed;
@@ -4864,7 +4672,7 @@
                     walletInstance->changeAccountName(walletInstance->activeAccount, _("Legacy account"), true);
                     if (!walletdb.WriteAccount(walletInstance->activeAccount->getUUID(), walletInstance->activeAccount))
                     {
-                        throw runtime_error("Writing legacy account failed");
+                        throw std::runtime_error("Writing legacy account failed");
                     }
                     if (walletWasCrypted && !walletInstance->activeAccount->internalKeyStore.IsCrypted())
                     {
@@ -5156,7 +4964,7 @@
 {
     if (IsCrypted() && (!activeAccount || IsLocked()))
     {
-        throw runtime_error("Generating seed requires unlocked wallet");
+        throw std::runtime_error("Generating seed requires unlocked wallet");
     }
     
     std::vector<unsigned char> entropy(16);
@@ -5164,13 +4972,13 @@
     CHDSeed* newSeed = new CHDSeed(mnemonicFromEntropy(entropy, entropy.size()*8).c_str(), seedType);
     if (!CWalletDB(strWalletFile).WriteHDSeed(*newSeed))
     {
-        throw runtime_error("Writing seed failed");
+        throw std::runtime_error("Writing seed failed");
     }
     if (IsCrypted())
     {
         if (!newSeed->Encrypt(activeAccount->vMasterKey))
         {
-            throw runtime_error("Encrypting seed failed");
+            throw std::runtime_error("Encrypting seed failed");
         }
     }
     mapSeeds[newSeed->getUUID()] = newSeed;
@@ -5183,7 +4991,7 @@
     mapSeeds.erase(mapSeeds.find(deleteSeed->getUUID()));
     if (!CWalletDB(strWalletFile).DeleteHDSeed(*deleteSeed))
     {
-        throw runtime_error("Deleting seed failed");
+        throw std::runtime_error("Deleting seed failed");
     }
     
     //fixme: purge accounts completely if empty?
@@ -5211,7 +5019,7 @@
 {
     if (IsCrypted() && (!activeAccount || IsLocked()))
     {
-        throw runtime_error("Generating seed requires unlocked wallet");
+        throw std::runtime_error("Generating seed requires unlocked wallet");
     }
     
     CExtPubKey pubkey;
@@ -5223,24 +5031,24 @@
     }
     catch(...)
     {
-        throw runtime_error("Not a valid Gulden extended public key");
+        throw std::runtime_error("Not a valid Gulden extended public key");
     }
     
     if (!pubkey.pubkey.IsValid())
     {
-        throw runtime_error("Not a valid Gulden extended public key");
+        throw std::runtime_error("Not a valid Gulden extended public key");
     }
 
     CHDSeed* newSeed = new CHDSeed(pubkey, CHDSeed::CHDSeed::BIP44NoHardening);
     if (!CWalletDB(strWalletFile).WriteHDSeed(*newSeed))
     {
-        throw runtime_error("Writing seed failed");
+        throw std::runtime_error("Writing seed failed");
     }
     if (IsCrypted())
     {
         if (!newSeed->Encrypt(activeAccount->vMasterKey))
         {
-            throw runtime_error("Encrypting seed failed");
+            throw std::runtime_error("Encrypting seed failed");
         }
     }
     mapSeeds[newSeed->getUUID()] = newSeed;
@@ -5252,12 +5060,12 @@
 {
     if (IsCrypted() && (!activeAccount || IsLocked()))
     {
-        throw runtime_error("Generating seed requires unlocked wallet");
+        throw std::runtime_error("Generating seed requires unlocked wallet");
     }
     
     if (!checkMnemonic(mnemonic))
     {
-        throw runtime_error("Not a valid Gulden mnemonic");
+        throw std::runtime_error("Not a valid Gulden mnemonic");
     }
         
     std::vector<unsigned char> entropy(16);
@@ -5265,13 +5073,13 @@
     CHDSeed* newSeed = new CHDSeed(mnemonic, CHDSeed::CHDSeed::BIP44);
     if (!CWalletDB(strWalletFile).WriteHDSeed(*newSeed))
     {
-        throw runtime_error("Writing seed failed");
+        throw std::runtime_error("Writing seed failed");
     }
     if (IsCrypted())
     {
         if (!newSeed->Encrypt(activeAccount->vMasterKey))
         {
-            throw runtime_error("Encrypting seed failed");
+            throw std::runtime_error("Encrypting seed failed");
         }
     }
     mapSeeds[newSeed->getUUID()] = newSeed;
