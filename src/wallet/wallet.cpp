// Copyright (c) 2009-2010 Satoshi Nakamoto
// Copyright (c) 2009-2016 The Bitcoin Core developers
// Distributed under the MIT software license, see the accompanying
// file COPYING or http://www.opensource.org/licenses/mit-license.php.
//
// File contains modifications by: The Gulden developers
// All modifications:
// Copyright (c) 2016-2017 The Gulden developers
// Authored by: Malcolm MacLeod (mmacleod@webmail.co.za)
// Distributed under the GULDEN software license, see the accompanying
// file COPYING

#include "wallet/wallet.h"

#include "base58.h"
#include "checkpoints.h"
#include "chain.h"
#include "wallet/coincontrol.h"
#include "consensus/consensus.h"
#include "consensus/validation.h"
#include "fs.h"
#include "key.h"
#include "keystore.h"
#include "validation.h"
#include "net.h"
#include "policy/fees.h"
#include "policy/policy.h"
#include "policy/rbf.h"
#include "primitives/block.h"
#include "primitives/transaction.h"
#include "script/script.h"
#include "script/sign.h"
#include "scheduler.h"
#include "timedata.h"
#include "txmempool.h"
#include "util.h"
#include "ui_interface.h"
#include "utilmoneystr.h"

#include <assert.h>

#include <boost/algorithm/string/replace.hpp>
#include <boost/thread.hpp>
#include <fstream>

//Gulden specific includes
#include "init.h"
#include <Gulden/guldenapplication.h>
#include <Gulden/mnemonic.h>

CWallet* pwalletMain = NULL;
/** Transaction fee set by the user */
CFeeRate payTxFee(DEFAULT_TRANSACTION_FEE);
unsigned int nTxConfirmTarget = DEFAULT_TX_CONFIRM_TARGET;
bool bSpendZeroConfChange = DEFAULT_SPEND_ZEROCONF_CHANGE;
bool fWalletRbf = DEFAULT_WALLET_RBF;

const char * DEFAULT_WALLET_DAT = "wallet.dat";
//const uint32_t BIP32_HARDENED_KEY_LIMIT = 0x80000000;

/**
 * Fees smaller than this (in satoshi) are considered zero fee (for transaction creation)
 * Override with -mintxfee
 */
CFeeRate CWallet::minTxFee = CFeeRate(DEFAULT_TRANSACTION_MINFEE);
/**
 * If fee estimation does not have enough data to provide estimates, use this fee instead.
 * Has no effect if not using fee estimation
 * Override with -fallbackfee
 */
CFeeRate CWallet::fallbackFee = CFeeRate(DEFAULT_FALLBACK_FEE);

const uint256 CMerkleTx::ABANDON_HASH(uint256S("0000000000000000000000000000000000000000000000000000000000000001"));

/** @defgroup mapWallet
 *
 * @{
 */

struct CompareValueOnly
{
    bool operator()(const CInputCoin& t1,
                    const CInputCoin& t2) const
    {
        return t1.txout.nValue < t2.txout.nValue;
    }
};

std::string COutput::ToString() const
{
    return strprintf("COutput(%s, %d, %d) [%s]", tx->GetHash().ToString(), i, nDepth, FormatMoney(tx->tx->vout[i].nValue));
}

const CWalletTx* CWallet::GetWalletTx(const uint256& hash) const
{
    LOCK(cs_wallet);
    std::map<uint256, CWalletTx>::const_iterator it = mapWallet.find(hash);
    if (it == mapWallet.end())
        return NULL;
    return &(it->second);
}

/* GULDEN - we implement this completely differently
CPubKey CWallet::GenerateNewKey(bool internal)
{
    AssertLockHeld(cs_wallet); // mapKeyMetadata
    bool fCompressed = CanSupportFeature(FEATURE_COMPRPUBKEY); // default to compressed public keys if we want 0.6.0 wallets

    CKey secret;

    // Create new metadata
    int64_t nCreationTime = GetTime();
    CKeyMetadata metadata(nCreationTime);

    // use HD key derivation if HD was enabled during wallet creation
    if (IsHDEnabled()) {
        DeriveNewChildKey(metadata, secret, (CanSupportFeature(FEATURE_HD_SPLIT) ? internal : false));
    } else {
        secret.MakeNewKey(fCompressed);
    }

    // Compressed public keys were introduced in version 0.6.0
    if (fCompressed)
        SetMinVersion(FEATURE_COMPRPUBKEY);

    CPubKey pubkey = secret.GetPubKey();
    assert(secret.VerifyPubKey(pubkey));

    mapKeyMetadata[pubkey.GetID()] = metadata;
    UpdateTimeFirstKey(nCreationTime);

    if (!AddKeyPubKey(secret, pubkey))
        throw std::runtime_error(std::string(__func__) + ": AddKey failed");
    return pubkey;
}

void CWallet::DeriveNewChildKey(CKeyMetadata& metadata, CKey& secret, bool internal)
{
    // for now we use a fixed keypath scheme of m/0'/0'/k
    CKey key;                      //master key seed (256bit)
    CExtKey masterKey;             //hd master key
    CExtKey accountKey;            //key at m/0'
    CExtKey chainChildKey;         //key at m/0'/0' (external) or m/0'/1' (internal)
    CExtKey childKey;              //key at m/0'/0'/<n>'

    // try to get the master key
    if (!GetKey(hdChain.masterKeyID, key))
        throw std::runtime_error(std::string(__func__) + ": Master key not found");

    masterKey.SetMaster(key.begin(), key.size());

    // derive m/0'
    // use hardened derivation (child keys >= 0x80000000 are hardened after bip32)
    masterKey.Derive(accountKey, BIP32_HARDENED_KEY_LIMIT);

    // derive m/0'/0' (external chain) OR m/0'/1' (internal chain)
    assert(internal ? CanSupportFeature(FEATURE_HD_SPLIT) : true);
    accountKey.Derive(chainChildKey, BIP32_HARDENED_KEY_LIMIT+(internal ? 1 : 0));

    // derive child key at next index, skip keys already known to the wallet
    do {
        // always derive hardened keys
        // childIndex | BIP32_HARDENED_KEY_LIMIT = derive childIndex in hardened child-index-range
        // example: 1 | BIP32_HARDENED_KEY_LIMIT == 0x80000001 == 2147483649
        if (internal) {
            chainChildKey.Derive(childKey, hdChain.nInternalChainCounter | BIP32_HARDENED_KEY_LIMIT);
            metadata.hdKeypath = "m/0'/1'/" + std::to_string(hdChain.nInternalChainCounter) + "'";
            hdChain.nInternalChainCounter++;
        }
        else {
            chainChildKey.Derive(childKey, hdChain.nExternalChainCounter | BIP32_HARDENED_KEY_LIMIT);
            metadata.hdKeypath = "m/0'/0'/" + std::to_string(hdChain.nExternalChainCounter) + "'";
            hdChain.nExternalChainCounter++;
        }
    } while (HaveKey(childKey.key.GetPubKey().GetID()));
    secret = childKey.key;
    metadata.hdMasterKeyID = hdChain.masterKeyID;
    // update the chain model in the database
    if (!CWalletDB(*dbw).WriteHDChain(hdChain))
        throw std::runtime_error(std::string(__func__) + ": Writing HD chain model failed");
}
*/

bool CWallet::AddKeyPubKey(const CKey& secret, const CPubKey &pubkey, CAccount& forAccount, int nKeyChain)
{
    AssertLockHeld(cs_wallet); // mapKeyMetadata
    if (!forAccount.AddKeyPubKey(secret, pubkey, nKeyChain))
        return false;

    // check if we need to remove from watch-only
    CScript script;
    script = GetScriptForDestination(pubkey.GetID());
    if (HaveWatchOnly(script))
        RemoveWatchOnly(script);
    script = GetScriptForRawPubKey(pubkey);
    if (HaveWatchOnly(script))
        RemoveWatchOnly(script);

    if (!IsCrypted())
    {
        return CWalletDB(*dbw).WriteKey(pubkey, secret.GetPrivKey(), mapKeyMetadata[pubkey.GetID()], forAccount.getUUID(), nKeyChain);
    }
    else
    {
        std::vector<unsigned char> encryptedKeyOut;
        if (nKeyChain == KEYCHAIN_EXTERNAL)
        {
            if (!forAccount.externalKeyStore.GetKey(pubkey.GetID(), encryptedKeyOut))
            {
                return false;
            }
            return CWalletDB(*dbw).WriteCryptedKey(pubkey, encryptedKeyOut, mapKeyMetadata[pubkey.GetID()], forAccount.getUUID(), nKeyChain);
        }
        else
        {
            if (!forAccount.internalKeyStore.GetKey(pubkey.GetID(), encryptedKeyOut))
            {
                return false;
            }
            return CWalletDB(*dbw).WriteCryptedKey(pubkey, encryptedKeyOut, mapKeyMetadata[pubkey.GetID()], forAccount.getUUID(), nKeyChain);
        }
    }
    return true;
}

/* GULDEN - we implement this completely differently
bool CWallet::AddCryptedKey(const CPubKey &vchPubKey,
                            const std::vector<unsigned char> &vchCryptedSecret)
{
    if (!CCryptoKeyStore::AddCryptedKey(vchPubKey, vchCryptedSecret))
        return false;
    {
        LOCK(cs_wallet);
        if (pwalletdbEncryption)
            return pwalletdbEncryption->WriteCryptedKey(vchPubKey,
                                                        vchCryptedSecret,
                                                        mapKeyMetadata[vchPubKey.GetID()]);
        else
            return CWalletDB(*dbw).WriteCryptedKey(vchPubKey,
                                                            vchCryptedSecret,
                                                            mapKeyMetadata[vchPubKey.GetID()]);
    }
    return false;
}
*/

bool CWallet::LoadKeyMetadata(const CPubKey &pubkey, const CKeyMetadata &meta)
{
    AssertLockHeld(cs_wallet); // mapKeyMetadata
    if (meta.nCreateTime && (!nTimeFirstKey || meta.nCreateTime < nTimeFirstKey))
        nTimeFirstKey = meta.nCreateTime;

    mapKeyMetadata[pubkey.GetID()] = meta;
    return true;
}

bool CWallet::LoadCryptedKey(const CPubKey &vchPubKey, const std::vector<unsigned char> &vchCryptedSecret, const std::string& forAccount, int64_t nKeyChain)
{
    LOCK(cs_wallet);
    
    if (mapAccounts.find(forAccount) == mapAccounts.end())
        return false;
     
    return mapAccounts[forAccount]->AddCryptedKey(vchPubKey, vchCryptedSecret, nKeyChain);
}

void CWallet::UpdateTimeFirstKey(int64_t nCreateTime)
{
    AssertLockHeld(cs_wallet);
    if (nCreateTime <= 1) {
        // Cannot determine birthday information, so set the wallet birthday to
        // the beginning of time.
        nTimeFirstKey = 1;
    } else if (!nTimeFirstKey || nCreateTime < nTimeFirstKey) {
        nTimeFirstKey = nCreateTime;
    }
}

bool CWallet::AddCScript(const CScript& redeemScript)
{
    LOCK(cs_wallet);
    
    //fixme: (GULDEN) (FUT) (WATCHONLY)
    bool ret = false;
    for (auto accountPair : mapAccounts)
    {
        if (accountPair.second->AddCScript(redeemScript))
        {
            ret = true;
            break;
        }
    }
    
    if (!ret)
        return false;
    return CWalletDB(*dbw).WriteCScript(Hash160(redeemScript), redeemScript);
}

bool CWallet::LoadCScript(const CScript& redeemScript)
{
    LOCK(cs_wallet);
    
    /* A sanity check was added in pull #3843 to avoid adding redeemScripts
     * that never can be redeemed. However, old wallets may still contain
     * these. Do not add them to the wallet and warn. */
    if (redeemScript.size() > MAX_SCRIPT_ELEMENT_SIZE)
    {
        std::string strAddr = CBitcoinAddress(CScriptID(redeemScript)).ToString();
        LogPrintf("%s: Warning: This wallet contains a redeemScript of size %i which exceeds maximum size %i thus can never be redeemed. Do not use address %s.\n",
            __func__, redeemScript.size(), MAX_SCRIPT_ELEMENT_SIZE, strAddr);
        return true;
    }

    //fixme: (GULDEN) (FUT) (WATCHONLY)
    bool ret = false;
    for (auto accountPair : mapAccounts)
    {
        ret = accountPair.second->AddCScript(redeemScript);
        if (ret == true)
            break;
    }
    return ret;
}

bool CWallet::AddWatchOnly(const CScript &dest, int64_t nCreateTime)
{
    AssertLockHeld(cs_wallet);
    
    bool ret = false;
    for (auto accountPair : mapAccounts)
    {
        //fixme: (GULDEN) (FUT) (WATCHONLY) - nCreateTime should go here as well?
        if (accountPair.second->AddWatchOnly(dest))
            ret = true;
    }
    if (!ret)
        return false;
    
    const CKeyMetadata& meta = mapKeyMetadata[CScriptID(dest)];
    UpdateTimeFirstKey(meta.nCreateTime);
    
     NotifyWatchonlyChanged(true);
    return CWalletDB(*dbw).WriteWatchOnly(dest, meta);
}

bool CWallet::RemoveWatchOnly(const CScript &dest)
{
    AssertLockHeld(cs_wallet);
    //fixme: (GULDEN) (FUT) (WATCHONLY)
    bool ret = true;
    for (auto accountPair : mapAccounts)
    {
        if (accountPair.second->RemoveWatchOnly(dest))
        {
            ret = true;
            break;
        }
    }
    if (!ret)
        return false;
    
    if (!HaveWatchOnly())
        NotifyWatchonlyChanged(false);
    if (!CWalletDB(*dbw).EraseWatchOnly(dest))
        return false;

    return true;
}

bool CWallet::LoadWatchOnly(const CScript &dest)
{
    AssertLockHeld(cs_wallet);
    
    //fixme: (GULDEN) (FUT) (WATCHONLY)
    bool ret = false;
    for (auto accountPair : mapAccounts)
    {
        ret = accountPair.second->AddWatchOnly(dest);
        if (ret)
            break;
    }
    return ret;
}

bool CWallet::Unlock(const SecureString& strWalletPassphrase)
{
    CCrypter crypter;
    CKeyingMaterial _vMasterKey;

    {
        LOCK(cs_wallet);
        BOOST_FOREACH(const MasterKeyMap::value_type& pMasterKey, mapMasterKeys)
        {
            if(!crypter.SetKeyFromPassphrase(strWalletPassphrase, pMasterKey.second.vchSalt, pMasterKey.second.nDeriveIterations, pMasterKey.second.nDerivationMethod))
                return false;
            if (!crypter.Decrypt(pMasterKey.second.vchCryptedKey, _vMasterKey))
                continue; // try another master key
            for (auto accountPair : mapAccounts)
            {
                if (!accountPair.second->Unlock(_vMasterKey))
                {
                    return false;
                }
            }
            for (auto seedPair : mapSeeds)
            {
                if (!seedPair.second->Unlock(_vMasterKey))
                {
                    return false;
                }
            }
            return true;
        }
    }
    return false;
}

bool CWallet::ChangeWalletPassphrase(const SecureString& strOldWalletPassphrase, const SecureString& strNewWalletPassphrase)
{
    bool fWasLocked = IsLocked();

    {
        LOCK(cs_wallet);
        Lock();

        CCrypter crypter;
        CKeyingMaterial _vMasterKey;
        BOOST_FOREACH(MasterKeyMap::value_type& pMasterKey, mapMasterKeys)
        {
            if(!crypter.SetKeyFromPassphrase(strOldWalletPassphrase, pMasterKey.second.vchSalt, pMasterKey.second.nDeriveIterations, pMasterKey.second.nDerivationMethod))
                return false;
            if (!crypter.Decrypt(pMasterKey.second.vchCryptedKey, _vMasterKey))
                return false;
            if (static_cast<CGuldenWallet*>(this)->Unlock(_vMasterKey))
            {
                int64_t nStartTime = GetTimeMillis();
                crypter.SetKeyFromPassphrase(strNewWalletPassphrase, pMasterKey.second.vchSalt, pMasterKey.second.nDeriveIterations, pMasterKey.second.nDerivationMethod);
                pMasterKey.second.nDeriveIterations = pMasterKey.second.nDeriveIterations * (100 / ((double)(GetTimeMillis() - nStartTime)));

                nStartTime = GetTimeMillis();
                crypter.SetKeyFromPassphrase(strNewWalletPassphrase, pMasterKey.second.vchSalt, pMasterKey.second.nDeriveIterations, pMasterKey.second.nDerivationMethod);
                pMasterKey.second.nDeriveIterations = (pMasterKey.second.nDeriveIterations + pMasterKey.second.nDeriveIterations * 100 / ((double)(GetTimeMillis() - nStartTime))) / 2;

                if (pMasterKey.second.nDeriveIterations < 25000)
                    pMasterKey.second.nDeriveIterations = 25000;

                LogPrintf("Wallet passphrase changed to an nDeriveIterations of %i\n", pMasterKey.second.nDeriveIterations);

                if (!crypter.SetKeyFromPassphrase(strNewWalletPassphrase, pMasterKey.second.vchSalt, pMasterKey.second.nDeriveIterations, pMasterKey.second.nDerivationMethod))
                    return false;
                if (!crypter.Encrypt(_vMasterKey, pMasterKey.second.vchCryptedKey))
                    return false;
                CWalletDB(*dbw).WriteMasterKey(pMasterKey.first, pMasterKey.second);
                if (fWasLocked)
                    Lock();
                return true;
            }
        }
    }

    return false;
}

void CWallet::SetBestChain(const CBlockLocator& loc)
{
    CWalletDB walletdb(*dbw);
    walletdb.WriteBestBlock(loc);
}

bool CWallet::SetMinVersion(enum WalletFeature nVersion, CWalletDB* pwalletdbIn, bool fExplicit)
{
    LOCK(cs_wallet); // nWalletVersion
    if (nWalletVersion >= nVersion)
        return true;

    // when doing an explicit upgrade, if we pass the max version permitted, upgrade all the way
    if (fExplicit && nVersion > nWalletMaxVersion)
            nVersion = FEATURE_LATEST;

    nWalletVersion = nVersion;

    if (nVersion > nWalletMaxVersion)
        nWalletMaxVersion = nVersion;

    {
        CWalletDB* pwalletdb = pwalletdbIn ? pwalletdbIn : new CWalletDB(*dbw);
        if (nWalletVersion > 40000)
            pwalletdb->WriteMinVersion(nWalletVersion);
        if (!pwalletdbIn)
            delete pwalletdb;
    }

    return true;
}

bool CWallet::SetMaxVersion(int nVersion)
{
    LOCK(cs_wallet); // nWalletVersion, nWalletMaxVersion
    // cannot downgrade below current version
    if (nWalletVersion > nVersion)
        return false;

    nWalletMaxVersion = nVersion;

    return true;
}

std::set<uint256> CWallet::GetConflicts(const uint256& txid) const
{
    std::set<uint256> result;
    AssertLockHeld(cs_wallet);

    std::map<uint256, CWalletTx>::const_iterator it = mapWallet.find(txid);
    if (it == mapWallet.end())
        return result;
    const CWalletTx& wtx = it->second;

    std::pair<TxSpends::const_iterator, TxSpends::const_iterator> range;

    BOOST_FOREACH(const CTxIn& txin, wtx.tx->vin)
    {
        if (mapTxSpends.count(txin.prevout) <= 1)
            continue;  // No conflict if zero or one spends
        range = mapTxSpends.equal_range(txin.prevout);
        for (TxSpends::const_iterator _it = range.first; _it != range.second; ++_it)
            result.insert(_it->second);
    }
    return result;
}

bool CWallet::HasWalletSpend(const uint256& txid) const
{
    AssertLockHeld(cs_wallet);
    auto iter = mapTxSpends.lower_bound(COutPoint(txid, 0));
    return (iter != mapTxSpends.end() && iter->first.hash == txid);
}

void CWallet::Flush(bool shutdown)
{
    dbw->Flush(shutdown);
}

bool CWallet::Verify()
{
    if (GetBoolArg("-disablewallet", DEFAULT_DISABLE_WALLET))
        return true;

    uiInterface.InitMessage(_("Verifying wallet..."));
    std::string walletFile = GetArg("-wallet", DEFAULT_WALLET_DAT);
    
    std::string strError;
    if (!CWalletDB::VerifyEnvironment(walletFile, GetDataDir().string(), strError))
        return InitError(strError);

    if (GetBoolArg("-salvagewallet", false))
    {
        // Recover readable keypairs:
        CWallet dummyWallet;
        if (!CWalletDB::Recover(walletFile, (void *)&dummyWallet, CWalletDB::RecoverKeysOnlyFilter))
            return false;
    }
    
    std::string strWarning;
    bool dbV = CWalletDB::VerifyDatabaseFile(walletFile, GetDataDir().string(), strWarning, strError);
    if (!strWarning.empty())
        InitWarning(strWarning);
    if (!dbV)
    {
        InitError(strError);
        return false;
    }
    
    
    //fixme: (GULDEN) (MERGE)
    // Check file permissions.
    /*{
        std::fstream testPerms((GetDataDir() / walletFile).string(), std::ios::in | std::ios::out | std::ios::app);
        if (!testPerms.is_open())
            return InitError(strprintf(_("%s may be read only or have permissions that deny access to the current user, please correct this and try again."), walletFile));
    }*/
    
    return true;
}

void CWallet::SyncMetaData(std::pair<TxSpends::iterator, TxSpends::iterator> range)
{
    // We want all the wallet transactions in range to have the same metadata as
    // the oldest (smallest nOrderPos).
    // So: find smallest nOrderPos:

    int nMinOrderPos = std::numeric_limits<int>::max();
    const CWalletTx* copyFrom = NULL;
    for (TxSpends::iterator it = range.first; it != range.second; ++it)
    {
        const uint256& hash = it->second;
        int n = mapWallet[hash].nOrderPos;
        if (n < nMinOrderPos)
        {
            nMinOrderPos = n;
            copyFrom = &mapWallet[hash];
        }
    }
    // Now copy data from copyFrom to rest:
    for (TxSpends::iterator it = range.first; it != range.second; ++it)
    {
        const uint256& hash = it->second;
        CWalletTx* copyTo = &mapWallet[hash];
        if (copyFrom == copyTo) continue;
        if (!copyFrom->IsEquivalentTo(*copyTo)) continue;
        copyTo->mapValue = copyFrom->mapValue;
        copyTo->vOrderForm = copyFrom->vOrderForm;
        // fTimeReceivedIsTxTime not copied on purpose
        // nTimeReceived not copied on purpose
        copyTo->nTimeSmart = copyFrom->nTimeSmart;
        copyTo->fFromMe = copyFrom->fFromMe;
        copyTo->strFromAccount = copyFrom->strFromAccount;
        // nOrderPos not copied on purpose
        // cached members not copied on purpose
    }
}

/**
 * Outpoint is spent if any non-conflicted transaction
 * spends it:
 */
bool CWallet::IsSpent(const uint256& hash, unsigned int n) const
{
    const COutPoint outpoint(hash, n);
    std::pair<TxSpends::const_iterator, TxSpends::const_iterator> range;
    range = mapTxSpends.equal_range(outpoint);

    for (TxSpends::const_iterator it = range.first; it != range.second; ++it)
    {
        const uint256& wtxid = it->second;
        std::map<uint256, CWalletTx>::const_iterator mit = mapWallet.find(wtxid);
        if (mit != mapWallet.end()) {
            int depth = mit->second.GetDepthInMainChain();
            if (depth > 0  || (depth == 0 && !mit->second.isAbandoned()))
                return true; // Spent
        }
    }
    return false;
}

void CWallet::AddToSpends(const COutPoint& outpoint, const uint256& wtxid)
{
    mapTxSpends.insert(std::make_pair(outpoint, wtxid));

    std::pair<TxSpends::iterator, TxSpends::iterator> range;
    range = mapTxSpends.equal_range(outpoint);
    SyncMetaData(range);
}


void CWallet::AddToSpends(const uint256& wtxid)
{
    assert(mapWallet.count(wtxid));
    CWalletTx& thisTx = mapWallet[wtxid];
    if (thisTx.IsCoinBase()) // Coinbases don't spend anything!
        return;

    BOOST_FOREACH(const CTxIn& txin, thisTx.tx->vin)
        AddToSpends(txin.prevout, wtxid);
}

bool CWallet::EncryptWallet(const SecureString& strWalletPassphrase)
{
    if (IsCrypted())
        return false;

    CKeyingMaterial _vMasterKey;

    _vMasterKey.resize(WALLET_CRYPTO_KEY_SIZE);
    GetStrongRandBytes(&_vMasterKey[0], WALLET_CRYPTO_KEY_SIZE);

    CMasterKey kMasterKey;

    kMasterKey.vchSalt.resize(WALLET_CRYPTO_SALT_SIZE);
    GetStrongRandBytes(&kMasterKey.vchSalt[0], WALLET_CRYPTO_SALT_SIZE);

    CCrypter crypter;
    int64_t nStartTime = GetTimeMillis();
    crypter.SetKeyFromPassphrase(strWalletPassphrase, kMasterKey.vchSalt, 25000, kMasterKey.nDerivationMethod);
    kMasterKey.nDeriveIterations = 2500000 / ((double)(GetTimeMillis() - nStartTime));

    nStartTime = GetTimeMillis();
    crypter.SetKeyFromPassphrase(strWalletPassphrase, kMasterKey.vchSalt, kMasterKey.nDeriveIterations, kMasterKey.nDerivationMethod);
    kMasterKey.nDeriveIterations = (kMasterKey.nDeriveIterations + kMasterKey.nDeriveIterations * 100 / ((double)(GetTimeMillis() - nStartTime))) / 2;

    if (kMasterKey.nDeriveIterations < 25000)
        kMasterKey.nDeriveIterations = 25000;

    LogPrintf("Encrypting Wallet with an nDeriveIterations of %i\n", kMasterKey.nDeriveIterations);

    if (!crypter.SetKeyFromPassphrase(strWalletPassphrase, kMasterKey.vchSalt, kMasterKey.nDeriveIterations, kMasterKey.nDerivationMethod))
        return false;
    if (!crypter.Encrypt(_vMasterKey, kMasterKey.vchCryptedKey))
        return false;

    {
        LOCK(cs_wallet);
        mapMasterKeys[++nMasterKeyMaxID] = kMasterKey;
        assert(!pwalletdbEncryption);
        pwalletdbEncryption = new CWalletDB(*dbw);
        if (!pwalletdbEncryption->TxnBegin()) {
            delete pwalletdbEncryption;
            pwalletdbEncryption = NULL;
            return false;
        }
        pwalletdbEncryption->WriteMasterKey(nMasterKeyMaxID, kMasterKey);

        for (auto seedIter : mapSeeds)
        {
            if (!seedIter.second->Encrypt(_vMasterKey))
            {
            pwalletdbEncryption->TxnAbort();
            delete pwalletdbEncryption;
                // We now probably have half of our keys encrypted in memory, and half not...
                // die and let the user reload the unencrypted wallet.
                assert(false);
            }
            pwalletdbEncryption->WriteHDSeed(*seedIter.second);
        }
        
        for (auto accountPair : mapAccounts)
        {
            if (!accountPair.second->Encrypt(_vMasterKey))
            {
                pwalletdbEncryption->TxnAbort();
                delete pwalletdbEncryption;

                // We now probably have half of our keys encrypted in memory, and half not...
                // die and let the user reload the unencrypted wallet.
                assert(false);
            }
            pwalletdbEncryption->WriteAccount(accountPair.second->getUUID(), accountPair.second);
        }

        // Encryption was introduced in version 0.4.0
        SetMinVersion(FEATURE_WALLETCRYPT, pwalletdbEncryption, true);

        if (!pwalletdbEncryption->TxnCommit()) {
            delete pwalletdbEncryption;
            // We now have keys encrypted in memory, but not on disk...
            // die to avoid confusion and let the user reload the unencrypted wallet.
            assert(false);
        }

        delete pwalletdbEncryption;
        pwalletdbEncryption = NULL;

        for (auto accountPair : mapAccounts)
        {
            accountPair.second->Lock();
        }
        for (auto seedIter : mapSeeds)
        {
            seedIter.second->Lock();
        }
        Unlock(strWalletPassphrase);

        //fixme: (GULDEN) (FUT) (HD) (ACCOUNTS)
        //fixme: Gulden HD - What to do here? We can't really throw the entire seed away...
        /*
        // if we are using HD, replace the HD master key (seed) with a new one
        if (IsHDEnabled()) {
            if (!SetHDMasterKey(GenerateNewHDMasterKey())) {
                return false;
<<<<<<< HEAD
        
        */
        
=======
            }
        }

>>>>>>> 3b9fb7a1
        NewKeyPool();
        Lock();

        // Need to completely rewrite the wallet file; if we don't, bdb might keep
        // bits of the unencrypted private key in slack space in the database file.
        dbw->Rewrite();

    }
    for (auto accountPair : mapAccounts)
    {
        accountPair.second->internalKeyStore.NotifyStatusChanged(&accountPair.second->internalKeyStore);
        accountPair.second->externalKeyStore.NotifyStatusChanged(&accountPair.second->externalKeyStore);
    }

    return true;
}

DBErrors CWallet::ReorderTransactions()
{
    LOCK(cs_wallet);
    CWalletDB walletdb(*dbw);

    // Old wallets didn't have any defined order for transactions
    // Probably a bad idea to change the output of this

    // First: get all CWalletTx and CAccountingEntry into a sorted-by-time multimap.
    typedef std::pair<CWalletTx*, CAccountingEntry*> TxPair;
    typedef std::multimap<int64_t, TxPair > TxItems;
    TxItems txByTime;

    for (std::map<uint256, CWalletTx>::iterator it = mapWallet.begin(); it != mapWallet.end(); ++it)
    {
        CWalletTx* wtx = &((*it).second);
        txByTime.insert(std::make_pair(wtx->nTimeReceived, TxPair(wtx, (CAccountingEntry*)0)));
    }
    std::list<CAccountingEntry> acentries;
    walletdb.ListAccountCreditDebit("", acentries);
    BOOST_FOREACH(CAccountingEntry& entry, acentries)
    {
        txByTime.insert(std::make_pair(entry.nTime, TxPair((CWalletTx*)0, &entry)));
    }

    nOrderPosNext = 0;
    std::vector<int64_t> nOrderPosOffsets;
    for (TxItems::iterator it = txByTime.begin(); it != txByTime.end(); ++it)
    {
        CWalletTx *const pwtx = (*it).second.first;
        CAccountingEntry *const pacentry = (*it).second.second;
        int64_t& nOrderPos = (pwtx != 0) ? pwtx->nOrderPos : pacentry->nOrderPos;

        if (nOrderPos == -1)
        {
            nOrderPos = nOrderPosNext++;
            nOrderPosOffsets.push_back(nOrderPos);

            if (pwtx)
            {
                if (!walletdb.WriteTx(*pwtx))
                    return DB_LOAD_FAIL;
            }
            else
                if (!walletdb.WriteAccountingEntry(pacentry->nEntryNo, *pacentry))
                    return DB_LOAD_FAIL;
        }
        else
        {
            int64_t nOrderPosOff = 0;
            BOOST_FOREACH(const int64_t& nOffsetStart, nOrderPosOffsets)
            {
                if (nOrderPos >= nOffsetStart)
                    ++nOrderPosOff;
            }
            nOrderPos += nOrderPosOff;
            nOrderPosNext = std::max(nOrderPosNext, nOrderPos + 1);

            if (!nOrderPosOff)
                continue;

            // Since we're changing the order, write it back
            if (pwtx)
            {
                if (!walletdb.WriteTx(*pwtx))
                    return DB_LOAD_FAIL;
            }
            else
                if (!walletdb.WriteAccountingEntry(pacentry->nEntryNo, *pacentry))
                    return DB_LOAD_FAIL;
        }
    }
    walletdb.WriteOrderPosNext(nOrderPosNext);

    return DB_LOAD_OK;
}

int64_t CWallet::IncOrderPosNext(CWalletDB *pwalletdb)
{
    AssertLockHeld(cs_wallet); // nOrderPosNext
    int64_t nRet = nOrderPosNext++;
    if (pwalletdb) {
        pwalletdb->WriteOrderPosNext(nOrderPosNext);
    } else {
        CWalletDB(*dbw).WriteOrderPosNext(nOrderPosNext);
    }
    return nRet;
}

bool CWallet::AccountMove(std::string strFrom, std::string strTo, CAmount nAmount, std::string strComment)
{
    assert(0);
    /*CWalletDB walletdb(*dbw);
    if (!walletdb.TxnBegin())
        return false;

    int64_t nNow = GetAdjustedTime();

    // Debit
    CAccountingEntry debit;
    debit.nOrderPos = IncOrderPosNext(&walletdb);
    debit.strAccount = strFrom;
    debit.nCreditDebit = -nAmount;
    debit.nTime = nNow;
    debit.strOtherAccount = strTo;
    debit.strComment = strComment;
    AddAccountingEntry(debit, &walletdb);

    // Credit
    CAccountingEntry credit;
    credit.nOrderPos = IncOrderPosNext(&walletdb);
    credit.strAccount = strTo;
    credit.nCreditDebit = nAmount;
    credit.nTime = nNow;
    credit.strOtherAccount = strFrom;
    credit.strComment = strComment;
    AddAccountingEntry(credit, &walletdb);

    if (!walletdb.TxnCommit())
        return false;*/

    return true;
}

bool CWallet::GetAccountPubkey(CPubKey &pubKey, std::string strAccount, bool bForceNew)
{
    assert(0);
    /* GULDEN - function unused.
    CWalletDB walletdb(*dbw);

    CAccount account;
    walletdb.ReadAccount(strAccount, account);

    if (!bForceNew) {
        if (!account.vchPubKey.IsValid())
            bForceNew = true;
        else {
            // Check if the current key has been used
            CScript scriptPubKey = GetScriptForDestination(account.vchPubKey.GetID());
            for (std::map<uint256, CWalletTx>::iterator it = mapWallet.begin();
                 it != mapWallet.end() && account.vchPubKey.IsValid();
                 ++it)
                BOOST_FOREACH(const CTxOut& txout, (*it).second.tx->vout)
                    if (txout.scriptPubKey == scriptPubKey) {
                        bForceNew = true;
                        break;
                    }
        }
    }

    //fixme: GULDEN - the below is completely broken - redo this if we ever actually need it.
    // Generate a new key
    if (bForceNew) {
        if (!GetKeyFromPool(account.vchPubKey, false))
            return false;

        SetAddressBook(account.vchPubKey.GetID(), strAccount, "receive");
        walletdb.WriteAccount(strAccount, account);
    }

    pubKey = account.vchPubKey;
    */
    return true;
}

void CWallet::MarkDirty()
{
    {
        LOCK(cs_wallet);
        BOOST_FOREACH(PAIRTYPE(const uint256, CWalletTx)& item, mapWallet)
            item.second.MarkDirty();
    }
}

bool CWallet::MarkReplaced(const uint256& originalHash, const uint256& newHash)
{
    LOCK(cs_wallet);

    auto mi = mapWallet.find(originalHash);

    // There is a bug if MarkReplaced is not called on an existing wallet transaction.
    assert(mi != mapWallet.end());

    CWalletTx& wtx = (*mi).second;

    // Ensure for now that we're not overwriting data
    assert(wtx.mapValue.count("replaced_by_txid") == 0);

    wtx.mapValue["replaced_by_txid"] = newHash.ToString();

    CWalletDB walletdb(*dbw, "r+");

    bool success = true;
    if (!walletdb.WriteTx(wtx)) {
        LogPrintf("%s: Updating walletdb tx %s failed", __func__, wtx.GetHash().ToString());
        success = false;
    }

    NotifyTransactionChanged(this, originalHash, CT_UPDATED);

    return success;
}

bool CWallet::AddToWallet(const CWalletTx& wtxIn, bool fFlushOnClose)
{
    LOCK(cs_wallet);

    CWalletDB walletdb(*dbw, "r+", fFlushOnClose);

    uint256 hash = wtxIn.GetHash();

    // Inserts only if not already there, returns tx inserted or tx found
    std::pair<std::map<uint256, CWalletTx>::iterator, bool> ret = mapWallet.insert(std::make_pair(hash, wtxIn));
    CWalletTx& wtx = (*ret.first).second;
    if (wtx.strFromAccount.empty())
    {
        LOCK(cs_wallet);
        for (auto accountPair : mapAccounts)
        {
            if (accountPair.second->HaveWalletTx(wtx))
            {
                wtx.strFromAccount = accountPair.first;
            }
        }
    }
    wtx.BindWallet(this);
    bool fInsertedNew = ret.second;
    if (fInsertedNew)
    {
        wtx.nTimeReceived = GetAdjustedTime();
        wtx.nOrderPos = IncOrderPosNext(&walletdb);
        wtxOrdered.insert(std::make_pair(wtx.nOrderPos, TxPair(&wtx, (CAccountingEntry*)0)));
        wtx.nTimeSmart = ComputeTimeSmart(wtx);
        AddToSpends(hash);
    }

    bool fUpdated = false;
    if (!fInsertedNew)
    {
        // Merge
        if (!wtxIn.hashUnset() && wtxIn.hashBlock != wtx.hashBlock)
        {
            wtx.hashBlock = wtxIn.hashBlock;
            fUpdated = true;
        }
        // If no longer abandoned, update
        if (wtxIn.hashBlock.IsNull() && wtx.isAbandoned())
        {
            wtx.hashBlock = wtxIn.hashBlock;
            fUpdated = true;
        }
        if (wtxIn.nIndex != -1 && (wtxIn.nIndex != wtx.nIndex))
        {
            wtx.nIndex = wtxIn.nIndex;
            fUpdated = true;
        }
        if (wtxIn.fFromMe && wtxIn.fFromMe != wtx.fFromMe)
        {
            wtx.fFromMe = wtxIn.fFromMe;
            fUpdated = true;
        }
    }

    //// debug print
    LogPrintf("AddToWallet %s  %s%s\n", wtxIn.GetHash().ToString(), (fInsertedNew ? "new" : ""), (fUpdated ? "update" : ""));

    // Write to disk
    if (fInsertedNew || fUpdated)
        if (!walletdb.WriteTx(wtx))
            return false;

    // Break debit/credit balance caches:
    wtx.MarkDirty();

    // Notify UI of new or updated transaction
    NotifyTransactionChanged(this, hash, fInsertedNew ? CT_NEW : CT_UPDATED);

    // notify an external script when a wallet transaction comes in or is updated
    std::string strCmd = GetArg("-walletnotify", "");

    if ( !strCmd.empty())
    {
        boost::replace_all(strCmd, "%s", wtxIn.GetHash().GetHex());
        boost::thread t(runCommand, strCmd); // thread runs free
    }

    return true;
}

bool CWallet::LoadToWallet(const CWalletTx& wtxIn)
{
    uint256 hash = wtxIn.GetHash();

    mapWallet[hash] = wtxIn;
    CWalletTx& wtx = mapWallet[hash];
    wtx.BindWallet(this);
    wtxOrdered.insert(std::make_pair(wtx.nOrderPos, TxPair(&wtx, (CAccountingEntry*)0)));
    AddToSpends(hash);
    BOOST_FOREACH(const CTxIn& txin, wtx.tx->vin) {
        if (mapWallet.count(txin.prevout.hash)) {
            CWalletTx& prevtx = mapWallet[txin.prevout.hash];
            if (prevtx.nIndex == -1 && !prevtx.hashUnset()) {
                MarkConflicted(prevtx.hashBlock, wtx.GetHash());
            }
        }
    }

    return true;
}

/**
 * Add a transaction to the wallet, or update it.  pIndex and posInBlock should
 * be set when the transaction was known to be included in a block.  When
 * pIndex == NULL, then wallet state is not updated in AddToWallet, but
 * notifications happen and cached balances are marked dirty.
 *
 * If fUpdate is true, existing transactions will be updated.
 * TODO: One exception to this is that the abandoned state is cleared under the
 * assumption that any further notification of a transaction that was considered
 * abandoned is an indication that it is not safe to be considered abandoned.
 * Abandoned state should probably be more carefully tracked via different
 * posInBlock signals or by checking mempool presence when necessary.
 */
bool CWallet::AddToWalletIfInvolvingMe(const CTransactionRef& ptx, const CBlockIndex* pIndex, int posInBlock, bool fUpdate)
{
    const CTransaction& tx = *ptx;
    {
        AssertLockHeld(cs_wallet);

        if (pIndex != NULL) {
            BOOST_FOREACH(const CTxIn& txin, tx.vin) {
                std::pair<TxSpends::const_iterator, TxSpends::const_iterator> range = mapTxSpends.equal_range(txin.prevout);
                while (range.first != range.second) {
                    if (range.first->second != tx.GetHash()) {
                        LogPrintf("Transaction %s (in block %s) conflicts with wallet transaction %s (both spend %s:%i)\n", tx.GetHash().ToString(), pIndex->GetBlockHash().ToString(), range.first->second.ToString(), range.first->first.hash.ToString(), range.first->first.n);
                        MarkConflicted(pIndex->GetBlockHash(), range.first->second);
                    }
                    range.first++;
                }
            }
        }

        bool fExisted = mapWallet.count(tx.GetHash()) != 0;
        if (fExisted && !fUpdate) return false;
        if (fExisted || IsMine(tx) || IsFromMe(tx))
        {
            CWalletTx wtx(this, ptx);

            // Get merkle branch if transaction was found in a block
            if (pIndex != NULL)
                wtx.SetMerkleBranch(pIndex, posInBlock);

            RemoveAddressFromKeypoolIfIsMine(tx, pIndex ? pIndex->nTime : 0);
            //fixme: Is this even needed? Surely only checking the outputs is fine
            for(const auto& txin : wtx.tx->vin)
            {
                RemoveAddressFromKeypoolIfIsMine(txin, pIndex ? pIndex->nTime : 0);
            }
            
            // Add all incoming transactions to the wallet as well - so that we can always get 'incoming' address details.
            for(const auto& txin : tx.vin)
            {
                uint256 hashBlock = uint256();
                if (GetTransaction(txin.prevout.hash, wtx.tx, Params().GetConsensus(), hashBlock, true))
                {
                    AddToWallet(wtx, false);
                }
            }
            
            return AddToWallet(wtx, false);
        }
    }
    return false;
}

bool CWallet::AbandonTransaction(const uint256& hashTx)
{
    LOCK2(cs_main, cs_wallet);

    CWalletDB walletdb(*dbw, "r+");

    std::set<uint256> todo;
    std::set<uint256> done;

    // Can't mark abandoned if confirmed or in mempool
    assert(mapWallet.count(hashTx));
    CWalletTx& origtx = mapWallet[hashTx];
    if (origtx.GetDepthInMainChain() > 0 || origtx.InMempool()) {
        return false;
    }

    todo.insert(hashTx);

    while (!todo.empty()) {
        uint256 now = *todo.begin();
        todo.erase(now);
        done.insert(now);
        assert(mapWallet.count(now));
        CWalletTx& wtx = mapWallet[now];
        int currentconfirm = wtx.GetDepthInMainChain();
        // If the orig tx was not in block, none of its spends can be
        assert(currentconfirm <= 0);
        // if (currentconfirm < 0) {Tx and spends are already conflicted, no need to abandon}
        if (currentconfirm == 0 && !wtx.isAbandoned()) {
            // If the orig tx was not in block/mempool, none of its spends can be in mempool
            assert(!wtx.InMempool());
            wtx.nIndex = -1;
            wtx.setAbandoned();
            wtx.MarkDirty();
            walletdb.WriteTx(wtx);
            NotifyTransactionChanged(this, wtx.GetHash(), CT_UPDATED);
            // Iterate over all its outputs, and mark transactions in the wallet that spend them abandoned too
            TxSpends::const_iterator iter = mapTxSpends.lower_bound(COutPoint(hashTx, 0));
            while (iter != mapTxSpends.end() && iter->first.hash == now) {
                if (!done.count(iter->second)) {
                    todo.insert(iter->second);
                }
                iter++;
            }
            // If a transaction changes 'conflicted' state, that changes the balance
            // available of the outputs it spends. So force those to be recomputed
            BOOST_FOREACH(const CTxIn& txin, wtx.tx->vin)
            {
                if (mapWallet.count(txin.prevout.hash))
                    mapWallet[txin.prevout.hash].MarkDirty();
            }
        }
    }

    return true;
}

void CWallet::MarkConflicted(const uint256& hashBlock, const uint256& hashTx)
{
    LOCK2(cs_main, cs_wallet);

    int conflictconfirms = 0;
    if (mapBlockIndex.count(hashBlock)) {
        CBlockIndex* pindex = mapBlockIndex[hashBlock];
        if (chainActive.Contains(pindex)) {
            conflictconfirms = -(chainActive.Height() - pindex->nHeight + 1);
        }
    }
    // If number of conflict confirms cannot be determined, this means
    // that the block is still unknown or not yet part of the main chain,
    // for example when loading the wallet during a reindex. Do nothing in that
    // case.
    if (conflictconfirms >= 0)
        return;

    // Do not flush the wallet here for performance reasons
    CWalletDB walletdb(*dbw, "r+", false);

    std::set<uint256> todo;
    std::set<uint256> done;

    todo.insert(hashTx);

    while (!todo.empty()) {
        uint256 now = *todo.begin();
        todo.erase(now);
        done.insert(now);
        assert(mapWallet.count(now));
        CWalletTx& wtx = mapWallet[now];
        int currentconfirm = wtx.GetDepthInMainChain();
        if (conflictconfirms < currentconfirm) {
            // Block is 'more conflicted' than current confirm; update.
            // Mark transaction as conflicted with this block.
            wtx.nIndex = -1;
            wtx.hashBlock = hashBlock;
            wtx.MarkDirty();
            walletdb.WriteTx(wtx);
            // Iterate over all its outputs, and mark transactions in the wallet that spend them conflicted too
            TxSpends::const_iterator iter = mapTxSpends.lower_bound(COutPoint(now, 0));
            while (iter != mapTxSpends.end() && iter->first.hash == now) {
                 if (!done.count(iter->second)) {
                     todo.insert(iter->second);
                 }
                 iter++;
            }
            // If a transaction changes 'conflicted' state, that changes the balance
            // available of the outputs it spends. So force those to be recomputed
            BOOST_FOREACH(const CTxIn& txin, wtx.tx->vin)
            {
                if (mapWallet.count(txin.prevout.hash))
                    mapWallet[txin.prevout.hash].MarkDirty();
            }
        }
    }
}

void CWallet::SyncTransaction(const CTransactionRef& ptx, const CBlockIndex *pindex, int posInBlock) {
    const CTransaction& tx = *ptx;

    if (!AddToWalletIfInvolvingMe(ptx, pindex, posInBlock, true))
        return; // Not one of ours

    // If a transaction changes 'conflicted' state, that changes the balance
    // available of the outputs it spends. So force those to be
    // recomputed, also:
    BOOST_FOREACH(const CTxIn& txin, tx.vin)
    {
        if (mapWallet.count(txin.prevout.hash))
            mapWallet[txin.prevout.hash].MarkDirty();
    }
}

void CWallet::TransactionAddedToMempool(const CTransactionRef& ptx) {
    LOCK2(cs_main, cs_wallet);
    SyncTransaction(ptx);
}

void CWallet::BlockConnected(const std::shared_ptr<const CBlock>& pblock, const CBlockIndex *pindex, const std::vector<CTransactionRef>& vtxConflicted) {
    LOCK2(cs_main, cs_wallet);
    // TODO: Temporarily ensure that mempool removals are notified before
    // connected transactions.  This shouldn't matter, but the abandoned
    // state of transactions in our wallet is currently cleared when we
    // receive another notification and there is a race condition where
    // notification of a connected conflict might cause an outside process
    // to abandon a transaction and then have it inadvertently cleared by
    // the notification that the conflicted transaction was evicted.

    for (const CTransactionRef& ptx : vtxConflicted) {
        SyncTransaction(ptx);
    }
    for (size_t i = 0; i < pblock->vtx.size(); i++) {
        SyncTransaction(pblock->vtx[i], pindex, i);
    }
}

void CWallet::BlockDisconnected(const std::shared_ptr<const CBlock>& pblock) {
    LOCK2(cs_main, cs_wallet);

    for (const CTransactionRef& ptx : pblock->vtx) {
        SyncTransaction(ptx);
    }
}



isminetype CWallet::IsMine(const CTxIn &txin) const
{
    {
        LOCK(cs_wallet);
        std::map<uint256, CWalletTx>::const_iterator mi = mapWallet.find(txin.prevout.hash);
        if (mi != mapWallet.end())
        {
            const CWalletTx& prev = (*mi).second;
            if (txin.prevout.n < prev.tx->vout.size())
                return IsMine(prev.tx->vout[txin.prevout.n]);
        }
    }
    return ISMINE_NO;
}

// Note that this function doesn't distinguish between a 0-valued input,
// and a not-"is mine" (according to the filter) input.
CAmount CWallet::GetDebit(const CTxIn &txin, const isminefilter& filter, CAccount* forAccount) const
{
    {
        LOCK(cs_wallet);
        std::map<uint256, CWalletTx>::const_iterator mi = mapWallet.find(txin.prevout.hash);
        if (mi != mapWallet.end())
        {
            const CWalletTx& prev = (*mi).second;
            if (txin.prevout.n < prev.tx->vout.size())
            {
                if ( (forAccount && (::IsMine(*forAccount, prev.tx->vout[txin.prevout.n]) & filter)) || (!forAccount && (IsMine(prev.tx->vout[txin.prevout.n]) & filter)) )
                {
                    return prev.tx->vout[txin.prevout.n].nValue;
                }
            }
        }
    }
    return 0;
}

isminetype CWallet::IsMine(const CTxOut& txout) const
{
    return ::IsMine(*this, txout.scriptPubKey);
}

CAmount CWallet::GetCredit(const CTxOut& txout, const isminefilter& filter, CAccount* forAccount) const
{
    if (!MoneyRange(txout.nValue))
        throw std::runtime_error(std::string(__func__) + ": value out of range");
    return ( ( (forAccount && ::IsMine(*forAccount, txout) & filter) || (!forAccount && IsMine(txout) & filter) ) ? txout.nValue : 0);
}

bool CWallet::IsChange(const CTxOut& txout) const
{
    // TODO: fix handling of 'change' outputs. The assumption is that any
    // payment to a script that is ours, but is not in the address book
    // is change. That assumption is likely to break when we implement multisignature
    // wallets that return change back into a multi-signature-protected address;
    // a better way of identifying which outputs are 'the send' and which are
    // 'the change' will need to be implemented (maybe extend CWalletTx to remember
    // which output, if any, was change).
    if (::IsMine(*this, txout.scriptPubKey))
    {
        CTxDestination address;
        if (!ExtractDestination(txout.scriptPubKey, address))
            return true;

        LOCK(cs_wallet);
        if (!mapAddressBook.count(CBitcoinAddress(address).ToString()))
            return true;
    }
    return false;
}

CAmount CWallet::GetChange(const CTxOut& txout) const
{
    if (!MoneyRange(txout.nValue))
        throw std::runtime_error(std::string(__func__) + ": value out of range");
    return (IsChange(txout) ? txout.nValue : 0);
}

bool CWallet::IsMine(const CTransaction& tx) const
{
    BOOST_FOREACH(const CTxOut& txout, tx.vout)
        if (IsMine(txout)  && txout.nValue >= nMinimumInputValue)
            return true;
    return false;
}

bool CWallet::IsFromMe(const CTransaction& tx) const
{
    return (GetDebit(tx, ISMINE_ALL) > 0);
}

CAmount CWallet::GetDebit(const CTransaction& tx, const isminefilter& filter, CAccount* forAccount) const
{
    CAmount nDebit = 0;
    BOOST_FOREACH(const CTxIn& txin, tx.vin)
    {
        nDebit += GetDebit(txin, filter, forAccount);
        if (!MoneyRange(nDebit))
            throw std::runtime_error(std::string(__func__) + ": value out of range");
    }
    return nDebit;
}

bool CWallet::IsAllFromMe(const CTransaction& tx, const isminefilter& filter) const
{
    LOCK(cs_wallet);

    BOOST_FOREACH(const CTxIn& txin, tx.vin)
    {
        auto mi = mapWallet.find(txin.prevout.hash);
        if (mi == mapWallet.end())
            return false; // any unknown inputs can't be from us

        const CWalletTx& prev = (*mi).second;

        if (txin.prevout.n >= prev.tx->vout.size())
            return false; // invalid input!

        if (!(IsMine(prev.tx->vout[txin.prevout.n]) & filter))
            return false;
    }
    return true;
}

CAmount CWallet::GetCredit(const CTransaction& tx, const isminefilter& filter, CAccount* forAccount) const
{
    CAmount nCredit = 0;
    BOOST_FOREACH(const CTxOut& txout, tx.vout)
    {
        nCredit += GetCredit(txout, filter, forAccount);
        if (!MoneyRange(nCredit))
            throw std::runtime_error(std::string(__func__) + ": value out of range");
    }
    return nCredit;
}

CAmount CWallet::GetChange(const CTransaction& tx) const
{
    CAmount nChange = 0;
    BOOST_FOREACH(const CTxOut& txout, tx.vout)
    {
        nChange += GetChange(txout);
        if (!MoneyRange(nChange))
            throw std::runtime_error(std::string(__func__) + ": value out of range");
    }
    return nChange;
}

/* GULDEN - We don't use these
CPubKey CWallet::GenerateNewHDMasterKey()
{
    CKey key;
    key.MakeNewKey(true);

    int64_t nCreationTime = GetTime();
    CKeyMetadata metadata(nCreationTime);

    // calculate the pubkey
    CPubKey pubkey = key.GetPubKey();
    assert(key.VerifyPubKey(pubkey));

    // set the hd keypath to "m" -> Master, refers the masterkeyid to itself
    metadata.hdKeypath     = "m";
    metadata.hdMasterKeyID = pubkey.GetID();

    {
        LOCK(cs_wallet);

        // mem store the metadata
        mapKeyMetadata[pubkey.GetID()] = metadata;

        // write the key&metadata to the database
        if (!AddKeyPubKey(key, pubkey))
            throw std::runtime_error(std::string(__func__) + ": AddKeyPubKey failed");
    }

    return pubkey;
}

bool CWallet::SetHDMasterKey(const CPubKey& pubkey)
{
    LOCK(cs_wallet);
    // store the keyid (hash160) together with
    // the child index counter in the database
    // as a hdchain object
    CHDChain newHdChain;
    newHdChain.nVersion = CanSupportFeature(FEATURE_HD_SPLIT) ? CHDChain::VERSION_HD_CHAIN_SPLIT : CHDChain::VERSION_HD_BASE;
    newHdChain.masterKeyID = pubkey.GetID();
    SetHDChain(newHdChain, false);

    return true;
}

bool CWallet::SetHDChain(const CHDChain& chain, bool memonly)
{
    LOCK(cs_wallet);
    if (!memonly && !CWalletDB(*dbw).WriteHDChain(chain))
        throw std::runtime_error(std::string(__func__) + ": writing chain failed");

    hdChain = chain;
    return true;
}

bool CWallet::IsHDEnabled() const
{
    return !hdChain.masterKeyID.IsNull();
}
*/

int64_t CWalletTx::GetTxTime() const
{
    int64_t n = nTimeSmart;
    return n ? n : nTimeReceived;
}

int CWalletTx::GetRequestCount() const
{
    // Returns -1 if it wasn't being tracked
    int nRequests = -1;
    {
        LOCK(pwallet->cs_wallet);
        if (IsCoinBase())
        {
            // Generated block
            if (!hashUnset())
            {
                std::map<uint256, int>::const_iterator mi = pwallet->mapRequestCount.find(hashBlock);
                if (mi != pwallet->mapRequestCount.end())
                    nRequests = (*mi).second;
            }
        }
        else
        {
            // Did anyone request this transaction?
            std::map<uint256, int>::const_iterator mi = pwallet->mapRequestCount.find(GetHash());
            if (mi != pwallet->mapRequestCount.end())
            {
                nRequests = (*mi).second;

                // How about the block it's in?
                if (nRequests == 0 && !hashUnset())
                {
                    std::map<uint256, int>::const_iterator _mi = pwallet->mapRequestCount.find(hashBlock);
                    if (_mi != pwallet->mapRequestCount.end())
                        nRequests = (*_mi).second;
                    else
                        nRequests = 1; // If it's in someone else's block it must have got out
                }
            }
        }
    }
    return nRequests;
}

void CWalletTx::GetAmounts(std::list<COutputEntry>& listReceived,
                           std::list<COutputEntry>& listSent, CAmount& nFee, const isminefilter& filter, CKeyStore* from) const
{
    if (!from)
        from = pwallet->activeAccount;
    
    nFee = 0;
    listReceived.clear();
    listSent.clear();
    
    // Compute fee:
    CAmount nDebit = GetDebit(filter);
    if (nDebit > 0) // debit>0 means we signed/sent this transaction
    {
        CAmount nValueOut = tx->GetValueOut();
        nFee = nDebit - nValueOut;
    }

    // Sent.
    for (unsigned int i = 0; i < tx->vin.size(); ++i)
    {
        const CTxIn& txin = tx->vin[i];

        std::map<uint256, CWalletTx>::const_iterator mi = pwallet->mapWallet.find(txin.prevout.hash);
        if (mi != pwallet->mapWallet.end())
        {
            const CWalletTx& prev = (*mi).second;
            if (txin.prevout.n < prev.tx->vout.size())
            {
                const auto& prevOut =  prev.tx->vout[txin.prevout.n];
                
                isminetype fIsMine = IsMine(*from, prevOut);
                                
                if ((fIsMine & filter))
                {                    
                    CTxDestination address;
                    if (!ExtractDestination(prevOut.scriptPubKey, address) && !prevOut.scriptPubKey.IsUnspendable())
                    {
                        LogPrintf("CWalletTx::GetAmounts: Unknown transaction type found, txid %s\n",
                                this->GetHash().ToString());
                        address = CNoDestination();
                    }

                    //fixme: (GULDEN) (FUT) - There should be a seperate CInputEntry class/array here or something.
                    COutputEntry output = {address, prevOut.nValue, (int)i};
                
                    // We are debited by the transaction, add the output as a "sent" entry
                    listSent.push_back(output);
                }
            }
        }
    }
    
    // received.
    for (unsigned int i = 0; i < tx->vout.size(); ++i)
    {
        const CTxOut& txout = tx->vout[i];
        isminetype fIsMine = IsMine(*from, txout);
        if (!(fIsMine & filter))
            continue;

        // Get the destination address
        CTxDestination address;
        if (!ExtractDestination(txout.scriptPubKey, address) && !txout.scriptPubKey.IsUnspendable())
        {
            LogPrintf("CWalletTx::GetAmounts: Unknown transaction type found, txid %s\n",
                     this->GetHash().ToString());
            address = CNoDestination();
        }

        COutputEntry output = {address, txout.nValue, (int)i};

        // We are receiving the output, add it as a "received" entry
        listReceived.push_back(output);
    }

}


/**
 * Scan the block chain (starting in pindexStart) for transactions
 * from or to us. If fUpdate is true, found transactions that already
 * exist in the wallet will be updated.
 *
 * Returns pointer to the first block in the last contiguous range that was
 * successfully scanned or elided (elided if pIndexStart points at a block
 * before CWallet::nTimeFirstKey). Returns null if there is no such range, or
 * the range doesn't include chainActive.Tip().
 */
CBlockIndex* CWallet::ScanForWalletTransactions(CBlockIndex* pindexStart, bool fUpdate)
{
    int64_t nNow = GetTime();
    const CChainParams& chainParams = Params();

    CBlockIndex* pindex = pindexStart;
    CBlockIndex* ret = pindexStart;
    {
        LOCK2(cs_main, cs_wallet);
        fAbortRescan = false;
        fScanningWallet = true;

        // no need to read and scan block, if block was created before
        // our wallet birthday (as adjusted for block time variability)
        while (pindex && nTimeFirstKey && (pindex->GetBlockTime() < (nTimeFirstKey - TIMESTAMP_WINDOW)))
            pindex = chainActive.Next(pindex);

        ShowProgress(_("Rescanning..."), 0); // show rescan progress in GUI as dialog or on splashscreen, if -rescan on startup
        double dProgressStart = GuessVerificationProgress(chainParams.TxData(), pindex);
        double dProgressTip = GuessVerificationProgress(chainParams.TxData(), chainActive.Tip());
        while (pindex && !fAbortRescan)
        {
            // Temporarily release lock to allow shadow key allocation a chance to do it's thing
            LEAVE_CRITICAL_SECTION(cs_main)
            LEAVE_CRITICAL_SECTION(cs_wallet)
            if (pindex->nHeight % 100 == 0 && dProgressTip - dProgressStart > 0.0)
            {
                ShowProgress(_("Rescanning..."), std::max(1, std::min(99, (int)((GuessVerificationProgress(chainParams.TxData(), pindex) - dProgressStart) / (dProgressTip - dProgressStart) * 100))));
            }
            if (GetTime() >= nNow + 60) {
                nNow = GetTime();
                LogPrintf("Still rescanning. At block %d. Progress=%f\n", pindex->nHeight, GuessVerificationProgress(chainParams.TxData(), pindex));
            }
            ENTER_CRITICAL_SECTION(cs_main)
            ENTER_CRITICAL_SECTION(cs_wallet)

            if (ShutdownRequested())
                return ret;

            CBlock block;
            if (ReadBlockFromDisk(block, pindex, Params().GetConsensus())) {
                for (size_t posInBlock = 0; posInBlock < block.vtx.size(); ++posInBlock) {
                    AddToWalletIfInvolvingMe(block.vtx[posInBlock], pindex, posInBlock, fUpdate);
                }
                if (!ret) {
                    ret = pindex;
                }
            } else {
                ret = nullptr;
            }
            pindex = chainActive.Next(pindex);
        }
        if (pindex && fAbortRescan) {
            LogPrintf("Rescan aborted at block %d. Progress=%f\n", pindex->nHeight, GuessVerificationProgress(chainParams.TxData(), pindex));
        }
        ShowProgress(_("Rescanning..."), 100); // hide progress dialog in GUI

        fScanningWallet = false;
    }
    return ret;
}

void CWallet::ReacceptWalletTransactions()
{
    // If transactions aren't being broadcasted, don't let them into local mempool either
    if (!fBroadcastTransactions)
        return;
    LOCK2(cs_main, cs_wallet);
    std::map<int64_t, CWalletTx*> mapSorted;

    // Sort pending wallet transactions based on their initial wallet insertion order
    BOOST_FOREACH(PAIRTYPE(const uint256, CWalletTx)& item, mapWallet)
    {
        const uint256& wtxid = item.first;
        CWalletTx& wtx = item.second;
        assert(wtx.GetHash() == wtxid);

        int nDepth = wtx.GetDepthInMainChain();

        if (!wtx.IsCoinBase() && (nDepth == 0 && !wtx.isAbandoned())) {
            mapSorted.insert(std::make_pair(wtx.nOrderPos, &wtx));
        }
    }

    // Try to add wallet transactions to memory pool
    BOOST_FOREACH(PAIRTYPE(const int64_t, CWalletTx*)& item, mapSorted)
    {
        CWalletTx& wtx = *(item.second);

        LOCK(mempool.cs);
        CValidationState state;
        wtx.AcceptToMemoryPool(maxTxFee, state);
    }
}

bool CWalletTx::RelayWalletTransaction(CConnman* connman)
{
    assert(pwallet->GetBroadcastTransactions());
    if (!IsCoinBase() && !isAbandoned() && GetDepthInMainChain() == 0)
    {
        CValidationState state;
        /* GetDepthInMainChain already catches known conflicts. */
        if (InMempool() || AcceptToMemoryPool(maxTxFee, state)) {
            LogPrintf("Relaying wtx %s\n", GetHash().ToString());
            if (connman) {
                CInv inv(MSG_TX, GetHash());
                connman->ForEachNode([&inv](CNode* pnode)
                {
                    pnode->PushInventory(inv);
                });
                return true;
            }
        }
    }
    return false;
}

std::set<uint256> CWalletTx::GetConflicts() const
{
    std::set<uint256> result;
    if (pwallet != NULL)
    {
        uint256 myHash = GetHash();
        result = pwallet->GetConflicts(myHash);
        result.erase(myHash);
    }
    return result;
}

CAmount CWalletTx::GetDebit(const isminefilter& filter, CAccount* forAccount) const
{
    if (tx->vin.empty())
        return 0;

    CAmount debit = 0;
    if(filter & ISMINE_SPENDABLE)
    {
        if (debitCached.find(forAccount) != debitCached.end())
            debit += debitCached[forAccount];
        else
        {
            debitCached[forAccount] = pwallet->GetDebit(*this, ISMINE_SPENDABLE, forAccount);
            debit += debitCached[forAccount];
        }
    }
    if(filter & ISMINE_WATCH_ONLY)
    {
        if (watchDebitCached.find(forAccount) != watchDebitCached.end())
            debit += watchDebitCached[forAccount];
        else
        {
            watchDebitCached[forAccount] = pwallet->GetDebit(*this, ISMINE_WATCH_ONLY, forAccount);
            debit += watchDebitCached[forAccount];
        }
    }
    return debit;
}

CAmount CWalletTx::GetCredit(const isminefilter& filter, CAccount* forAccount) const
{
    // Must wait until coinbase is safely deep enough in the chain before valuing it
    if (IsCoinBase() && GetBlocksToMaturity() > 0)
        return 0;

    CAmount credit = 0;
    if (filter & ISMINE_SPENDABLE)
    {
        // GetBalance can assume transactions in mapWallet won't change
        if (creditCached.find(forAccount) != creditCached.end())
            credit += creditCached[forAccount];
        else
        {
            creditCached[forAccount] = pwallet->GetCredit(*this, ISMINE_SPENDABLE, forAccount);
            credit += creditCached[forAccount];
        }
    }
    if (filter & ISMINE_WATCH_ONLY)
    {
        if (watchCreditCached.find(forAccount) != watchCreditCached.end())
            credit += watchCreditCached[forAccount];
        else
        {
            watchCreditCached[forAccount] = pwallet->GetCredit(*this, ISMINE_WATCH_ONLY, forAccount);
            credit += watchCreditCached[forAccount];
        }
    }
    return credit;
}

CAmount CWalletTx::GetImmatureCredit(bool fUseCache, const CAccount* forAccount) const
{
    if (IsCoinBase() && GetBlocksToMaturity() > 0 && IsInMainChain())
    {
        if (fUseCache && immatureCreditCached.find(forAccount) != immatureCreditCached.end())
            return immatureCreditCached[forAccount];
        immatureCreditCached[forAccount] = pwallet->GetCredit(*this, ISMINE_SPENDABLE);
        return immatureCreditCached[forAccount];
    }

    return 0;
}

CAmount CWalletTx::GetAvailableCredit(bool fUseCache, const CAccount* forAccount) const
{
    if (pwallet == 0)
        return 0;

    // Must wait until coinbase is safely deep enough in the chain before valuing it
    if (IsCoinBase() && GetBlocksToMaturity() > 0)
        return 0;

    if (fUseCache && availableCreditCached.find(forAccount) != availableCreditCached.end())
        return availableCreditCached[forAccount];

    CAmount nCredit = 0;
    uint256 hashTx = GetHash();
    for (unsigned int i = 0; i < tx->vout.size(); i++)
    {
        if (!pwallet->IsSpent(hashTx, i))
        {
            const CTxOut &txout = tx->vout[i];
            if (!forAccount || IsMine(*forAccount, txout.scriptPubKey))
            {
                nCredit += pwallet->GetCredit(txout, ISMINE_SPENDABLE);
                if (!MoneyRange(nCredit))
                    throw std::runtime_error("CWalletTx::GetAvailableCredit() : value out of range");
            }
        }
    }

    availableCreditCached[forAccount] = nCredit;
    
    return nCredit;
}

CAmount CWalletTx::GetImmatureWatchOnlyCredit(const bool& fUseCache, const CAccount* forAccount) const
{
    if (IsCoinBase() && GetBlocksToMaturity() > 0 && IsInMainChain())
    {
        if (fUseCache && immatureWatchCreditCached.find(forAccount) != immatureWatchCreditCached.end())
            return immatureWatchCreditCached[forAccount];
        immatureWatchCreditCached[forAccount] = pwallet->GetCredit(*this, ISMINE_WATCH_ONLY);
        return immatureWatchCreditCached[forAccount];
    }

    return 0;
}

CAmount CWalletTx::GetAvailableWatchOnlyCredit(const bool& fUseCache, const CAccount* forAccount) const
{
    if (pwallet == 0)
        return 0;

    // Must wait until coinbase is safely deep enough in the chain before valuing it
    if (IsCoinBase() && GetBlocksToMaturity() > 0)
        return 0;

    if (fUseCache && availableWatchCreditCached.find(forAccount) != availableWatchCreditCached.end())
        return availableWatchCreditCached[forAccount];

    CAmount nCredit = 0;
    for (unsigned int i = 0; i < tx->vout.size(); i++)
    {
        if (!pwallet->IsSpent(GetHash(), i))
        {
            const CTxOut &txout = tx->vout[i];
            nCredit += pwallet->GetCredit(txout, ISMINE_WATCH_ONLY);
            if (!MoneyRange(nCredit))
                throw std::runtime_error("CWalletTx::GetAvailableCredit() : value out of range");
        }
    }

    availableWatchCreditCached[forAccount] = nCredit;
    return nCredit;
}

CAmount CWalletTx::GetChange() const
{
    if (fChangeCached)
        return nChangeCached;
    nChangeCached = pwallet->GetChange(*this);
    fChangeCached = true;
    return nChangeCached;
}

bool CWalletTx::InMempool() const
{
    LOCK(mempool.cs);
    return mempool.exists(GetHash());
}

bool CWalletTx::IsTrusted() const
{
    // Quick answer in most cases
    if (!CheckFinalTx(*this))
        return false;
    int nDepth = GetDepthInMainChain();
    if (nDepth >= 1)
        return true;
    if (nDepth < 0)
        return false;
    if (!bSpendZeroConfChange || !IsFromMe(ISMINE_ALL)) // using wtx's cached debit
        return false;

    // Don't trust unconfirmed transactions from us unless they are in the mempool.
    if (!InMempool())
        return false;

    // Trusted if all inputs are from us and are in the mempool:
    BOOST_FOREACH(const CTxIn& txin, tx->vin)
    {
        // Transactions not sent by us: not trusted
        const CWalletTx* parent = pwallet->GetWalletTx(txin.prevout.hash);
        if (parent == NULL)
            return false;
        const CTxOut& parentOut = parent->tx->vout[txin.prevout.n];
        if (pwallet->IsMine(parentOut) != ISMINE_SPENDABLE)
            return false;
    }
    return true;
}

bool CWalletTx::IsEquivalentTo(const CWalletTx& _tx) const
{
        CMutableTransaction tx1 = *this->tx;
        CMutableTransaction tx2 = *_tx.tx;
        for (unsigned int i = 0; i < tx1.vin.size(); i++) tx1.vin[i].scriptSig = CScript();
        for (unsigned int i = 0; i < tx2.vin.size(); i++) tx2.vin[i].scriptSig = CScript();
        return CTransaction(tx1) == CTransaction(tx2);
}

std::vector<uint256> CWallet::ResendWalletTransactionsBefore(int64_t nTime, CConnman* connman)
{
    std::vector<uint256> result;

    LOCK(cs_wallet);
    // Sort them in chronological order
    std::multimap<unsigned int, CWalletTx*> mapSorted;
    BOOST_FOREACH(PAIRTYPE(const uint256, CWalletTx)& item, mapWallet)
    {
        CWalletTx& wtx = item.second;
        // Don't rebroadcast if newer than nTime:
        if (wtx.nTimeReceived > nTime)
            continue;
        mapSorted.insert(std::make_pair(wtx.nTimeReceived, &wtx));
    }
    BOOST_FOREACH(PAIRTYPE(const unsigned int, CWalletTx*)& item, mapSorted)
    {
        CWalletTx& wtx = *item.second;
        if (wtx.RelayWalletTransaction(connman))
            result.push_back(wtx.GetHash());
    }
    return result;
}

void CWallet::ResendWalletTransactions(int64_t nBestBlockTime, CConnman* connman)
{
    // Do this infrequently and randomly to avoid giving away
    // that these are our transactions.
    if (GetTime() < nNextResend || !fBroadcastTransactions)
        return;
    bool fFirst = (nNextResend == 0);
    nNextResend = GetTime() + GetRand(30 * 60);
    if (fFirst)
        return;

    // Only do it if there's been a new block since last time
    if (nBestBlockTime < nLastResend)
        return;
    nLastResend = GetTime();

    // Rebroadcast unconfirmed txes older than 5 minutes before the last
    // block was found:
    std::vector<uint256> relayed = ResendWalletTransactionsBefore(nBestBlockTime-5*60, connman);
    if (!relayed.empty())
        LogPrintf("%s: rebroadcast %u unconfirmed transactions\n", __func__, relayed.size());
}

/** @} */ // end of mapWallet




/** @defgroup Actions
 *
 * @{
 */

extern bool IsMine(const CAccount* forAccount, const CWalletTx& tx);

CAmount CWallet::GetBalance(const CAccount* forAccount, bool includeChildren) const
{
    CAmount nTotal = 0;
    {
        LOCK2(cs_main, cs_wallet);
        for (std::map<uint256, CWalletTx>::const_iterator it = mapWallet.begin(); it != mapWallet.end(); ++it)
        {
            const CWalletTx* pcoin = &(*it).second;
            //fixme: GULDEN (FUT) - is this okay? Should it be cached or something? (CBSU?)
            if (!forAccount || ::IsMine(forAccount, *pcoin))
            {
                if (pcoin->IsTrusted())
                {
                    nTotal += pcoin->GetAvailableCredit(true, forAccount);
                }
            }
            
        }
    }
    if (forAccount && includeChildren)
    {
        for (const auto& accountItem : mapAccounts)
        {
            const auto& childAccount = accountItem.second;
            if (childAccount->getParentUUID() == forAccount->getUUID())
            {
                nTotal += GetBalance(childAccount, false);
            }
        }
    }

    return nTotal;
}

CAmount CWallet::GetUnconfirmedBalance(const CAccount* forAccount, bool includeChildren) const
{
    CAmount nTotal = 0;
    {
        LOCK2(cs_main, cs_wallet);
        for (std::map<uint256, CWalletTx>::const_iterator it = mapWallet.begin(); it != mapWallet.end(); ++it)
        {
            const CWalletTx* pcoin = &(*it).second;
            //fixme: GULDEN (FUT) (1.6.1) - is this okay? Should it be cached or something? (CBSU?)
            if (!forAccount || ::IsMine(forAccount, *pcoin))
            {
                if (!pcoin->IsTrusted() && pcoin->GetDepthInMainChain() == 0 && pcoin->InMempool())
                    nTotal += pcoin->GetAvailableCredit(true, forAccount);
            }
        }
    }
    if (forAccount && includeChildren)
    {
        for (const auto& accountItem : mapAccounts)
        {
            const auto& childAccount = accountItem.second;
            if (childAccount->getParentUUID() == forAccount->getUUID())
            {
                nTotal += GetUnconfirmedBalance(childAccount, false);
            }
        }
    }
    return nTotal;
}

CAmount CWallet::GetImmatureBalance(const CAccount* forAccount) const
{
    CAmount nTotal = 0;
    {
        LOCK2(cs_main, cs_wallet);
        for (std::map<uint256, CWalletTx>::const_iterator it = mapWallet.begin(); it != mapWallet.end(); ++it)
        {
            const CWalletTx* pcoin = &(*it).second;
            if (!forAccount || ::IsMine(forAccount, *pcoin))
            {
                nTotal += pcoin->GetImmatureCredit(true, forAccount);
            }
        }
    }
    return nTotal;
}

CAmount CWallet::GetWatchOnlyBalance() const
{
    CAmount nTotal = 0;
    {
        LOCK2(cs_main, cs_wallet);
        for (std::map<uint256, CWalletTx>::const_iterator it = mapWallet.begin(); it != mapWallet.end(); ++it)
        {
            const CWalletTx* pcoin = &(*it).second;
            if (pcoin->IsTrusted())
                nTotal += pcoin->GetAvailableWatchOnlyCredit();
        }
    }

    return nTotal;
}

CAmount CWallet::GetUnconfirmedWatchOnlyBalance() const
{
    CAmount nTotal = 0;
    {
        LOCK2(cs_main, cs_wallet);
        for (std::map<uint256, CWalletTx>::const_iterator it = mapWallet.begin(); it != mapWallet.end(); ++it)
        {
            const CWalletTx* pcoin = &(*it).second;
            if (!pcoin->IsTrusted() && pcoin->GetDepthInMainChain() == 0 && pcoin->InMempool())
                nTotal += pcoin->GetAvailableWatchOnlyCredit();
        }
    }
    return nTotal;
}

CAmount CWallet::GetImmatureWatchOnlyBalance() const
{
    CAmount nTotal = 0;
    {
        LOCK2(cs_main, cs_wallet);
        for (std::map<uint256, CWalletTx>::const_iterator it = mapWallet.begin(); it != mapWallet.end(); ++it)
        {
            const CWalletTx* pcoin = &(*it).second;
            nTotal += pcoin->GetImmatureWatchOnlyCredit();
        }
    }
    return nTotal;
}

// Calculate total balance in a different way from GetBalance. The biggest
// difference is that GetBalance sums up all unspent TxOuts paying to the
// wallet, while this sums up both spent and unspent TxOuts paying to the
// wallet, and then subtracts the values of TxIns spending from the wallet. This
// also has fewer restrictions on which unconfirmed transactions are considered
// trusted.
CAmount CWallet::GetLegacyBalance(const isminefilter& filter, int minDepth, const std::string* account) const
{
    LOCK2(cs_main, cs_wallet);
    
    CAccount* forAccount = NULL;
    if (account && mapAccounts.find(*account) != mapAccounts.end())
        forAccount = mapAccounts.find(*account)->second;

    CAmount balance = 0;
    

    //checkme: (GULDEN) - Is fee handled right?
    for (const auto& entry : mapWallet) {
        const CWalletTx& wtx = entry.second;
        const int depth = wtx.GetDepthInMainChain();
        if (depth < 0 || !CheckFinalTx(*wtx.tx) || wtx.GetBlocksToMaturity() > 0) {
            continue;
        }

        if (depth >= minDepth)
        {
            balance += wtx.GetCredit(filter, forAccount);
            balance -= wtx.GetDebit(filter, forAccount);
        }
    }

    return balance;
}

void CWallet::AvailableCoins(CAccount* forAccount, std::vector<COutput>& vCoins, bool fOnlySafe, const CCoinControl *coinControl, bool fIncludeZeroValue) const
{
    vCoins.clear();

    {
        LOCK2(cs_main, cs_wallet);
        for (std::map<uint256, CWalletTx>::const_iterator it = mapWallet.begin(); it != mapWallet.end(); ++it)
        {
            const uint256& wtxid = it->first;
            const CWalletTx* pcoin = &(*it).second;

            if (!::IsMine(forAccount, *pcoin))
                continue;
            
            if (!CheckFinalTx(*pcoin))
                continue;

            if (pcoin->IsCoinBase() && pcoin->GetBlocksToMaturity() > 0)
                continue;

            int nDepth = pcoin->GetDepthInMainChain();
            if (nDepth < 0)
                continue;

            // We should not consider coins which aren't at least in our mempool
            // It's possible for these to be conflicted via ancestors which we may never be able to detect
            if (nDepth == 0 && !pcoin->InMempool())
                continue;

            bool safeTx = pcoin->IsTrusted();

            // We should not consider coins from transactions that are replacing
            // other transactions.
            //
            // Example: There is a transaction A which is replaced by bumpfee
            // transaction B. In this case, we want to prevent creation of
            // a transaction B' which spends an output of B.
            //
            // Reason: If transaction A were initially confirmed, transactions B
            // and B' would no longer be valid, so the user would have to create
            // a new transaction C to replace B'. However, in the case of a
            // one-block reorg, transactions B' and C might BOTH be accepted,
            // when the user only wanted one of them. Specifically, there could
            // be a 1-block reorg away from the chain where transactions A and C
            // were accepted to another chain where B, B', and C were all
            // accepted.
            if (nDepth == 0 && pcoin->mapValue.count("replaces_txid")) {
                safeTx = false;
            }

            // Similarly, we should not consider coins from transactions that
            // have been replaced. In the example above, we would want to prevent
            // creation of a transaction A' spending an output of A, because if
            // transaction B were initially confirmed, conflicting with A and
            // A', we wouldn't want to the user to create a transaction D
            // intending to replace A', but potentially resulting in a scenario
            // where A, A', and D could all be accepted (instead of just B and
            // D, or just A and A' like the user would want).
            if (nDepth == 0 && fOnlySafe && pcoin->mapValue.count("replaced_y_txid")) {
                safeTx = false;
            }

            if (fOnlySafe && !safeTx) {
                continue;
            }

            for (unsigned int i = 0; i < pcoin->tx->vout.size(); i++)
            {
                isminetype mine = ::IsMine(*forAccount, pcoin->tx->vout[i].scriptPubKey);
                 if (!(IsSpent(wtxid, i)) && mine != ISMINE_NO &&
                    !IsLockedCoin((*it).first, i) && (pcoin->tx->vout[i].nValue > nMinimumInputValue || fIncludeZeroValue) &&
                    (!coinControl || !coinControl->HasSelected() || coinControl->fAllowOtherInputs || coinControl->IsSelected(COutPoint((*it).first, i))))
                        vCoins.push_back(COutput(pcoin, i, nDepth,
                                                 ((mine & ISMINE_SPENDABLE) != ISMINE_NO) ||
                                                  (coinControl && coinControl->fAllowWatchOnly && (mine & ISMINE_WATCH_SOLVABLE) != ISMINE_NO),
                                                 (mine & (ISMINE_SPENDABLE | ISMINE_WATCH_SOLVABLE)) != ISMINE_NO, safeTx));
            }
        }
    }
}

static void ApproximateBestSubset(const std::vector<CInputCoin>& vValue, const CAmount& nTotalLower, const CAmount& nTargetValue,
                                  std::vector<char>& vfBest, CAmount& nBest, int iterations = 1000)
{
    std::vector<char> vfIncluded;

    vfBest.assign(vValue.size(), true);
    nBest = nTotalLower;

    FastRandomContext insecure_rand;

    for (int nRep = 0; nRep < iterations && nBest != nTargetValue; nRep++)
    {
        vfIncluded.assign(vValue.size(), false);
        CAmount nTotal = 0;
        bool fReachedTarget = false;
        for (int nPass = 0; nPass < 2 && !fReachedTarget; nPass++)
        {
            for (unsigned int i = 0; i < vValue.size(); i++)
            {
                //The solver here uses a randomized algorithm,
                //the randomness serves no real security purpose but is just
                //needed to prevent degenerate behavior and it is important
                //that the rng is fast. We do not use a constant random sequence,
                //because there may be some privacy improvement by making
                //the selection random.
                if (nPass == 0 ? insecure_rand.randbool() : !vfIncluded[i])
                {
                    nTotal += vValue[i].txout.nValue;
                    vfIncluded[i] = true;
                    if (nTotal >= nTargetValue)
                    {
                        fReachedTarget = true;
                        if (nTotal < nBest)
                        {
                            nBest = nTotal;
                            vfBest = vfIncluded;
                        }
                        nTotal -= vValue[i].txout.nValue;
                        vfIncluded[i] = false;
                    }
                }
            }
        }
    }
}

bool CWallet::SelectCoinsMinConf(const CAmount& nTargetValue, const int nConfMine, const int nConfTheirs, const uint64_t nMaxAncestors, std::vector<COutput> vCoins,
                                 std::set<CInputCoin>& setCoinsRet, CAmount& nValueRet) const
{
    setCoinsRet.clear();
    nValueRet = 0;

    // List of values less than target
    boost::optional<CInputCoin> coinLowestLarger;
    std::vector<CInputCoin> vValue;
    CAmount nTotalLower = 0;

    random_shuffle(vCoins.begin(), vCoins.end(), GetRandInt);

    BOOST_FOREACH(const COutput &output, vCoins)
    {
        if (!output.fSpendable)
            continue;

        const CWalletTx *pcoin = output.tx;

        if (output.nDepth < (pcoin->IsFromMe(ISMINE_ALL) ? nConfMine : nConfTheirs))
            continue;

        if (!mempool.TransactionWithinChainLimit(pcoin->GetHash(), nMaxAncestors))
            continue;

        int i = output.i;

        CInputCoin coin = CInputCoin(pcoin, i);

        if (coin.txout.nValue == nTargetValue)
        {
            setCoinsRet.insert(coin);
            nValueRet += coin.txout.nValue;
            return true;
        }
        else if (coin.txout.nValue < nTargetValue + MIN_CHANGE)
        {
            vValue.push_back(coin);
            nTotalLower += coin.txout.nValue;
        }
        else if (!coinLowestLarger || coin.txout.nValue < coinLowestLarger->txout.nValue)
        {
            coinLowestLarger = coin;
        }
    }

    if (nTotalLower == nTargetValue)
    {
        for (unsigned int i = 0; i < vValue.size(); ++i)
        {
            setCoinsRet.insert(vValue[i]);
            nValueRet += vValue[i].txout.nValue;
        }
        return true;
    }

    if (nTotalLower < nTargetValue)
    {
        if (!coinLowestLarger)
            return false;
        setCoinsRet.insert(coinLowestLarger.get());
        nValueRet += coinLowestLarger->txout.nValue;
        return true;
    }

    // Solve subset sum by stochastic approximation
    std::sort(vValue.begin(), vValue.end(), CompareValueOnly());
    std::reverse(vValue.begin(), vValue.end());
    std::vector<char> vfBest;
    CAmount nBest;

    ApproximateBestSubset(vValue, nTotalLower, nTargetValue, vfBest, nBest);
    if (nBest != nTargetValue && nTotalLower >= nTargetValue + MIN_CHANGE)
        ApproximateBestSubset(vValue, nTotalLower, nTargetValue + MIN_CHANGE, vfBest, nBest);

    // If we have a bigger coin and (either the stochastic approximation didn't find a good solution,
    //                                   or the next bigger coin is closer), return the bigger coin
    if (coinLowestLarger &&
        ((nBest != nTargetValue && nBest < nTargetValue + MIN_CHANGE) || coinLowestLarger->txout.nValue <= nBest))
    {
        setCoinsRet.insert(coinLowestLarger.get());
        nValueRet += coinLowestLarger->txout.nValue;
    }
    else {
        for (unsigned int i = 0; i < vValue.size(); i++)
            if (vfBest[i])
            {
                setCoinsRet.insert(vValue[i]);
                nValueRet += vValue[i].txout.nValue;
            }

        if (LogAcceptCategory(BCLog::SELECTCOINS)) {
            LogPrint(BCLog::SELECTCOINS, "SelectCoins() best subset: ");
            for (unsigned int i = 0; i < vValue.size(); i++) {
                if (vfBest[i]) {
                    LogPrint(BCLog::SELECTCOINS, "%s ", FormatMoney(vValue[i].txout.nValue));
                }
            }
            LogPrint(BCLog::SELECTCOINS, "total %s\n", FormatMoney(nBest));
        }
    }

    return true;
}

bool CWallet::SelectCoins(const std::vector<COutput>& vAvailableCoins, const CAmount& nTargetValue, std::set<CInputCoin>& setCoinsRet, CAmount& nValueRet, const CCoinControl* coinControl) const
{
    std::vector<COutput> vCoins(vAvailableCoins);

    // coin control -> return all selected outputs (we want all selected to go into the transaction for sure)
    if (coinControl && coinControl->HasSelected() && !coinControl->fAllowOtherInputs)
    {
        BOOST_FOREACH(const COutput& out, vCoins)
        {
            if (!out.fSpendable)
                 continue;
            nValueRet += out.tx->tx->vout[out.i].nValue;
            setCoinsRet.insert(CInputCoin(out.tx, out.i));
        }
        return (nValueRet >= nTargetValue);
    }

    // calculate value from preset inputs and store them
    std::set<CInputCoin> setPresetCoins;
    CAmount nValueFromPresetInputs = 0;

    std::vector<COutPoint> vPresetInputs;
    if (coinControl)
        coinControl->ListSelected(vPresetInputs);
    BOOST_FOREACH(const COutPoint& outpoint, vPresetInputs)
    {
        std::map<uint256, CWalletTx>::const_iterator it = mapWallet.find(outpoint.hash);
        if (it != mapWallet.end())
        {
            const CWalletTx* pcoin = &it->second;
            // Clearly invalid input, fail
            if (pcoin->tx->vout.size() <= outpoint.n)
                return false;
            nValueFromPresetInputs += pcoin->tx->vout[outpoint.n].nValue;
            setPresetCoins.insert(CInputCoin(pcoin, outpoint.n));
        } else
            return false; // TODO: Allow non-wallet inputs
    }

    // remove preset inputs from vCoins
    for (std::vector<COutput>::iterator it = vCoins.begin(); it != vCoins.end() && coinControl && coinControl->HasSelected();)
    {
        if (setPresetCoins.count(CInputCoin(it->tx, it->i)))
            it = vCoins.erase(it);
        else
            ++it;
    }

    size_t nMaxChainLength = std::min(GetArg("-limitancestorcount", DEFAULT_ANCESTOR_LIMIT), GetArg("-limitdescendantcount", DEFAULT_DESCENDANT_LIMIT));
    bool fRejectLongChains = GetBoolArg("-walletrejectlongchains", DEFAULT_WALLET_REJECT_LONG_CHAINS);

    bool res = nTargetValue <= nValueFromPresetInputs ||
        SelectCoinsMinConf(nTargetValue - nValueFromPresetInputs, 1, 6, 0, vCoins, setCoinsRet, nValueRet) ||
        SelectCoinsMinConf(nTargetValue - nValueFromPresetInputs, 1, 1, 0, vCoins, setCoinsRet, nValueRet) ||
        (bSpendZeroConfChange && SelectCoinsMinConf(nTargetValue - nValueFromPresetInputs, 0, 1, 2, vCoins, setCoinsRet, nValueRet)) ||
        (bSpendZeroConfChange && SelectCoinsMinConf(nTargetValue - nValueFromPresetInputs, 0, 1, std::min((size_t)4, nMaxChainLength/3), vCoins, setCoinsRet, nValueRet)) ||
        (bSpendZeroConfChange && SelectCoinsMinConf(nTargetValue - nValueFromPresetInputs, 0, 1, nMaxChainLength/2, vCoins, setCoinsRet, nValueRet)) ||
        (bSpendZeroConfChange && SelectCoinsMinConf(nTargetValue - nValueFromPresetInputs, 0, 1, nMaxChainLength, vCoins, setCoinsRet, nValueRet)) ||
        (bSpendZeroConfChange && !fRejectLongChains && SelectCoinsMinConf(nTargetValue - nValueFromPresetInputs, 0, 1, std::numeric_limits<uint64_t>::max(), vCoins, setCoinsRet, nValueRet));

    // because SelectCoinsMinConf clears the setCoinsRet, we now add the possible inputs to the coinset
    setCoinsRet.insert(setPresetCoins.begin(), setPresetCoins.end());

    // add preset inputs to the total value selected
    nValueRet += nValueFromPresetInputs;

    return res;
}

bool CWallet::SignTransaction(CAccount* fromAccount, CMutableTransaction &tx)
{
    // sign the new tx
    CTransaction txNewConst(tx);
    int nIn = 0;
    for (auto& input : tx.vin) {
        std::map<uint256, CWalletTx>::const_iterator mi = mapWallet.find(input.prevout.hash);
        if(mi == mapWallet.end() || input.prevout.n >= mi->second.tx->vout.size()) {
            return false;
        }
        const CScript& scriptPubKey = mi->second.tx->vout[input.prevout.n].scriptPubKey;
        const CAmount& amount = mi->second.tx->vout[input.prevout.n].nValue;
        SignatureData sigdata;
        if (!ProduceSignature(TransactionSignatureCreator(fromAccount, &txNewConst, nIn, amount, SIGHASH_ALL), scriptPubKey, sigdata)) {
            return false;
        }
        UpdateTransaction(tx, nIn, sigdata);
        nIn++;
    }
    return true;
}

bool CWallet::FundTransaction(CAccount* fromAccount, CMutableTransaction& tx, CAmount& nFeeRet, bool overrideEstimatedFeeRate, const CFeeRate& specificFeeRate, int& nChangePosInOut, std::string& strFailReason, bool includeWatching, bool lockUnspents, const std::set<int>& setSubtractFeeFromOutputs, bool keepReserveKey, const CTxDestination& destChange)
{
    std::vector<CRecipient> vecSend;

    // Turn the txout set into a CRecipient vector
    for (size_t idx = 0; idx < tx.vout.size(); idx++)
    {
        const CTxOut& txOut = tx.vout[idx];
        CRecipient recipient = {txOut.scriptPubKey, txOut.nValue, setSubtractFeeFromOutputs.count(idx) == 1};
        vecSend.push_back(recipient);
    }

    CCoinControl coinControl;
    coinControl.destChange = destChange;
    coinControl.fAllowOtherInputs = true;
    coinControl.fAllowWatchOnly = includeWatching;
    coinControl.fOverrideFeeRate = overrideEstimatedFeeRate;
    coinControl.nFeeRate = specificFeeRate;

    BOOST_FOREACH(const CTxIn& txin, tx.vin)
        coinControl.Select(txin.prevout);

    CReserveKey reservekey(this, fromAccount, KEYCHAIN_CHANGE);
    CWalletTx wtx;
    if (!CreateTransaction(fromAccount, vecSend, wtx, reservekey, nFeeRet, nChangePosInOut, strFailReason, &coinControl, false))
        return false;

    if (nChangePosInOut != -1)
        tx.vout.insert(tx.vout.begin() + nChangePosInOut, wtx.tx->vout[nChangePosInOut]);

    // Copy output sizes from new transaction; they may have had the fee subtracted from them
    for (unsigned int idx = 0; idx < tx.vout.size(); idx++)
        tx.vout[idx].nValue = wtx.tx->vout[idx].nValue;

    // Add new txins (keeping original txin scriptSig/order)
    BOOST_FOREACH(const CTxIn& txin, wtx.tx->vin)
    {
        if (!coinControl.IsSelected(txin.prevout))
        {
            tx.vin.push_back(txin);

            if (lockUnspents)
            {
              LOCK2(cs_main, cs_wallet);
              LockCoin(txin.prevout);
            }
        }
    }

    // optionally keep the change output key
    if (keepReserveKey)
        reservekey.KeepKey();

    return true;
}

bool CWallet::CreateTransaction(CAccount* forAccount, const std::vector<CRecipient>& vecSend, CWalletTx& wtxNew, CReserveKey& reservekey, CAmount& nFeeRet,
                                int& nChangePosInOut, std::string& strFailReason, const CCoinControl* coinControl, bool sign)
{
    if (forAccount->IsReadOnly())
    {
        strFailReason = _("Can't send from read only (watch) account.");
        return false;
    }
        
    CAmount nValue = 0;
    int nChangePosRequest = nChangePosInOut;
    unsigned int nSubtractFeeFromAmount = 0;
    for (const auto& recipient : vecSend)
    {
        if (nValue < 0 || recipient.nAmount < 0)
        {
            strFailReason = _("Transaction amounts must not be negative");
            return false;
        }
        nValue += recipient.nAmount;

        if (recipient.fSubtractFeeFromAmount)
            nSubtractFeeFromAmount++;
    }
    if (vecSend.empty())
    {
        strFailReason = _("Transaction must have at least one recipient");
        return false;
    }

    wtxNew.fTimeReceivedIsTxTime = true;
    wtxNew.BindWallet(this);
    CMutableTransaction txNew;

    // Discourage fee sniping.
    //
    // For a large miner the value of the transactions in the best block and
    // the mempool can exceed the cost of deliberately attempting to mine two
    // blocks to orphan the current best block. By setting nLockTime such that
    // only the next block can include the transaction, we discourage this
    // practice as the height restricted and limited blocksize gives miners
    // considering fee sniping fewer options for pulling off this attack.
    //
    // A simple way to think about this is from the wallet's point of view we
    // always want the blockchain to move forward. By setting nLockTime this
    // way we're basically making the statement that we only want this
    // transaction to appear in the next block; we don't want to potentially
    // encourage reorgs by allowing transactions to appear at lower heights
    // than the next block in forks of the best chain.
    //
    // Of course, the subsidy is high enough, and transaction volume low
    // enough, that fee sniping isn't a problem yet, but by implementing a fix
    // now we ensure code won't be written that makes assumptions about
    // nLockTime that preclude a fix later.
    txNew.nLockTime = chainActive.Height();

    // Secondly occasionally randomly pick a nLockTime even further back, so
    // that transactions that are delayed after signing for whatever reason,
    // e.g. high-latency mix networks and some CoinJoin implementations, have
    // better privacy.
    if (GetRandInt(10) == 0)
        txNew.nLockTime = std::max(0, (int)txNew.nLockTime - GetRandInt(100));

    assert(txNew.nLockTime <= (unsigned int)chainActive.Height());
    assert(txNew.nLockTime < LOCKTIME_THRESHOLD);

    {
        std::set<CInputCoin> setCoins;
        LOCK2(cs_main, cs_wallet);
        {
            std::vector<COutput> vAvailableCoins;
            AvailableCoins(forAccount, vAvailableCoins, true, coinControl);

            nFeeRet = 0;
            // Start with no fee and loop until there is enough fee
            while (true)
            {
                nChangePosInOut = nChangePosRequest;
                txNew.vin.clear();
                txNew.vout.clear();
                wtxNew.fFromMe = true;
                bool fFirst = true;

                CAmount nValueToSelect = nValue;
                if (nSubtractFeeFromAmount == 0)
                    nValueToSelect += nFeeRet;
                // vouts to the payees
                for (const auto& recipient : vecSend)
                {
                    CTxOut txout(recipient.nAmount, recipient.scriptPubKey);

                    if (recipient.fSubtractFeeFromAmount)
                    {
                        txout.nValue -= nFeeRet / nSubtractFeeFromAmount; // Subtract fee equally from each selected recipient

                        if (fFirst) // first receiver pays the remainder not divisible by output count
                        {
                            fFirst = false;
                            txout.nValue -= nFeeRet % nSubtractFeeFromAmount;
                        }
                    }

                    if (txout.IsDust(dustRelayFee))
                    {
                        if (recipient.fSubtractFeeFromAmount && nFeeRet > 0)
                        {
                            if (txout.nValue < 0)
                                strFailReason = _("The transaction amount is too small to pay the fee");
                            else
                                strFailReason = _("The transaction amount is too small to send after the fee has been deducted");
                        }
                        else
                            strFailReason = _("Transaction amount too small");
                        return false;
                    }
                    txNew.vout.push_back(txout);
                }

                // Choose coins to use
                CAmount nValueIn = 0;
                setCoins.clear();
                //fixme: GULDEN HIGH ACCOUNTS - ensure this only selects from forAccount - in theory it should because AvailableCoins is doing a forAccount check?
                if (!SelectCoins(vAvailableCoins, nValueToSelect, setCoins, nValueIn, coinControl))
                {
                    strFailReason = _("Insufficient funds");
                    return false;
                }

                const CAmount nChange = nValueIn - nValueToSelect;
                if (nChange > 0)
                {
                    // Fill a vout to ourself
                    // TODO: pass in scriptChange instead of reservekey so
                    // change transaction isn't always pay-to-bitcoin-address
                    CScript scriptChange;

                    // coin control: send change to custom address
                    if (coinControl && !boost::get<CNoDestination>(&coinControl->destChange))
                        scriptChange = GetScriptForDestination(coinControl->destChange);

                    // no coin control: send change to newly generated address
                    else
                    {
                        // Note: We use a new key here to keep it from being obvious which side is the change.
                        //  The drawback is that by not reusing a previous key, the change may be lost if a
                        //  backup is restored, if the backup doesn't have the new private key for the change.
                        //  If we reused the old key, it would be possible to add code to look for and
                        //  rediscover unknown transactions that were written with keys of ours to recover
                        //  post-backup change.

                        // Reserve a new key pair from key pool
                        CPubKey vchPubKey;
                        bool ret;
                        ret = reservekey.GetReservedKey(vchPubKey);
                        if (!ret)
                        {
                            strFailReason = _("Keypool ran out, please call keypoolrefill first");
                            return false;
                        }

                        scriptChange = GetScriptForDestination(vchPubKey.GetID());
                    }

                    CTxOut newTxOut(nChange, scriptChange);

                    // We do not move dust-change to fees, because the sender would end up paying more than requested.
                    // This would be against the purpose of the all-inclusive feature.
                    // So instead we raise the change and deduct from the recipient.
                    if (nSubtractFeeFromAmount > 0 && newTxOut.IsDust(dustRelayFee))
                    {
                        CAmount nDust = newTxOut.GetDustThreshold(dustRelayFee) - newTxOut.nValue;
                        newTxOut.nValue += nDust; // raise change until no more dust
                        for (unsigned int i = 0; i < vecSend.size(); i++) // subtract from first recipient
                        {
                            if (vecSend[i].fSubtractFeeFromAmount)
                            {
                                txNew.vout[i].nValue -= nDust;
                                if (txNew.vout[i].IsDust(dustRelayFee))
                                {
                                    strFailReason = _("The transaction amount is too small to send after the fee has been deducted");
                                    return false;
                                }
                                break;
                            }
                        }
                    }

                    // Never create dust outputs; if we would, just
                    // add the dust to the fee.
                    if (newTxOut.IsDust(dustRelayFee))
                    {
                        nChangePosInOut = -1;
                        nFeeRet += nChange;
                        reservekey.ReturnKey();
                    }
                    else
                    {
                        if (nChangePosInOut == -1)
                        {
                            // Insert change txn at random position:
                            nChangePosInOut = GetRandInt(txNew.vout.size()+1);
                        }
                        else if ((unsigned int)nChangePosInOut > txNew.vout.size())
                        {
                            strFailReason = _("Change index out of range");
                            return false;
                        }

                        std::vector<CTxOut>::iterator position = txNew.vout.begin()+nChangePosInOut;
                        txNew.vout.insert(position, newTxOut);
                    }
                } else {
                    reservekey.ReturnKey();
                    nChangePosInOut = -1;
                }

                // Fill vin
                //
                // Note how the sequence number is set to non-maxint so that
                // the nLockTime set above actually works.
                //
                // BIP125 defines opt-in RBF as any nSequence < maxint-1, so
                // we use the highest possible value in that range (maxint-2)
                // to avoid conflicting with other possible uses of nSequence,
                // and in the spirit of "smallest possible change from prior
                // behavior."
                bool rbf = coinControl ? coinControl->signalRbf : fWalletRbf;
                for (const auto& coin : setCoins)
                    txNew.vin.push_back(CTxIn(coin.outpoint,CScript(),
                                              std::numeric_limits<unsigned int>::max() - (rbf ? 2 : 1)));

                // Fill in dummy signatures for fee calculation.
                if (!DummySignTx(forAccount, txNew, setCoins)) {
                    SignatureData sigdata;
                    if (!ProduceSignature(DummySignatureCreator(forAccount), CScript(), sigdata))
                    {
                        strFailReason = _("Signing transaction failed");
                        return false;
                    }
                }

                unsigned int nBytes = GetVirtualTransactionSize(txNew);

                CTransaction txNewConst(txNew);

                // Remove scriptSigs to eliminate the fee calculation dummy signatures
                for (auto& vin : txNew.vin) {
                    vin.scriptSig = CScript();
                    vin.scriptWitness.SetNull();
                }

                // Allow to override the default confirmation target over the CoinControl instance
                int currentConfirmationTarget = nTxConfirmTarget;
                if (coinControl && coinControl->nConfirmTarget > 0)
                    currentConfirmationTarget = coinControl->nConfirmTarget;

                CAmount nFeeNeeded = GetMinimumFee(nBytes, currentConfirmationTarget, ::mempool, ::feeEstimator);
                if (coinControl && nFeeNeeded > 0 && coinControl->nMinimumTotalFee > nFeeNeeded) {
                    nFeeNeeded = coinControl->nMinimumTotalFee;
                }
                if (coinControl && coinControl->fOverrideFeeRate)
                    nFeeNeeded = coinControl->nFeeRate.GetFee(nBytes);

                // If we made it here and we aren't even able to meet the relay fee on the next pass, give up
                // because we must be at the maximum allowed fee.
                if (nFeeNeeded < ::minRelayTxFee.GetFee(nBytes))
                {
                    strFailReason = _("Transaction too large for fee policy");
                    return false;
                }

                if (nFeeRet >= nFeeNeeded) {
                    // Reduce fee to only the needed amount if we have change
                    // output to increase.  This prevents potential overpayment
                    // in fees if the coins selected to meet nFeeNeeded result
                    // in a transaction that requires less fee than the prior
                    // iteration.
                    // TODO: The case where nSubtractFeeFromAmount > 0 remains
                    // to be addressed because it requires returning the fee to
                    // the payees and not the change output.
                    // TODO: The case where there is no change output remains
                    // to be addressed so we avoid creating too small an output.
                    if (nFeeRet > nFeeNeeded && nChangePosInOut != -1 && nSubtractFeeFromAmount == 0) {
                        CAmount extraFeePaid = nFeeRet - nFeeNeeded;
                        std::vector<CTxOut>::iterator change_position = txNew.vout.begin()+nChangePosInOut;
                        change_position->nValue += extraFeePaid;
                        nFeeRet -= extraFeePaid;
                    }
                    break; // Done, enough fee included.
                }

                // Try to reduce change to include necessary fee
                if (nChangePosInOut != -1 && nSubtractFeeFromAmount == 0) {
                    CAmount additionalFeeNeeded = nFeeNeeded - nFeeRet;
                    std::vector<CTxOut>::iterator change_position = txNew.vout.begin()+nChangePosInOut;
                    // Only reduce change if remaining amount is still a large enough output.
                    if (change_position->nValue >= MIN_FINAL_CHANGE + additionalFeeNeeded) {
                        change_position->nValue -= additionalFeeNeeded;
                        nFeeRet += additionalFeeNeeded;
                        break; // Done, able to increase fee from change
                    }
                }

                // Include more fee and try again.
                nFeeRet = nFeeNeeded;
                continue;
            }
        }

        if (sign)
        {
            CTransaction txNewConst(txNew);
            int nIn = 0;
            for (const auto& coin : setCoins)
            {
                const CScript& scriptPubKey = coin.txout.scriptPubKey;
                SignatureData sigdata;

                if (!ProduceSignature(TransactionSignatureCreator(forAccount, &txNewConst, nIn, coin.txout.nValue, SIGHASH_ALL), scriptPubKey, sigdata))
                {
                    strFailReason = _("Signing transaction failed");
                    return false;
                } else {
                    UpdateTransaction(txNew, nIn, sigdata);
                }

                nIn++;
            }
        }

        // Embed the constructed transaction data in wtxNew.
        wtxNew.SetTx(MakeTransactionRef(std::move(txNew)));

        // Limit size
        if (GetTransactionWeight(wtxNew) >= MAX_STANDARD_TX_WEIGHT)
        {
            strFailReason = _("Transaction too large");
            return false;
        }
    }

    if (GetBoolArg("-walletrejectlongchains", DEFAULT_WALLET_REJECT_LONG_CHAINS)) {
        // Lastly, ensure this tx will pass the mempool's chain limits
        LockPoints lp;
        CTxMemPoolEntry entry(wtxNew.tx, 0, 0, 0, false, 0, lp);
        CTxMemPool::setEntries setAncestors;
        size_t nLimitAncestors = GetArg("-limitancestorcount", DEFAULT_ANCESTOR_LIMIT);
        size_t nLimitAncestorSize = GetArg("-limitancestorsize", DEFAULT_ANCESTOR_SIZE_LIMIT)*1000;
        size_t nLimitDescendants = GetArg("-limitdescendantcount", DEFAULT_DESCENDANT_LIMIT);
        size_t nLimitDescendantSize = GetArg("-limitdescendantsize", DEFAULT_DESCENDANT_SIZE_LIMIT)*1000;
        std::string errString;
        if (!mempool.CalculateMemPoolAncestors(entry, setAncestors, nLimitAncestors, nLimitAncestorSize, nLimitDescendants, nLimitDescendantSize, errString)) {
            strFailReason = _("Transaction has too long of a mempool chain");
            return false;
        }
    }
    return true;
}

/**
 * Call after CreateTransaction unless you want to abort
 */
bool CWallet::CommitTransaction(CWalletTx& wtxNew, CReserveKey& reservekey, CConnman* connman, CValidationState& state)
{
    {
        LOCK2(cs_main, cs_wallet);
        LogPrintf("CommitTransaction:\n%s", wtxNew.tx->ToString());
        {
            // Take key pair from key pool so it won't be used again
            reservekey.KeepKey();

            // Add tx to wallet, because if it has change it's also ours,
            // otherwise just for transaction history.
            AddToWallet(wtxNew);

            // Notify that old coins are spent
            BOOST_FOREACH(const CTxIn& txin, wtxNew.tx->vin)
            {
                CWalletTx &coin = mapWallet[txin.prevout.hash];
                coin.BindWallet(this);
                NotifyTransactionChanged(this, coin.GetHash(), CT_UPDATED);
            }
        }

        // Track how many getdata requests our transaction gets
        mapRequestCount[wtxNew.GetHash()] = 0;

        if (fBroadcastTransactions)
        {
            // Broadcast
            if (!wtxNew.AcceptToMemoryPool(maxTxFee, state)) {
                LogPrintf("CommitTransaction(): Transaction cannot be broadcast immediately, %s\n", state.GetRejectReason());
                // TODO: if we expect the failure to be long term or permanent, instead delete wtx from the wallet and return failure.
            } else {
                wtxNew.RelayWalletTransaction(connman);
            }
        }
    }
    return true;
}

void CWallet::ListAccountCreditDebit(const std::string& strAccount, std::list<CAccountingEntry>& entries) {
    CWalletDB walletdb(*dbw);
    return walletdb.ListAccountCreditDebit(strAccount, entries);
}

bool CWallet::AddAccountingEntry(const CAccountingEntry& acentry)
{
    CWalletDB walletdb(*dbw);

    return AddAccountingEntry(acentry, &walletdb);
}

bool CWallet::AddAccountingEntry(const CAccountingEntry& acentry, CWalletDB *pwalletdb)
{
    if (!pwalletdb->WriteAccountingEntry_Backend(acentry))
        return false;

    laccentries.push_back(acentry);
    CAccountingEntry & entry = laccentries.back();
    wtxOrdered.insert(std::make_pair(entry.nOrderPos, TxPair((CWalletTx*)0, &entry)));

    return true;
}

CAmount CWallet::GetRequiredFee(unsigned int nTxBytes)
{
    return std::max(minTxFee.GetFee(nTxBytes), ::minRelayTxFee.GetFee(nTxBytes));
}

CAmount CWallet::GetMinimumFee(unsigned int nTxBytes, unsigned int nConfirmTarget, const CTxMemPool& pool, const CBlockPolicyEstimator& estimator, bool ignoreUserSetFee)
{
    // payTxFee is the user-set global for desired feerate
    CAmount nFeeNeeded = payTxFee.GetFee(nTxBytes);
    // User didn't set: use -txconfirmtarget to estimate...
    if (nFeeNeeded == 0 || ignoreUserSetFee) {
        int estimateFoundTarget = nConfirmTarget;
        nFeeNeeded = estimator.estimateSmartFee(nConfirmTarget, &estimateFoundTarget, pool).GetFee(nTxBytes);
        // ... unless we don't have enough mempool data for estimatefee, then use fallbackFee
        if (nFeeNeeded == 0)
            nFeeNeeded = fallbackFee.GetFee(nTxBytes);
    }
    // prevent user from paying a fee below minRelayTxFee or minTxFee
    nFeeNeeded = std::max(nFeeNeeded, GetRequiredFee(nTxBytes));
    // But always obey the maximum
    if (nFeeNeeded > maxTxFee)
        nFeeNeeded = maxTxFee;
    return nFeeNeeded;
}




DBErrors CWallet::LoadWallet(WalletLoadState& nExtraLoadState)
{
    nExtraLoadState = NEW_WALLET;
    DBErrors nLoadWalletRet = CWalletDB(*dbw,"cr+").LoadWallet(this, nExtraLoadState);
    if (nLoadWalletRet == DB_NEED_REWRITE)
    {
        if (dbw->Rewrite("\x04pool"))
        {
            LOCK(cs_wallet);
            //fixme: (GULDEN) (FUT) (1.6.1)
            for (auto accountPair : mapAccounts)
            {
                accountPair.second->setKeyPoolInternal.clear();
                accountPair.second->setKeyPoolExternal.clear();
            }
            // Note: can't top-up keypool here, because wallet is locked.
            // User will be prompted to unlock wallet the next operation
            // that requires a new key.
        }
    }

    if (nLoadWalletRet != DB_LOAD_OK)
        return nLoadWalletRet;

    uiInterface.LoadWallet(this);

    return DB_LOAD_OK;
}

DBErrors CWallet::ZapSelectTx(std::vector<uint256>& vHashIn, std::vector<uint256>& vHashOut)
{
    AssertLockHeld(cs_wallet); // mapWallet
    //vchDefaultKey = CPubKey();//GULDEN - no default key.
    DBErrors nZapSelectTxRet = CWalletDB(*dbw,"cr+").ZapSelectTx(vHashIn, vHashOut);
    for (uint256 hash : vHashOut)
        mapWallet.erase(hash);

    if (nZapSelectTxRet == DB_NEED_REWRITE)
    {
        if (dbw->Rewrite("\x04pool"))
        {
            //fixme: (GULDEN) (FUT) (1.6.1)
            for (auto accountPair : mapAccounts)
            {
                accountPair.second->setKeyPoolInternal.clear();
                accountPair.second->setKeyPoolExternal.clear();
            }
            // Note: can't top-up keypool here, because wallet is locked.
            // User will be prompted to unlock wallet the next operation
            // that requires a new key.
        }
    }

    if (nZapSelectTxRet != DB_LOAD_OK)
        return nZapSelectTxRet;

    MarkDirty();

    return DB_LOAD_OK;

}

DBErrors CWallet::ZapWalletTx(std::vector<CWalletTx>& vWtx)
{
    //vchDefaultKey = CPubKey();//GULDEN - no default key.
    DBErrors nZapWalletTxRet = CWalletDB(*dbw,"cr+").ZapWalletTx(vWtx);
    if (nZapWalletTxRet == DB_NEED_REWRITE)
    {
        if (dbw->Rewrite("\x04pool"))
        {
            LOCK(cs_wallet);
            //fixme: (GULDEN) (FUT) (1.6.1)
            for (auto accountPair : mapAccounts)
            {
                accountPair.second->setKeyPoolInternal.clear();
                accountPair.second->setKeyPoolExternal.clear();
            }
            // Note: can't top-up keypool here, because wallet is locked.
            // User will be prompted to unlock wallet the next operation
            // that requires a new key.
        }
    }

    if (nZapWalletTxRet != DB_LOAD_OK)
        return nZapWalletTxRet;

    return DB_LOAD_OK;
}


bool CWallet::SetAddressBook(const std::string& address, const std::string& strName, const std::string& strPurpose)
{
    bool fUpdated = false;
    {
        LOCK(cs_wallet); // mapAddressBook
        std::map<std::string, CAddressBookData>::iterator mi = mapAddressBook.find(address);
        fUpdated = mi != mapAddressBook.end();
        mapAddressBook[address].name = strName;
        if (!strPurpose.empty()) /* update purpose only if requested */
            mapAddressBook[address].purpose = strPurpose;
    }
    NotifyAddressBookChanged(this, address, strName, ::IsMine(*this, CBitcoinAddress(address).Get()) != ISMINE_NO,
                             strPurpose, (fUpdated ? CT_UPDATED : CT_NEW) );
    if (!strPurpose.empty() && !CWalletDB(*dbw).WritePurpose(address, strPurpose))
        return false;
    return CWalletDB(*dbw).WriteName(address, strName);
}

bool CWallet::DelAddressBook(const std::string& address)
{
    {
        LOCK(cs_wallet); // mapAddressBook

        // Delete destdata tuples associated with address
        BOOST_FOREACH(const PAIRTYPE(std::string, std::string) &item, mapAddressBook[address].destdata)
        {
            CWalletDB(*dbw).EraseDestData(address, item.first);
        }
        mapAddressBook.erase(address);
    }

    NotifyAddressBookChanged(this, address, "", ::IsMine(*this, CBitcoinAddress(address).Get()) != ISMINE_NO, "", CT_DELETED);

    CWalletDB(*dbw).ErasePurpose(CBitcoinAddress(address).ToString());
    return CWalletDB(*dbw).EraseName(CBitcoinAddress(address).ToString());
}

/* GULDEN - no default key.
bool CWallet::SetDefaultKey(const CPubKey &vchPubKey)
{
    if (!CWalletDB(*dbw).WriteDefaultKey(vchPubKey))
        return false;
    vchDefaultKey = vchPubKey;
    return true;
}
*/

/**
 * Mark old keypool keys as used,
 * and generate all new keys
 */
bool CWallet::NewKeyPool()
{
    LogPrintf("keypool - newkeypool");
    {
        LOCK(cs_wallet);
        CWalletDB walletdb(*dbw);
        
        for (auto accountPair : mapAccounts)
        {
            if(!accountPair.second->IsHD())
            {
                BOOST_FOREACH(int64_t nIndex, accountPair.second->setKeyPoolInternal)
                    walletdb.ErasePool(this, nIndex);
                BOOST_FOREACH(int64_t nIndex, accountPair.second->setKeyPoolExternal)
                    walletdb.ErasePool(this, nIndex);
        
                accountPair.second->setKeyPoolInternal.clear();
                accountPair.second->setKeyPoolExternal.clear();
            }
        }

        if (IsLocked())
            return false;

        //Nothing else to do - the shadow thread will take care of the rest.
    }
    return true;
}

//fixme: (FUT)) GULDEN Note for HD this should actually care more about maintaining a gap above the last used address than it should about the size of the pool.
int CWallet::TopUpKeyPool(unsigned int kpSize, unsigned int maxNew)
{
    unsigned int nNew = 0;
    {
        LOCK(cs_wallet);

        if (IsLocked())
            return -1;

        CWalletDB walletdb(*dbw);

        // Top up key pool
        unsigned int nTargetSize;
        if (kpSize > 0)
            nTargetSize = kpSize;
        else
            nTargetSize = GetArg("-keypool", 5);

        //Find current unique highest key index across *all* keypools.
        int64_t nIndex = 1;
        for (auto accountPair : mapAccounts)
        {
            for (auto keyChain : { KEYCHAIN_EXTERNAL, KEYCHAIN_CHANGE })
            {
                auto& keyPool = ( keyChain == KEYCHAIN_EXTERNAL ? accountPair.second->setKeyPoolExternal : accountPair.second->setKeyPoolInternal );
                if (!keyPool.empty())
                    nIndex = std::max( nIndex, *(--keyPool.end()) + 1 );
            }
        }
        
        for (auto accountPair : mapAccounts)
        {
            unsigned int accountTargetSize = nTargetSize;           
            for (auto& keyChain : { KEYCHAIN_EXTERNAL, KEYCHAIN_CHANGE })
            {
                auto& keyPool = ( keyChain == KEYCHAIN_EXTERNAL ? accountPair.second->setKeyPoolExternal : accountPair.second->setKeyPoolInternal );
                while (keyPool.size() < (accountTargetSize + 1))
                {
                    if (!walletdb.WritePool( ++nIndex, CKeyPool(GenerateNewKey(*accountPair.second, keyChain), accountPair.first, keyChain ) ) )
                        throw std::runtime_error(std::string(__func__) + ": writing generated key failed");
                    keyPool.insert(nIndex);
                    LogPrintf("keypool [%s:%s] added key %d, size=%u\n", accountPair.second->getLabel(), (keyChain == KEYCHAIN_CHANGE ? "change" : "external"), nIndex, keyPool.size());
                    
                    // Limit generation for this loop - rest will be generated later
                    ++nNew;
                    if (maxNew != 0 && nNew >= maxNew)
                        return nNew;
                }
            }
        }
    }
    return nNew;
}

void CWallet::ReserveKeyFromKeyPool(int64_t& nIndex, CKeyPool& keypoolentry, CAccount* forAccount, int64_t keyChain)
{
    nIndex = -1;
    keypoolentry.vchPubKey = CPubKey();
    {
        LOCK(cs_wallet);

        if (!IsLocked())
            TopUpKeyPool(2);//Only assign the bare minimum here, let the background thread do the rest.
        
        auto& keyPool = ( keyChain == KEYCHAIN_EXTERNAL ? forAccount->setKeyPoolExternal : forAccount->setKeyPoolInternal );

        // Get the oldest key
        if(keyPool.empty())
            return;

        CWalletDB walletdb(*dbw);

        nIndex = *(keyPool.begin());
        keyPool.erase(keyPool.begin());
        if (!walletdb.ReadPool(nIndex, keypoolentry))
            throw std::runtime_error(std::string(__func__) + ": read failed");
        if (!forAccount->HaveKey(keypoolentry.vchPubKey.GetID()))
            throw std::runtime_error(std::string(__func__) + ": unknown key in key pool");
        assert(keypoolentry.vchPubKey.IsValid());
        LogPrintf("keypool reserve %d\n", nIndex);
    }
}

void CWallet::KeepKey(int64_t nIndex)
{
    // Remove from key pool
    CWalletDB walletdb(*dbw);
        walletdb.ErasePool(this, nIndex);
    LogPrintf("keypool keep %d\n", nIndex);
}

//fixme: GULDEN - We should handle this MarkKeyUsed case better, have it broadcast an event to all reserve keys or something.
//And then remove the disk check below
void CWallet::ReturnKey(int64_t nIndex, CAccount* forAccount, int64_t keyChain)
{
    // Return to key pool - but only if it hasn't been used in the interim (If MarkKeyUsed has removed it from disk in the meantime then we don't return it)
    CKeyPool keypoolentry;

    CWalletDB walletdb(*dbw);
    if (!walletdb.ReadPool(nIndex, keypoolentry))
    {
        LogPrintf("keypool return - aborted as key already used %d\n", nIndex);
        return;
    }
    
    {
        LOCK(cs_wallet);
        auto& keyPool = ( keyChain == KEYCHAIN_EXTERNAL ? forAccount->setKeyPoolExternal : forAccount->setKeyPoolInternal );
        keyPool.insert(nIndex);
    }
    LogPrintf("keypool return %d\n", nIndex);
}

bool CWallet::GetKeyFromPool(CPubKey& result, CAccount* forAccount, int64_t keyChain)
{
    int64_t nIndex = 0;
    CKeyPool keypool;
    {
        LOCK(cs_wallet);
        ReserveKeyFromKeyPool(nIndex, keypool, forAccount, keyChain);
        if (nIndex == -1)
        {
            if (IsLocked()) return false;
            result = GenerateNewKey(*forAccount, keyChain);
            return true;
        }
        KeepKey(nIndex);
        result = keypool.vchPubKey;
    }
    return true;
}

int64_t CWallet::GetOldestKeyPoolTime()
{
    LOCK(cs_wallet);

    
    // load oldest key from keypool, get time and return
    CKeyPool keypoolentry;
    CWalletDB walletdb(*dbw);
    
    // if the keypool is empty, return <NOW>
    int64_t nTime = GetTime();
    for (const auto& accountItem : mapAccounts)
    {
        for (auto keyChain : { KEYCHAIN_EXTERNAL, KEYCHAIN_CHANGE })
        {
            const auto& keyPool = ( keyChain == KEYCHAIN_EXTERNAL ? accountItem.second->setKeyPoolExternal : accountItem.second->setKeyPoolInternal );
            if(!keyPool.empty())
            {
                int64_t nIndex = *(keyPool.begin());
                if (!walletdb.ReadPool(nIndex, keypoolentry))
                throw std::runtime_error(std::string(__func__) + ": read oldest key in keypool failed");
                assert(keypoolentry.vchPubKey.IsValid());
                nTime = std::min(nTime, keypoolentry.nTime);
            }
        }
    }
    return nTime;
}

std::map<CTxDestination, CAmount> CWallet::GetAddressBalances()
{
    std::map<CTxDestination, CAmount> balances;

    {
        LOCK(cs_wallet);
        BOOST_FOREACH(PAIRTYPE(uint256, CWalletTx) walletEntry, mapWallet)
        {
            CWalletTx *pcoin = &walletEntry.second;

            if (!pcoin->IsTrusted())
                continue;

            if (pcoin->IsCoinBase() && pcoin->GetBlocksToMaturity() > 0)
                continue;

            int nDepth = pcoin->GetDepthInMainChain();
            if (nDepth < (pcoin->IsFromMe(ISMINE_ALL) ? 0 : 1))
                continue;

            for (unsigned int i = 0; i < pcoin->tx->vout.size(); i++)
            {
                CTxDestination addr;
                if (!IsMine(pcoin->tx->vout[i]))
                    continue;
                if(!ExtractDestination(pcoin->tx->vout[i].scriptPubKey, addr))
                    continue;

                CAmount n = IsSpent(walletEntry.first, i) ? 0 : pcoin->tx->vout[i].nValue;

                if (!balances.count(addr))
                    balances[addr] = 0;
                balances[addr] += n;
            }
        }
    }

    return balances;
}

std::set< std::set<CTxDestination> > CWallet::GetAddressGroupings()
{
    AssertLockHeld(cs_wallet); // mapWallet
    std::set< std::set<CTxDestination> > groupings;
    std::set<CTxDestination> grouping;

    BOOST_FOREACH(PAIRTYPE(uint256, CWalletTx) walletEntry, mapWallet)
    {
        CWalletTx *pcoin = &walletEntry.second;

        if (pcoin->tx->vin.size() > 0)
        {
            bool any_mine = false;
            // group all input addresses with each other
            BOOST_FOREACH(CTxIn txin, pcoin->tx->vin)
            {
                CTxDestination address;
                if(!IsMine(txin)) /* If this input isn't mine, ignore it */
                    continue;
                if(!ExtractDestination(mapWallet[txin.prevout.hash].tx->vout[txin.prevout.n].scriptPubKey, address))
                    continue;
                grouping.insert(address);
                any_mine = true;
            }

            // group change with input addresses
            if (any_mine)
            {
               BOOST_FOREACH(CTxOut txout, pcoin->tx->vout)
                   if (IsChange(txout))
                   {
                       CTxDestination txoutAddr;
                       if(!ExtractDestination(txout.scriptPubKey, txoutAddr))
                           continue;
                       grouping.insert(txoutAddr);
                   }
            }
            if (grouping.size() > 0)
            {
                groupings.insert(grouping);
                grouping.clear();
            }
        }

        // group lone addrs by themselves
        for (unsigned int i = 0; i < pcoin->tx->vout.size(); i++)
            if (IsMine(pcoin->tx->vout[i]))
            {
                CTxDestination address;
                if(!ExtractDestination(pcoin->tx->vout[i].scriptPubKey, address))
                    continue;
                grouping.insert(address);
                groupings.insert(grouping);
                grouping.clear();
            }
    }

    std::set< std::set<CTxDestination>* > uniqueGroupings; // a set of pointers to groups of addresses
    std::map< CTxDestination, std::set<CTxDestination>* > setmap;  // map addresses to the unique group containing it
    BOOST_FOREACH(std::set<CTxDestination> _grouping, groupings)
    {
        // make a set of all the groups hit by this new group
        std::set< std::set<CTxDestination>* > hits;
        std::map< CTxDestination, std::set<CTxDestination>* >::iterator it;
        BOOST_FOREACH(CTxDestination address, _grouping)
            if ((it = setmap.find(address)) != setmap.end())
                hits.insert((*it).second);

        // merge all hit groups into a new single group and delete old groups
        std::set<CTxDestination>* merged = new std::set<CTxDestination>(_grouping);
        BOOST_FOREACH(std::set<CTxDestination>* hit, hits)
        {
            merged->insert(hit->begin(), hit->end());
            uniqueGroupings.erase(hit);
            delete hit;
        }
        uniqueGroupings.insert(merged);

        // update setmap
        BOOST_FOREACH(CTxDestination element, *merged)
            setmap[element] = merged;
    }

    std::set< std::set<CTxDestination> > ret;
    BOOST_FOREACH(std::set<CTxDestination>* uniqueGrouping, uniqueGroupings)
    {
        ret.insert(*uniqueGrouping);
        delete uniqueGrouping;
    }

    return ret;
}



std::set<CTxDestination> CWallet::GetAccountAddresses(const std::string& strAccount) const
{
    LOCK(cs_wallet);
    std::set<CTxDestination> result;
    BOOST_FOREACH(const PAIRTYPE(std::string, CAddressBookData)& item, mapAddressBook)
    {
        const std::string& address = item.first;
        const std::string& strName = item.second.name;
        if (strName == strAccount)
            result.insert(CBitcoinAddress(address).Get());
    }
    return result;
}

bool CReserveKey::GetReservedKey(CPubKey& pubkey)
{
    if (nIndex == -1)
    {
        CKeyPool keypool;
        pwallet->ReserveKeyFromKeyPool(nIndex, keypool, account, nKeyChain);
        if (nIndex != -1)
            vchPubKey = keypool.vchPubKey;
        else {
            return false;
        }
    }
    assert(vchPubKey.IsValid());
    pubkey = vchPubKey;
    return true;
}

void CReserveKey::KeepKey()
{
    if (nIndex != -1)
        pwallet->KeepKey(nIndex);
    nIndex = -1;
    vchPubKey = CPubKey();
}

void CReserveKey::ReturnKey()
{
    if (nIndex != -1)
        pwallet->ReturnKey(nIndex, account, nKeyChain);
    nIndex = -1;
    vchPubKey = CPubKey();
}

void CWallet::GetAllReserveKeys(std::set<CKeyID>& setAddress) const
{
    setAddress.clear();

    CWalletDB walletdb(*dbw);

    LOCK2(cs_main, cs_wallet);
    for (const auto& accountItem : mapAccounts)
    {
        for (auto keyChain : { KEYCHAIN_EXTERNAL, KEYCHAIN_CHANGE })
        {
            const auto& keyPool = ( keyChain == KEYCHAIN_EXTERNAL ? accountItem.second->setKeyPoolExternal : accountItem.second->setKeyPoolInternal );
            for (const int64_t& id : keyPool)
            {
                CKeyPool keypoolentry;
                if (!walletdb.ReadPool(id, keypoolentry))
                throw std::runtime_error(std::string(__func__) + ": read failed");
                assert(keypoolentry.vchPubKey.IsValid());
                CKeyID keyID = keypoolentry.vchPubKey.GetID();
                if (!HaveKey(keyID))
                    throw std::runtime_error(std::string(__func__) + ": unknown key in key pool");
                setAddress.insert(keyID);
            }
        }
    }
}

void CWallet::GetScriptForMining(std::shared_ptr<CReserveScript> &script)
{
    //fixme: GULDEN (FUT) - Allow mining account to be seperately selected?
    std::shared_ptr<CReserveKey> rKey = std::make_shared<CReserveKey>(this, activeAccount, KEYCHAIN_EXTERNAL);
    CPubKey pubkey;
    if (!rKey->GetReservedKey(pubkey))
        return;

    script = rKey;
    script->reserveScript = CScript() << ToByteVector(pubkey) << OP_CHECKSIG;
}

void CWallet::LockCoin(const COutPoint& output)
{
    AssertLockHeld(cs_wallet); // setLockedCoins
    setLockedCoins.insert(output);
}

void CWallet::UnlockCoin(const COutPoint& output)
{
    AssertLockHeld(cs_wallet); // setLockedCoins
    setLockedCoins.erase(output);
}

void CWallet::UnlockAllCoins()
{
    AssertLockHeld(cs_wallet); // setLockedCoins
    setLockedCoins.clear();
}

bool CWallet::IsLockedCoin(uint256 hash, unsigned int n) const
{
    AssertLockHeld(cs_wallet); // setLockedCoins
    COutPoint outpt(hash, n);

    return (setLockedCoins.count(outpt) > 0);
}

void CWallet::ListLockedCoins(std::vector<COutPoint>& vOutpts)
{
    AssertLockHeld(cs_wallet); // setLockedCoins
    for (std::set<COutPoint>::iterator it = setLockedCoins.begin();
         it != setLockedCoins.end(); it++) {
        COutPoint outpt = (*it);
        vOutpts.push_back(outpt);
    }
}

/** @} */ // end of Actions

class CAffectedKeysVisitor : public boost::static_visitor<void> {
private:
    const CKeyStore &keystore;
    std::vector<CKeyID> &vKeys;

public:
    CAffectedKeysVisitor(const CKeyStore &keystoreIn, std::vector<CKeyID> &vKeysIn) : keystore(keystoreIn), vKeys(vKeysIn) {}

    void Process(const CScript &script) {
        txnouttype type;
        std::vector<CTxDestination> vDest;
        int nRequired;
        if (ExtractDestinations(script, type, vDest, nRequired)) {
            BOOST_FOREACH(const CTxDestination &dest, vDest)
                boost::apply_visitor(*this, dest);
        }
    }

    void operator()(const CKeyID &keyId) {
        if (keystore.HaveKey(keyId))
            vKeys.push_back(keyId);
    }

    void operator()(const CScriptID &scriptId) {
        CScript script;
        if (keystore.GetCScript(scriptId, script))
            Process(script);
    }

    void operator()(const CNoDestination &none) {}
};

void CWallet::GetKeyBirthTimes(std::map<CKeyID, int64_t> &mapKeyBirth) const {
    LOCK(cs_wallet);
    
    AssertLockHeld(cs_wallet); // mapKeyMetadata
    mapKeyBirth.clear();

    // get birth times for keys with metadata
    for (std::map<CKeyID, CKeyMetadata>::const_iterator it = mapKeyMetadata.begin(); it != mapKeyMetadata.end(); it++)
        if (it->second.nCreateTime)
            mapKeyBirth[it->first] = it->second.nCreateTime;

    // map in which we'll infer heights of other keys
    CBlockIndex *pindexMax = chainActive[std::max(0, chainActive.Height() - 144)]; // the tip can be reorganized; use a 144-block safety margin
    std::map<CKeyID, CBlockIndex*> mapKeyFirstBlock;
    std::set<CKeyID> setKeys;
    for (const auto accountPair : mapAccounts)
    {
        accountPair.second->GetKeys(setKeys);
        for(const auto keyid : setKeys)
        {
            if (mapKeyBirth.count(keyid) == 0)
                mapKeyFirstBlock[keyid] = pindexMax;
        }
        setKeys.clear();
    }

    // if there are no such keys, we're done
    if (mapKeyFirstBlock.empty())
        return;

    // find first block that affects those keys, if there are any left
    std::vector<CKeyID> vAffected;
    for (std::map<uint256, CWalletTx>::const_iterator it = mapWallet.begin(); it != mapWallet.end(); it++) {
        // iterate over all wallet transactions...
        const CWalletTx &wtx = (*it).second;
        BlockMap::const_iterator blit = mapBlockIndex.find(wtx.hashBlock);
        if (blit != mapBlockIndex.end() && chainActive.Contains(blit->second)) {
            // ... which are already in a block
            int nHeight = blit->second->nHeight;
            BOOST_FOREACH(const CTxOut &txout, wtx.tx->vout) {
                // iterate over all their outputs
                //fixme: (GULDEN) (FUT) (1.6.1)
                CAffectedKeysVisitor(activeAccount->externalKeyStore, vAffected).Process(txout.scriptPubKey);
                BOOST_FOREACH(const CKeyID &keyid, vAffected) {
                    // ... and all their affected keys
                    std::map<CKeyID, CBlockIndex*>::iterator rit = mapKeyFirstBlock.find(keyid);
                    if (rit != mapKeyFirstBlock.end() && nHeight < rit->second->nHeight)
                        rit->second = blit->second;
                }
                vAffected.clear();
            }
        }
    }

    // Extract block timestamps for those keys
    for (std::map<CKeyID, CBlockIndex*>::const_iterator it = mapKeyFirstBlock.begin(); it != mapKeyFirstBlock.end(); it++)
        mapKeyBirth[it->first] = it->second->GetBlockTime() - TIMESTAMP_WINDOW; // block times can be 2h off
}

/**
 * Compute smart timestamp for a transaction being added to the wallet.
 *
 * Logic:
 * - If sending a transaction, assign its timestamp to the current time.
 * - If receiving a transaction outside a block, assign its timestamp to the
 *   current time.
 * - If receiving a block with a future timestamp, assign all its (not already
 *   known) transactions' timestamps to the current time.
 * - If receiving a block with a past timestamp, before the most recent known
 *   transaction (that we care about), assign all its (not already known)
 *   transactions' timestamps to the same timestamp as that most-recent-known
 *   transaction.
 * - If receiving a block with a past timestamp, but after the most recent known
 *   transaction, assign all its (not already known) transactions' timestamps to
 *   the block time.
 *
 * For more information see CWalletTx::nTimeSmart,
 * https://bitcointalk.org/?topic=54527, or
 * https://github.com/bitcoin/bitcoin/pull/1393.
 */
unsigned int CWallet::ComputeTimeSmart(const CWalletTx& wtx) const
{
    unsigned int nTimeSmart = wtx.nTimeReceived;
    if (!wtx.hashUnset()) {
        if (mapBlockIndex.count(wtx.hashBlock)) {
            int64_t latestNow = wtx.nTimeReceived;
            int64_t latestEntry = 0;

            // Tolerate times up to the last timestamp in the wallet not more than 5 minutes into the future
            int64_t latestTolerated = latestNow + 300;
            const TxItems& txOrdered = wtxOrdered;
            for (auto it = txOrdered.rbegin(); it != txOrdered.rend(); ++it) {
                CWalletTx* const pwtx = it->second.first;
                if (pwtx == &wtx) {
                    continue;
                }
                CAccountingEntry* const pacentry = it->second.second;
                int64_t nSmartTime;
                if (pwtx) {
                    nSmartTime = pwtx->nTimeSmart;
                    if (!nSmartTime) {
                        nSmartTime = pwtx->nTimeReceived;
                    }
                } else {
                    nSmartTime = pacentry->nTime;
                }
                if (nSmartTime <= latestTolerated) {
                    latestEntry = nSmartTime;
                    if (nSmartTime > latestNow) {
                        latestNow = nSmartTime;
                    }
                    break;
                }
            }

            int64_t blocktime = mapBlockIndex[wtx.hashBlock]->GetBlockTime();
            nTimeSmart = std::max(latestEntry, std::min(blocktime, latestNow));
        } else {
            LogPrintf("%s: found %s in block %s not in index\n", __func__, wtx.GetHash().ToString(), wtx.hashBlock.ToString());
        }
    }
    return nTimeSmart;
}

bool CWallet::AddDestData(const CTxDestination &dest, const std::string &key, const std::string &value)
{
    if (boost::get<CNoDestination>(&dest))
        return false;

    mapAddressBook[CBitcoinAddress(dest).ToString()].destdata.insert(std::make_pair(key, value));
    return CWalletDB(*dbw).WriteDestData(CBitcoinAddress(dest).ToString(), key, value);
}

bool CWallet::EraseDestData(const CTxDestination &dest, const std::string &key)
{
    if (!mapAddressBook[CBitcoinAddress(dest).ToString()].destdata.erase(key))
        return false;
    return CWalletDB(*dbw).EraseDestData(CBitcoinAddress(dest).ToString(), key);
}

bool CWallet::LoadDestData(const CTxDestination &dest, const std::string &key, const std::string &value)
{
    mapAddressBook[CBitcoinAddress(dest).ToString()].destdata.insert(std::make_pair(key, value));
    return true;
}

bool CWallet::GetDestData(const CTxDestination &dest, const std::string &key, std::string *value) const
{
    std::map<std::string, CAddressBookData>::const_iterator i = mapAddressBook.find(CBitcoinAddress(dest).ToString());
    if(i != mapAddressBook.end())
    {
        CAddressBookData::StringMap::const_iterator j = i->second.destdata.find(key);
        if(j != i->second.destdata.end())
        {
            if(value)
                *value = j->second;
            return true;
        }
    }
    return false;
}

std::string CWallet::GetWalletHelpString(bool showDebug)
{
    std::string strUsage = HelpMessageGroup(_("Wallet options:"));
    strUsage += HelpMessageOpt("-disablewallet", _("Do not load the wallet and disable wallet RPC calls"));
    strUsage += HelpMessageOpt("-keypool=<n>", strprintf(_("Set key pool size to <n> (default: %u)"), DEFAULT_KEYPOOL_SIZE));
    strUsage += HelpMessageOpt("-accountpool=<n>", strprintf(_("Set account pool size to <n> (default: %u)"), 10));
    strUsage += HelpMessageOpt("-fallbackfee=<amt>", strprintf(_("A fee rate (in %s/kB) that will be used when fee estimation has insufficient data (default: %s)"),
                                                               CURRENCY_UNIT, FormatMoney(DEFAULT_FALLBACK_FEE)));
    strUsage += HelpMessageOpt("-mintxfee=<amt>", strprintf(_("Fees (in %s/kB) smaller than this are considered zero fee for transaction creation (default: %s)"),
                                                            CURRENCY_UNIT, FormatMoney(DEFAULT_TRANSACTION_MINFEE)));
    strUsage += HelpMessageOpt("-paytxfee=<amt>", strprintf(_("Fee (in %s/kB) to add to transactions you send (default: %s)"),
                                                            CURRENCY_UNIT, FormatMoney(payTxFee.GetFeePerK())));
    strUsage += HelpMessageOpt("-rescan", _("Rescan the block chain for missing wallet transactions on startup"));
    strUsage += HelpMessageOpt("-salvagewallet", _("Attempt to recover private keys from a corrupt wallet on startup"));
    strUsage += HelpMessageOpt("-spendzeroconfchange", strprintf(_("Spend unconfirmed change when sending transactions (default: %u)"), DEFAULT_SPEND_ZEROCONF_CHANGE));
    strUsage += HelpMessageOpt("-txconfirmtarget=<n>", strprintf(_("If paytxfee is not set, include enough fee so transactions begin confirmation on average within n blocks (default: %u)"), DEFAULT_TX_CONFIRM_TARGET));
    strUsage += HelpMessageOpt("-usehd", _("Use hierarchical deterministic key generation (HD) after BIP32. Only has effect during wallet creation/first start") + " " + strprintf(_("(default: %u)"), DEFAULT_USE_HD_WALLET));
    strUsage += HelpMessageOpt("-walletrbf", strprintf(_("Send transactions with full-RBF opt-in enabled (default: %u)"), DEFAULT_WALLET_RBF));
    strUsage += HelpMessageOpt("-upgradewallet", _("Upgrade wallet to latest format on startup"));
    strUsage += HelpMessageOpt("-wallet=<file>", _("Specify wallet file (within data directory)") + " " + strprintf(_("(default: %s)"), DEFAULT_WALLET_DAT));
    strUsage += HelpMessageOpt("-walletbroadcast", _("Make the wallet broadcast transactions") + " " + strprintf(_("(default: %u)"), DEFAULT_WALLETBROADCAST));
    strUsage += HelpMessageOpt("-walletnotify=<cmd>", _("Execute command when a wallet transaction changes (%s in cmd is replaced by TxID)"));
    strUsage += HelpMessageOpt("-zapwallettxes=<mode>", _("Delete all wallet transactions and only recover those parts of the blockchain through -rescan on startup") +
                               " " + _("(1 = keep tx meta data e.g. account owner and payment request information, 2 = drop tx meta data)"));

    if (showDebug)
    {
        strUsage += HelpMessageGroup(_("Wallet debugging/testing options:"));

        strUsage += HelpMessageOpt("-dblogsize=<n>", strprintf("Flush wallet database activity from memory to disk log every <n> megabytes (default: %u)", DEFAULT_WALLET_DBLOGSIZE));
        strUsage += HelpMessageOpt("-flushwallet", strprintf("Run a thread to flush wallet periodically (default: %u)", DEFAULT_FLUSHWALLET));
        strUsage += HelpMessageOpt("-privdb", strprintf("Sets the DB_PRIVATE flag in the wallet db environment (default: %u)", DEFAULT_WALLET_PRIVDB));
        strUsage += HelpMessageOpt("-walletrejectlongchains", strprintf(_("Wallet will not create transactions that violate mempool chain limits (default: %u)"), DEFAULT_WALLET_REJECT_LONG_CHAINS));
    }

    return strUsage;
}

CWallet* CWallet::CreateWalletFromFile(const std::string walletFile)
{
    // needed to restore wallet transaction meta data after -zapwallettxes
    std::vector<CWalletTx> vWtx;

    if (GetBoolArg("-zapwallettxes", false)) {
        uiInterface.InitMessage(_("Zapping all transactions from wallet..."));

        std::unique_ptr<CWalletDBWrapper> dbw(new CWalletDBWrapper(&bitdb, walletFile));
        CWallet *tempWallet = new CWallet(std::move(dbw));
        DBErrors nZapWalletRet = tempWallet->ZapWalletTx(vWtx);
        if (nZapWalletRet != DB_LOAD_OK) {
            InitError(strprintf(_("Error loading %s: Wallet corrupted"), walletFile));
            return NULL;
        }

        delete tempWallet;
        tempWallet = NULL;
    }

    uiInterface.InitMessage(_("Loading wallet..."));

    int64_t nStart = GetTimeMillis();
    WalletLoadState loadState = NEW_WALLET;
    std::unique_ptr<CWalletDBWrapper> dbw(new CWalletDBWrapper(&bitdb, walletFile));
    CWallet *walletInstance = new CWallet(std::move(dbw));
    DBErrors nLoadWalletRet = walletInstance->LoadWallet(loadState);
    if (nLoadWalletRet != DB_LOAD_OK)
    {
        if (nLoadWalletRet == DB_CORRUPT) {
            InitError(strprintf(_("Error loading %s: Wallet corrupted"), walletFile));
            return NULL;
        }
        else if (nLoadWalletRet == DB_NONCRITICAL_ERROR)
        {
            InitWarning(strprintf(_("Error reading %s! All keys read correctly, but transaction data"
                                         " or address book entries might be missing or incorrect."),
                walletFile));
        }
        else if (nLoadWalletRet == DB_TOO_NEW) {
            InitError(strprintf(_("Error loading %s: Wallet requires newer version of %s"), walletFile, _(PACKAGE_NAME)));
            return NULL;
        }
        else if (nLoadWalletRet == DB_NEED_REWRITE)
        {
            InitError(strprintf(_("Wallet needed to be rewritten: restart %s to complete"), _(PACKAGE_NAME)));
            return NULL;
        }
        else {
            InitError(strprintf(_("Error loading %s"), walletFile));
            return NULL;
        }
    }

    if (GetBoolArg("-upgradewallet", loadState == NEW_WALLET))
    {
        int nMaxVersion = GetArg("-upgradewallet", 0);
        if (nMaxVersion == 0) // the -upgradewallet without argument case
        {
            LogPrintf("Performing wallet upgrade to %i\n", FEATURE_LATEST);
            nMaxVersion = CLIENT_VERSION;
            walletInstance->SetMinVersion(FEATURE_LATEST); // permanently upgrade the wallet immediately
        }
        else
            LogPrintf("Allowing wallet upgrade up to %i\n", nMaxVersion);
        if (nMaxVersion < walletInstance->GetVersion())
        {
            InitError(_("Cannot downgrade wallet"));
            return NULL;
        }
        walletInstance->SetMaxVersion(nMaxVersion);
    }

    if (loadState == NEW_WALLET)
    {
        // Create new keyUser and set as default key
        if (GetBoolArg("-usehd", DEFAULT_USE_HD_WALLET))
        {
            if (fNoUI)
            {
                std::vector<unsigned char> entropy(16);
                GetStrongRandBytes(&entropy[0], 16);
                GuldenApplication::gApp->setRecoveryPhrase(mnemonicFromEntropy(entropy, entropy.size()*8));
            }
            
            if (GuldenApplication::gApp->getRecoveryPhrase().size() == 0)
            {
                //Work around an issue with "non HD" wallets from older versions where active account may not be set in the wallet.
                if (!walletInstance->mapAccounts.empty())
                    walletInstance->setActiveAccount(walletInstance->mapAccounts.begin()->second);
                throw std::runtime_error("Invalid seed mnemonic");
            }
            
            // Generate a new primary seed and account (BIP44)
            walletInstance->activeSeed = new CHDSeed(GuldenApplication::gApp->getRecoveryPhrase().c_str(), CHDSeed::CHDSeed::BIP44);
            if (!CWalletDB(*walletInstance->dbw).WriteHDSeed(*walletInstance->activeSeed))
            {
                throw std::runtime_error("Writing seed failed");
            }
            walletInstance->mapSeeds[walletInstance->activeSeed->getUUID()] = walletInstance->activeSeed;
            walletInstance->activeAccount = walletInstance->GenerateNewAccount("My account", AccountType::Normal, AccountSubType::Desktop);
            
            // Now generate children shadow accounts to handle legacy transactions
            // Only for recovery wallets though, new ones don't need them
            if (GuldenApplication::gApp->isRecovery)
            {
                CHDSeed* seedBip32 = new CHDSeed(GuldenApplication::gApp->getRecoveryPhrase().c_str(), CHDSeed::CHDSeed::BIP32);
                if (!CWalletDB(*walletInstance->dbw).WriteHDSeed(*seedBip32))
                {
                    throw std::runtime_error("Writing bip32 seed failed");
                }
                CHDSeed* seedBip32Legacy = new CHDSeed(GuldenApplication::gApp->getRecoveryPhrase().c_str(), CHDSeed::CHDSeed::BIP32Legacy);
                if (!CWalletDB(*walletInstance->dbw).WriteHDSeed(*seedBip32Legacy))
                {
                    throw std::runtime_error("Writing bip32 legacy seed failed");
                }
                walletInstance->mapSeeds[seedBip32->getUUID()] = seedBip32;
                walletInstance->mapSeeds[seedBip32Legacy->getUUID()] = seedBip32Legacy;
                
                // Write new accounts
                CAccountHD* newAccountBip32 = seedBip32->GenerateAccount(AccountSubType::Desktop, NULL);
                newAccountBip32->m_Type = AccountType::ShadowChild;
                walletInstance->activeAccount->AddChild(newAccountBip32);
                walletInstance->addAccount(newAccountBip32, "BIP32 child account");
                
                // Write new accounts
                CAccountHD* newAccountBip32Legacy = seedBip32Legacy->GenerateAccount(AccountSubType::Desktop, NULL);
                newAccountBip32Legacy->m_Type = AccountType::ShadowChild;
                walletInstance->activeAccount->AddChild(newAccountBip32Legacy);
                walletInstance->addAccount(newAccountBip32Legacy, "BIP32 legacy child account");
            }
            
            // Write the seed last so that account index changes are reflected
            {
                CWalletDB walletdb(*walletInstance->dbw);
                walletdb.WritePrimarySeed(*walletInstance->activeSeed);
                walletdb.WritePrimaryAccount(walletInstance->activeAccount);
            }
            
            GuldenApplication::gApp->BurnRecoveryPhrase();
            
            //Assign the bare minimum keys here, let the rest take place in the bakcground thread
            walletInstance->TopUpKeyPool(2);
        }
        else
        {
            walletInstance->activeAccount = new CAccount();
            walletInstance->activeAccount->m_Type = AccountType::Normal;
            walletInstance->activeAccount->m_SubType = AccountSubType::Desktop;
            
            // Write the primary account into wallet file
            {
                CWalletDB walletdb(*walletInstance->dbw);
                if (!walletdb.WriteAccount(walletInstance->activeAccount->getUUID(), walletInstance->activeAccount))
                {
                    throw std::runtime_error("Writing legacy account failed");
                }
                walletdb.WritePrimaryAccount(walletInstance->activeAccount);
            }
            
            //Assign the bare minimum keys here, let the rest take place in the bakcground thread
            walletInstance->TopUpKeyPool(2);
        }
        
        pwalletMain = walletInstance;
        walletInstance->SetBestChain(chainActive.GetLocator());
        
        //fixme: (GULDEN) (MERGE)
        CWalletDB walletdb(*walletInstance->dbw);
    }
    else if (loadState == EXISTING_WALLET_OLDACCOUNTSYSTEM)
    {
        // HD upgrade.
        // Only perform upgrade if usehd is present (default for UI)
        // For daemon we force users to choose (for exchanges etc.)
        if (fNoUI)
        {
            if (!walletInstance->activeAccount->IsHD() && !walletInstance->activeSeed)
            {
                if (IsArgSet("-usehd"))
                {
                    throw std::runtime_error("Must specify -usehd=1 or -usehd=0, in order to allow or refuse HD upgrade.");
                }
            }
        }
         
        if (GetBoolArg("-usehd", DEFAULT_USE_HD_WALLET))
        {           
            if (!walletInstance->activeAccount->IsHD() && !walletInstance->activeSeed)
            {
                while (true)
                {
                    {
                        LOCK(walletInstance->cs_wallet);
                        if (!walletInstance->IsLocked())
                            break;
                        walletInstance->wantDelayLock = true;
                        uiInterface.RequestUnlock(walletInstance, _("Wallet unlock required for wallet upgrade"));
                    }
                    MilliSleep(5000);
                }
                
                bool walletWasCrypted = walletInstance->activeAccount->externalKeyStore.IsCrypted();
                {
                    LOCK(walletInstance->cs_wallet);
                
                    //Force old legacy account to resave
                    {
                        CWalletDB walletdb(*walletInstance->dbw);
                        walletInstance->changeAccountName(walletInstance->activeAccount, _("Legacy account"), true);
                        if (!walletdb.WriteAccount(walletInstance->activeAccount->getUUID(), walletInstance->activeAccount))
                        {
                            throw std::runtime_error("Writing legacy account failed");
                        }
                        if (walletWasCrypted && !walletInstance->activeAccount->internalKeyStore.IsCrypted())
                        {
                            walletInstance->activeAccount->internalKeyStore.SetCrypted();
                            walletInstance->activeAccount->internalKeyStore.Unlock(walletInstance->activeAccount->vMasterKey);
                        }
                        walletInstance->ForceRewriteKeys(*walletInstance->activeAccount);
                    }
            
                    // Generate a new primary seed and account (BIP44)
                    std::vector<unsigned char> entropy(16);
                    GetStrongRandBytes(&entropy[0], 16);
                    walletInstance->activeSeed = new CHDSeed(mnemonicFromEntropy(entropy, entropy.size()*8).c_str(), CHDSeed::CHDSeed::BIP44);
                    if (!CWalletDB(*walletInstance->dbw).WriteHDSeed(*walletInstance->activeSeed))
                    {
                        throw std::runtime_error("Writing seed failed");
                    }
                    if (walletWasCrypted)
                    {
                        if (!walletInstance->activeSeed->Encrypt(walletInstance->activeAccount->vMasterKey))
                        {
                            throw std::runtime_error("Encrypting seed failed");
                        }
                    }
                    walletInstance->mapSeeds[walletInstance->activeSeed->getUUID()] = walletInstance->activeSeed;
                    {
                        CWalletDB walletdb(*walletInstance->dbw);
                        walletdb.WritePrimarySeed(*walletInstance->activeSeed);
                    }
                    walletInstance->activeAccount = walletInstance->GenerateNewAccount(_("My account"), AccountType::Normal, AccountSubType::Desktop);
                    {
                        CWalletDB walletdb(*walletInstance->dbw);
                        walletdb.WritePrimaryAccount(walletInstance->activeAccount);
                    }
                }
            }
        }
        else
        {
            while (true)
            {
                {
                    LOCK(walletInstance->cs_wallet);
                    if (!walletInstance->IsLocked())
                        break;
                    walletInstance->wantDelayLock = true;
                    uiInterface.RequestUnlock(walletInstance, _("Wallet unlock required for wallet upgrade"));
                }
                MilliSleep(5000);
            }
            
            bool walletWasCrypted = walletInstance->activeAccount->externalKeyStore.IsCrypted();
            {
                LOCK(walletInstance->cs_wallet);
            
                //Force old legacy account to resave
                {
                    CWalletDB walletdb(*walletInstance->dbw);
                    walletInstance->changeAccountName(walletInstance->activeAccount, _("Legacy account"), true);
                    if (!walletdb.WriteAccount(walletInstance->activeAccount->getUUID(), walletInstance->activeAccount))
                    {
                        throw std::runtime_error("Writing legacy account failed");
                    }
                    if (walletWasCrypted && !walletInstance->activeAccount->internalKeyStore.IsCrypted())
                    {
                        walletInstance->activeAccount->internalKeyStore.SetCrypted();
                        walletInstance->activeAccount->internalKeyStore.Unlock(walletInstance->activeAccount->vMasterKey);
                    }
                    walletInstance->ForceRewriteKeys(*walletInstance->activeAccount);
                }
            }
        }
    }
    else if (loadState == EXISTING_WALLET)
    {
        //Clean up a slight issue in 1.6.0 -> 1.6.3 wallets where a "usehd=0" account was created but no active account set.
        if (!walletInstance->activeAccount)
        {
            if (!walletInstance->mapAccounts.empty())
                walletInstance->setActiveAccount(walletInstance->mapAccounts.begin()->second);
            else
                throw std::runtime_error("Wallet contains no accounts, but is marked as upgraded.");
        }
    }
    else
    {
        throw std::runtime_error("Unknown wallet load state.");
    }

    if (GuldenApplication::gApp->isRecovery)
    {
        walletInstance->nTimeFirstKey = chainActive.Genesis()->nTime;
    }
    
    LogPrintf(" wallet      %15dms\n", GetTimeMillis() - nStart);

    RegisterValidationInterface(walletInstance);

    //fixme: (GULDEN) (MERGE) check
    CBlockIndex *pindexRescan = NULL;
    if (GetBoolArg("-rescan", false) || GuldenApplication::gApp->isRecovery)
    {
        pindexRescan = chainActive.Genesis();
    }
    else
    {
        CWalletDB walletdb(*walletInstance->dbw);
        CBlockLocator locator;
        if (walletdb.ReadBestBlock(locator))
            pindexRescan = FindForkInGlobalIndex(chainActive, locator);
    }
    if (chainActive.Tip() && chainActive.Tip() != pindexRescan)
    {
        //We can't rescan beyond non-pruned blocks, stop and throw an error
        //this might happen if a user uses a old wallet within a pruned node
        // or if he ran -disablewallet for a longer time, then decided to re-enable
        if (fPruneMode)
        {
            CBlockIndex *block = chainActive.Tip();
            while (block && block->pprev && (block->pprev->nStatus & BLOCK_HAVE_DATA) && block->pprev->nTx > 0 && pindexRescan != block)
                block = block->pprev;

            if (pindexRescan != block) {
                InitError(_("Prune: last wallet synchronisation goes beyond pruned data. You need to -reindex (download the whole blockchain again in case of pruned node)"));
                return NULL;
            }
        }

        uiInterface.InitMessage(_("Rescanning..."));
        LogPrintf("Rescanning last %i blocks (from block %i)...\n", chainActive.Height() - pindexRescan->nHeight, pindexRescan->nHeight);
        nStart = GetTimeMillis();
        walletInstance->ScanForWalletTransactions(pindexRescan, true);
        LogPrintf(" rescan      %15dms\n", GetTimeMillis() - nStart);
        walletInstance->SetBestChain(chainActive.GetLocator());
        CWalletDB::IncrementUpdateCounter();

        // Restore wallet transaction metadata after -zapwallettxes=1
        if (GetBoolArg("-zapwallettxes", false) && GetArg("-zapwallettxes", "1") != "2")
        {
            CWalletDB walletdb(*walletInstance->dbw);

            BOOST_FOREACH(const CWalletTx& wtxOld, vWtx)
            {
                uint256 hash = wtxOld.GetHash();
                std::map<uint256, CWalletTx>::iterator mi = walletInstance->mapWallet.find(hash);
                if (mi != walletInstance->mapWallet.end())
                {
                    const CWalletTx* copyFrom = &wtxOld;
                    CWalletTx* copyTo = &mi->second;
                    copyTo->mapValue = copyFrom->mapValue;
                    copyTo->vOrderForm = copyFrom->vOrderForm;
                    copyTo->nTimeReceived = copyFrom->nTimeReceived;
                    copyTo->nTimeSmart = copyFrom->nTimeSmart;
                    copyTo->fFromMe = copyFrom->fFromMe;
                    copyTo->strFromAccount = copyFrom->strFromAccount;
                    copyTo->nOrderPos = copyFrom->nOrderPos;
                    walletdb.WriteTx(*copyTo);
                }
            }
        }
    }
    walletInstance->SetBroadcastTransactions(GetBoolArg("-walletbroadcast", DEFAULT_WALLETBROADCAST));

    {
        LOCK(walletInstance->cs_wallet);
        //fixme: (GULDEN) - 'key pool size' concept for wallet doesn't really make sense anymore.
        LogPrintf("setKeyPool.size() = %u\n",      walletInstance->GetKeyPoolSize());
        LogPrintf("mapWallet.size() = %u\n",       walletInstance->mapWallet.size());
        LogPrintf("mapAddressBook.size() = %u\n",  walletInstance->mapAddressBook.size());
    }

    return walletInstance;
}

bool CWallet::InitLoadWallet()
{
    if (GetBoolArg("-disablewallet", DEFAULT_DISABLE_WALLET)) {
        pwalletMain = NULL;
        LogPrintf("Wallet disabled!\n");
        return true;
    }

    std::string walletFile = GetArg("-wallet", DEFAULT_WALLET_DAT);

    if (boost::filesystem::path(walletFile).filename() != walletFile) {
        return InitError(_("-wallet parameter must only specify a filename (not a path)"));
    } else if (SanitizeString(walletFile, SAFE_CHARS_FILENAME) != walletFile) {
        return InitError(_("Invalid characters in -wallet filename"));
    }

    CWallet * const pwallet = CreateWalletFromFile(walletFile);
    if (!pwallet) {
        return false;
    }
    pwalletMain = pwallet;

    return true;
}

std::atomic<bool> CWallet::fFlushScheduled(false);

void CWallet::postInitProcess(CScheduler& scheduler)
{
    // Add wallet transactions that aren't already in a block to mempool
    // Do this here as mempool requires genesis block to be loaded
    ReacceptWalletTransactions();

    // Run a thread to flush wallet periodically
    if (!CWallet::fFlushScheduled.exchange(true)) {
        scheduler.scheduleEvery(MaybeCompactWalletDB, 500);
    }
}

bool CWallet::ParameterInteraction()
{
    if (GetBoolArg("-disablewallet", DEFAULT_DISABLE_WALLET))
        return true;

    if (GetBoolArg("-blocksonly", DEFAULT_BLOCKSONLY) && SoftSetBoolArg("-walletbroadcast", false)) {
        LogPrintf("%s: parameter interaction: -blocksonly=1 -> setting -walletbroadcast=0\n", __func__);
    }

    if (GetBoolArg("-salvagewallet", false) && SoftSetBoolArg("-rescan", true)) {
        // Rewrite just private keys: rescan to find transactions
        LogPrintf("%s: parameter interaction: -salvagewallet=1 -> setting -rescan=1\n", __func__);
    }

    // -zapwallettx implies a rescan
    if (GetBoolArg("-zapwallettxes", false) && SoftSetBoolArg("-rescan", true)) {
        LogPrintf("%s: parameter interaction: -zapwallettxes=<mode> -> setting -rescan=1\n", __func__);
    }

    if (GetBoolArg("-sysperms", false))
        return InitError("-sysperms is not allowed in combination with enabled wallet functionality");
    if (GetArg("-prune", 0) && GetBoolArg("-rescan", false))
        return InitError(_("Rescans are not possible in pruned mode. You will need to use -reindex which will download the whole blockchain again."));

    if (::minRelayTxFee.GetFeePerK() > HIGH_TX_FEE_PER_KB)
        InitWarning(AmountHighWarn("-minrelaytxfee") + " " +
                    _("The wallet will avoid paying less than the minimum relay fee."));

    if (IsArgSet("-mintxfee"))
    {
        CAmount n = 0;
        if (!ParseMoney(GetArg("-mintxfee", ""), n) || 0 == n)
            return InitError(AmountErrMsg("mintxfee", GetArg("-mintxfee", "")));
        if (n > HIGH_TX_FEE_PER_KB)
            InitWarning(AmountHighWarn("-mintxfee") + " " +
                        _("This is the minimum transaction fee you pay on every transaction."));
        CWallet::minTxFee = CFeeRate(n);
    }
    if (IsArgSet("-fallbackfee"))
    {
        CAmount nFeePerK = 0;
        if (!ParseMoney(GetArg("-fallbackfee", ""), nFeePerK))
            return InitError(strprintf(_("Invalid amount for -fallbackfee=<amount>: '%s'"), GetArg("-fallbackfee", "")));
        if (nFeePerK > HIGH_TX_FEE_PER_KB)
            InitWarning(AmountHighWarn("-fallbackfee") + " " +
                        _("This is the transaction fee you may pay when fee estimates are not available."));
        CWallet::fallbackFee = CFeeRate(nFeePerK);
    }
    if (IsArgSet("-paytxfee"))
    {
        CAmount nFeePerK = 0;
        if (!ParseMoney(GetArg("-paytxfee", ""), nFeePerK))
            return InitError(AmountErrMsg("paytxfee", GetArg("-paytxfee", "")));
        if (nFeePerK > HIGH_TX_FEE_PER_KB)
            InitWarning(AmountHighWarn("-paytxfee") + " " +
                        _("This is the transaction fee you will pay if you send a transaction."));

        payTxFee = CFeeRate(nFeePerK, 1000);
        if (payTxFee < ::minRelayTxFee)
        {
            return InitError(strprintf(_("Invalid amount for -paytxfee=<amount>: '%s' (must be at least %s)"),
                                       GetArg("-paytxfee", ""), ::minRelayTxFee.ToString()));
        }
    }
    if (IsArgSet("-maxtxfee"))
    {
        CAmount nMaxFee = 0;
        if (!ParseMoney(GetArg("-maxtxfee", ""), nMaxFee))
            return InitError(AmountErrMsg("maxtxfee", GetArg("-maxtxfee", "")));
        if (nMaxFee > HIGH_MAX_TX_FEE)
            InitWarning(_("-maxtxfee is set very high! Fees this large could be paid on a single transaction."));
        maxTxFee = nMaxFee;
        if (CFeeRate(maxTxFee, 1000) < ::minRelayTxFee)
        {
            return InitError(strprintf(_("Invalid amount for -maxtxfee=<amount>: '%s' (must be at least the minrelay fee of %s to prevent stuck transactions)"),
                                       GetArg("-maxtxfee", ""), ::minRelayTxFee.ToString()));
        }
    }
    nTxConfirmTarget = GetArg("-txconfirmtarget", DEFAULT_TX_CONFIRM_TARGET);
    bSpendZeroConfChange = GetBoolArg("-spendzeroconfchange", DEFAULT_SPEND_ZEROCONF_CHANGE);
    fWalletRbf = GetBoolArg("-walletrbf", DEFAULT_WALLET_RBF);

    return true;
}

bool CWallet::BackupWallet(const std::string& strDest)
{
    return dbw->Backup(strDest);
}

CKeyPool::CKeyPool()
{
    nTime = GetTime();
}

CKeyPool::CKeyPool(const CPubKey& vchPubKeyIn, const std::string& accountNameIn, int64_t nChainIn)
: nTime( GetTime() )
, vchPubKey( vchPubKeyIn )
, accountName( accountNameIn )
, nChain ( nChainIn )
{
}

CWalletKey::CWalletKey(int64_t nExpires)
{
    nTimeCreated = (nExpires ? GetTime() : 0);
    nTimeExpires = nExpires;
}

void CMerkleTx::SetMerkleBranch(const CBlockIndex* pindex, int posInBlock)
{
    // Update the tx's hashBlock
    hashBlock = pindex->GetBlockHash();

    // set the position of the transaction in the block
    nIndex = posInBlock;
}

int CMerkleTx::GetDepthInMainChain(const CBlockIndex* &pindexRet) const
{
    if (hashUnset())
        return 0;

    AssertLockHeld(cs_main);

    // Find the block it claims to be in
    BlockMap::iterator mi = mapBlockIndex.find(hashBlock);
    if (mi == mapBlockIndex.end())
        return 0;
    CBlockIndex* pindex = (*mi).second;
    if (!pindex || !chainActive.Contains(pindex))
        return 0;

    pindexRet = pindex;
    return ((nIndex == -1) ? (-1) : 1) * (chainActive.Height() - pindex->nHeight + 1);
}

int CMerkleTx::GetBlocksToMaturity() const
{
    if (!IsCoinBase())
        return 0;
    return std::max(0, (COINBASE_MATURITY+1) - GetDepthInMainChain());
}


bool CMerkleTx::AcceptToMemoryPool(const CAmount& nAbsurdFee, CValidationState& state)
{
    return ::AcceptToMemoryPool(mempool, state, tx, true, NULL, NULL, false, nAbsurdFee);
}<|MERGE_RESOLUTION|>--- conflicted
+++ resolved
@@ -766,15 +766,10 @@
         if (IsHDEnabled()) {
             if (!SetHDMasterKey(GenerateNewHDMasterKey())) {
                 return false;
-<<<<<<< HEAD
-        
+            }
+        }
         */
         
-=======
-            }
-        }
-
->>>>>>> 3b9fb7a1
         NewKeyPool();
         Lock();
 
