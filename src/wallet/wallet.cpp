--- conflicted
+++ resolved
@@ -1378,16 +1378,6 @@
     }
 }
 
-<<<<<<< HEAD
-void CWallet::PruningConflictingBlock(const uint256& blockHash)
-{
-    LOCK2(cs_main, cs_wallet);
-
-    if (!mapBlockIndex.count(blockHash))
-        return;
-
-    CBlockIndex* pIndex = mapBlockIndex[blockHash];
-=======
 void CWallet::PruningConflictingBlock(const uint256& orphanBlockHash)
 {
     LOCK2(cs_main, cs_wallet);
@@ -1396,21 +1386,15 @@
         return;
 
     CBlockIndex* pIndex = mapBlockIndex[orphanBlockHash];
->>>>>>> 10ff24ce
 
     if (pIndex->nHeight < partialChain.HeightOffset() || pIndex->nHeight >partialChain.Height())
         return;
 
     CBlock block;
-<<<<<<< HEAD
-    if (!ReadBlockFromDisk(block, pIndex, Params()))
-        return;
-=======
     if (!ReadBlockFromDisk(block, pIndex, Params())) {
         LogPrintf("%s: Error reading block height=%d hash=%s\n", __func__, pIndex->nHeight, pIndex->GetBlockHashPoW2().ToString().c_str());
         return;
     }
->>>>>>> 10ff24ce
 
     for (const CTransactionRef& ptx : block.vtx) {
         MarkConflicted(partialChain[pIndex->nHeight]->GetBlockHashPoW2(), ptx->GetHash());
