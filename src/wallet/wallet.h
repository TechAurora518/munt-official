// Copyright (c) 2009-2010 Satoshi Nakamoto
// Copyright (c) 2009-2016 The Bitcoin Core developers
// Distributed under the MIT software license, see the accompanying
// file COPYING or http://www.opensource.org/licenses/mit-license.php.
//
// File contains modifications by: The Gulden developers
// All modifications:
// Copyright (c) 2016-2018 The Gulden developers
// Authored by: Malcolm MacLeod (mmacleod@webmail.co.za)
// Distributed under the GULDEN software license, see the accompanying
// file COPYING

#ifndef GULDEN_WALLET_WALLET_H
#define GULDEN_WALLET_WALLET_H

#include "wallettx.h"

#include "amount.h"
#include "policy/feerate.h"
#include "streams.h"
#include "tinyformat.h"
#include "ui_interface.h"
#include "utilstrencodings.h"
#include "validation/validationinterface.h"
#include "script/ismine.h"
#include "script/sign.h"
#include "wallet/crypter.h"
#include "wallet/walletdb.h"
#include "wallet/rpcwallet.h"

#include <algorithm>
#include <atomic>
#include <map>
#include <set>
#include <stdexcept>
#include <stdint.h>
#include <string>
#include <utility>
#include <vector>

typedef CWallet* CWalletRef;
extern std::vector<CWalletRef> vpwallets;
extern CWalletRef pactiveWallet;

//Gulden specific includes
#include "wallet/walletdberrors.h"
#include "wallet/Gulden/guldenwallet.h"
#include "account.h"

#include <boost/thread.hpp>
#include <consensus/consensus.h>

/**
 * Settings
 */
extern CFeeRate payTxFee;
extern unsigned int nTxConfirmTarget;
extern bool bSpendZeroConfChange;
extern bool fWalletRbf;
extern bool fSPV;

static const unsigned int DEFAULT_KEYPOOL_SIZE = 100;
//! -paytxfee default
static const CAmount DEFAULT_TRANSACTION_FEE = 0;
//! -fallbackfee default
static const CAmount DEFAULT_FALLBACK_FEE = 20000;
//! -mintxfee default
static const CAmount DEFAULT_TRANSACTION_MINFEE = 1000000;
//! minimum recommended increment for BIP 125 replacement txs
static const CAmount WALLET_INCREMENTAL_RELAY_FEE = 5000;
//! target minimum change amount
static const CAmount MIN_CHANGE = CENT;
//! final minimum change amount after paying for fees
static const CAmount MIN_FINAL_CHANGE = MIN_CHANGE/2;
//! Default for -spendzeroconfchange
static const bool DEFAULT_SPEND_ZEROCONF_CHANGE = true;
//! Default for -walletrejectlongchains
static const bool DEFAULT_WALLET_REJECT_LONG_CHAINS = false;
//! -txconfirmtarget default
static const unsigned int DEFAULT_TX_CONFIRM_TARGET = 6;
//! -walletrbf default
static const bool DEFAULT_WALLET_RBF = false;
static const bool DEFAULT_WALLETBROADCAST = true;
static const bool DEFAULT_DISABLE_WALLET = false;
//! if set, all keys will be derived by using BIP32
static const bool DEFAULT_USE_HD_WALLET = true;

extern const char * DEFAULT_WALLET_DAT;

class CBlockIndex;
class CCoinControl;
class COutput;
class CReserveKeyOrScript;
class CScript;
class CScheduler;
class CTxMemPool;
class CBlockPolicyEstimator;
class CWalletTx;
class CWalletDB;
class CSPVScanner;

/** (client) version numbers for particular wallet features */
enum WalletFeature
{
    FEATURE_BASE = 10500, // the earliest version new wallets supports (only useful for getinfo's clientversion output)

    FEATURE_WALLETCRYPT = 40000, // wallet encryption
    FEATURE_COMPRPUBKEY = 60000, // compressed public keys

    FEATURE_HD = 130000, // Hierarchical key derivation after BIP32 (HD Wallet)
    FEATURE_LATEST = FEATURE_COMPRPUBKEY // HD is optional, use FEATURE_COMPRPUBKEY as latest version
};


/** A key pool entry */
class CKeyPool
{
public:
    int64_t nTime;
    CPubKey vchPubKey;
    std::string accountName;
    int64_t nChain;//internal or external keypool (HD wallets)


    CKeyPool();
    CKeyPool(const CPubKey& vchPubKeyIn, const std::string& accountNameIn, int64_t nChainIn);

    ADD_SERIALIZE_METHODS;

    template <typename Stream, typename Operation>
    inline void SerializationOp(Stream& s, Operation ser_action) {
        int nVersion = s.GetVersion();
        if (!(s.GetType() & SER_GETHASH))
            READWRITE(nVersion);
        READWRITE(nTime);
        READWRITE(vchPubKey);

        //Allow to fail for legacy accounts.
        try
        {
            READWRITE(accountName);
            READWRITE(nChain);
        }
        catch(...)
        {
        }
    }
};

/** Address book data */
class CAddressBookData
{
public:
    std::string name;
    std::string purpose;

    CAddressBookData() : purpose("unknown") {}

    typedef std::map<std::string, std::string> StringMap;
    StringMap destdata;
};

class CRecipient
{
public:
    CRecipient() : nType(CTxOutType::ScriptLegacyOutput) {}
    CRecipient(CScript scriptPubKey_, CAmount nAmount_, bool fSubtractFeeFromAmount_) : nType(CTxOutType::ScriptLegacyOutput), scriptPubKey(scriptPubKey_), nAmount(nAmount_), fSubtractFeeFromAmount(fSubtractFeeFromAmount_) {}
    CRecipient(CTxOutPoW2Witness witnessDetails_, CAmount nAmount_, bool fSubtractFeeFromAmount_) : nType(CTxOutType::PoW2WitnessOutput), witnessDetails(witnessDetails_), nAmount(nAmount_), fSubtractFeeFromAmount(fSubtractFeeFromAmount_) {}
    CRecipient(CTxOutStandardKeyHash standardKeyHash_, CAmount nAmount_, bool fSubtractFeeFromAmount_) : nType(CTxOutType::StandardKeyHashOutput), standardKeyHash(standardKeyHash_), nAmount(nAmount_), fSubtractFeeFromAmount(fSubtractFeeFromAmount_) {}

    CRecipient(const CRecipient& copy)
    {
        nType = copy.nType;
        scriptPubKey = copy.scriptPubKey;
        witnessForAccount = copy.witnessForAccount;
        witnessDetails = copy.witnessDetails;
        standardKeyHash = copy.standardKeyHash;
        nAmount = copy.nAmount;
        fSubtractFeeFromAmount = copy.fSubtractFeeFromAmount;
    }
    CTxOutType nType;
    CScript scriptPubKey;
    CAccount* witnessForAccount = nullptr;
    CTxOutPoW2Witness witnessDetails;
    CTxOutStandardKeyHash standardKeyHash;
    CAmount nAmount;
    bool fSubtractFeeFromAmount;
    CTxOut GetTxOut() const
    {
        if (nType <= ScriptLegacyOutput)
        {
            return CTxOut(nAmount, scriptPubKey);
        }
        else if (nType == PoW2WitnessOutput)
        {
            return CTxOut(nAmount, witnessDetails);
        }
        else if (nType == StandardKeyHashOutput)
        {
            return CTxOut(nAmount, standardKeyHash);
        }
        else
        {
            assert(0);
        }
        return CTxOut();
    }
};

CRecipient GetRecipientForDestination(const CTxDestination& dest, CAmount nValue, bool fSubtractFeeFromAmount, int nPoW2Phase);
CRecipient GetRecipientForTxOut(const CTxOut& out, CAmount nValue, bool fSubtractFeeFromAmount);



class CInputCoin {
public:
    CInputCoin(const CWalletTx* walletTx, unsigned int i)
    {
        if (!walletTx)
            throw std::invalid_argument("walletTx should not be null");
        if (i >= walletTx->tx->vout.size())
            throw std::out_of_range("The output index is out of range");

        if (walletTx->GetDepthInMainChain() > COINBASE_MATURITY_PHASE4 && walletTx->nHeight > 1 && walletTx->nIndex >= 0)
        {
            outpoint = COutPoint(walletTx->nHeight, walletTx->nIndex, i);
        }
        else
        {
            outpoint = COutPoint(walletTx->GetHash(), i);
        }
        
        txout = walletTx->tx->vout[i];
    }

    CInputCoin(const COutPoint& outpoint_, const CTxOut& txout_)
    {
        outpoint = outpoint_;
        txout = txout_;
    }

    COutPoint outpoint;
    CTxOut txout;

    bool operator<(const CInputCoin& rhs) const {
        return outpoint < rhs.outpoint;
    }

    bool operator!=(const CInputCoin& rhs) const {
        return outpoint != rhs.outpoint;
    }

    bool operator==(const CInputCoin& rhs) const {
        return outpoint == rhs.outpoint;
    }
};

class COutput
{
public:
    const CWalletTx *tx;
    int i;
    int nDepth;

    /** Whether we have the private keys to spend this output */
    bool fSpendable;

    /** Whether we know how to spend this output, ignoring the lack of keys */
    bool fSolvable;

    /**
     * Whether this output is considered safe to spend. Unconfirmed transactions
     * from outside keys and unconfirmed replacement transactions are considered
     * unsafe and will not be used to fund new spending transactions.
     */
    bool fSafe;

    COutput(const CWalletTx *txIn, int iIn, int nDepthIn, bool fSpendableIn, bool fSolvableIn, bool fSafeIn)
    {
        tx = txIn; i = iIn; nDepth = nDepthIn; fSpendable = fSpendableIn; fSolvable = fSolvableIn; fSafe = fSafeIn;
    }

    std::string ToString() const;
};




/** Private key that includes an expiration date in case it never gets used. */
class CWalletKey
{
public:
    CPrivKey vchPrivKey;
    int64_t nTimeCreated;
    int64_t nTimeExpires;
    std::string strComment;
    //! todo: add something to note what created it (user, getnewaddress, change)
    //!   maybe should have a map<string, string> property map

    CWalletKey(int64_t nExpires=0);

    ADD_SERIALIZE_METHODS;

    template <typename Stream, typename Operation>
    inline void SerializationOp(Stream& s, Operation ser_action) {
        int nVersion = s.GetVersion();
        if (!(s.GetType() & SER_GETHASH))
            READWRITE(nVersion);
        READWRITECOMPACTSIZEVECTOR(vchPrivKey);
        READWRITE(nTimeCreated);
        READWRITE(nTimeExpires);
        READWRITE(LIMITED_STRING(strComment, 65536));
    }
};

/**
 * Internal transfers.
 * Database key is acentry<account><counter>.
 */
class CAccountingEntry
{
public:
    std::string strAccount;
    CAmount nCreditDebit;
    int64_t nTime;
    std::string strOtherAccount;
    std::string strComment;
    mapValue_t mapValue;
    int64_t nOrderPos; //!< position in ordered transaction list
    uint64_t nEntryNo;

    CAccountingEntry()
    {
        SetNull();
    }

    void SetNull()
    {
        nCreditDebit = 0;
        nTime = 0;
        strAccount.clear();
        strOtherAccount.clear();
        strComment.clear();
        nOrderPos = -1;
        nEntryNo = 0;
    }

    ADD_SERIALIZE_METHODS;

    template <typename Stream, typename Operation>
    inline void SerializationOp(Stream& s, Operation ser_action) {
        int nVersion = s.GetVersion();
        if (!(s.GetType() & SER_GETHASH))
            READWRITE(nVersion);
        //! Note: strAccount is serialized as part of the key, not here.
        READWRITE(nCreditDebit);
        READWRITE(nTime);
        READWRITE(LIMITED_STRING(strOtherAccount, 65536));

        if (!ser_action.ForRead())
        {
            WriteOrderPos(nOrderPos, mapValue);

            if (!(mapValue.empty() && _ssExtra.empty()))
            {
                CDataStream ss(s.GetType(), s.GetVersion());
                ss.insert(ss.begin(), '\0');
                ss << mapValue;
                ss.insert(ss.end(), _ssExtra.begin(), _ssExtra.end());
                strComment.append(ss.str());
            }
        }

        READWRITE(LIMITED_STRING(strComment, 65536));

        size_t nSepPos = strComment.find("\0", 0, 1);
        if (ser_action.ForRead())
        {
            mapValue.clear();
            if (std::string::npos != nSepPos)
            {
                CDataStream ss(std::vector<char>(strComment.begin() + nSepPos + 1, strComment.end()), s.GetType(), s.GetVersion());
                ss >> mapValue;
                _ssExtra = std::vector<char>(ss.begin(), ss.end());
            }
            ReadOrderPos(nOrderPos, mapValue);
        }
        if (std::string::npos != nSepPos)
            strComment.erase(nSepPos);

        mapValue.erase("n");
    }

private:
    std::vector<char> _ssExtra;
};

struct WalletBalances
{
    CAmount availableIncludingLocked = -1;
    CAmount availableExcludingLocked = -1;
    CAmount availableLocked = -1;
    CAmount unconfirmedIncludingLocked = -1;
    CAmount unconfirmedExcludingLocked = -1;
    CAmount unconfirmedLocked = -1;
    CAmount immatureIncludingLocked = -1;
    CAmount immatureExcludingLocked = -1;
    CAmount immatureLocked = -1;
    CAmount totalLocked = -1;

    bool operator==(const WalletBalances& rhs) const
    {
        return availableIncludingLocked       == rhs.availableIncludingLocked
                && availableExcludingLocked   == rhs.availableExcludingLocked
                && availableLocked            == rhs.availableLocked
                && unconfirmedIncludingLocked == rhs.unconfirmedIncludingLocked
                && unconfirmedExcludingLocked == rhs.unconfirmedExcludingLocked
                && unconfirmedLocked          == rhs.unconfirmedLocked
                && immatureIncludingLocked    == rhs.immatureIncludingLocked
                && immatureExcludingLocked    == rhs.immatureExcludingLocked
                && immatureLocked             == rhs.immatureLocked
                && totalLocked                == rhs.totalLocked;
    }
    bool operator!=(const WalletBalances& rhs) const
    {
        return availableIncludingLocked       != rhs.availableIncludingLocked
                || availableExcludingLocked   != rhs.availableExcludingLocked
                || availableLocked            != rhs.availableLocked
                || unconfirmedIncludingLocked != rhs.unconfirmedIncludingLocked
                || unconfirmedExcludingLocked != rhs.unconfirmedExcludingLocked
                || unconfirmedLocked          != rhs.unconfirmedLocked
                || immatureIncludingLocked    != rhs.immatureIncludingLocked
                || immatureExcludingLocked    != rhs.immatureExcludingLocked
                || immatureLocked             != rhs.immatureLocked
                || totalLocked                != rhs.totalLocked;
    }
};

/*
All Gulden specific functionality goes in base class CGuldenWallet
A little bit clumsy 
*/
class CWallet : public CGuldenWallet
{
private:
    static std::atomic<bool> fFlushScheduled;
    std::atomic<bool> fAbortRescan;
    std::atomic<bool> fScanningWallet;

    /**
     * Select a set of coins such that nValueRet >= nTargetValue and at least
     * all coins from coinControl are selected; Never select unconfirmed coins
     * if they are not ours
     */
    bool SelectCoins(const std::vector<COutput>& vAvailableCoins, const CAmount& nTargetValue, std::set<CInputCoin>& setCoinsRet, CAmount& nValueRet, const CCoinControl *coinControl = NULL) const;

    CWalletDB *pwalletdbEncryption;

    //! the current wallet version: clients below this version are not able to load the wallet
    int nWalletVersion;

    //! the maximum wallet format version: memory-only variable that specifies to what version this wallet may be upgraded
    int nWalletMaxVersion;

    std::unique_ptr<CSPVScanner> pSPVScanner;

    int64_t nNextResend;
    int64_t nLastResend;
    bool fBroadcastTransactions;

    /**
     * Used to keep track of spent outpoints, and
     * detect and report conflicts (double-spends or
     * mutated transactions where the mutant gets mined).
     */
    typedef std::multimap<COutPoint, uint256> TxSpends;
    TxSpends mapTxSpends;
    void AddToSpends(const COutPoint& outpoint, const uint256& wtxid);
    void AddToSpends(const uint256& wtxid);

    /* Mark a transaction (and its in-wallet descendants) as conflicting with a particular block. */
    void MarkConflicted(const uint256& hashBlock, const uint256& hashTx);

    void SyncMetaData(std::pair<TxSpends::iterator, TxSpends::iterator>);

    /* Used by TransactionAddedToMemorypool/BlockConnected/Disconnected.
     * Should be called with pindexBlock and posInBlock if this is for a transaction that is included in a block. */
    void SyncTransaction(const CTransactionRef& tx, const CBlockIndex *pindex = NULL, int posInBlock = 0);

    //int64_t nTimeFirstKey;

    /**
     * Private version of AddWatchOnly method which does not accept a
     * timestamp, and which will reset the wallet's nTimeFirstKey value to 1 if
     * the watch key did not previously have a timestamp associated with it.
     * Because this is an inherited virtual method, it is accessible despite
     * being marked private, but it is marked private anyway to encourage use
     * of the other AddWatchOnly which accepts a timestamp and sets
     * nTimeFirstKey more intelligently for more efficient rescans.
     */
#if 0
    bool AddWatchOnly(const CScript& dest) override;
#endif

    //std::unique_ptr<CWalletDBWrapper> dbw;

public:
    /*
     * Main wallet lock.
     * This lock protects all the fields added by CWallet.
     */
    //mutable CCriticalSection cs_wallet;//Moved to base

    /** Get database handle used by this wallet. Ideally this function would
     * not be necessary.
     */
    CWalletDBWrapper& GetDBHandle()
    {
        return *dbw;
    }

    /** Get a name for this wallet for logging/debugging purposes.
     */
    std::string GetName() const
    {
        if (dbw) {
            return dbw->GetName();
        } else {
            return "dummy";
        }
    }

    void LoadKeyPool(int nIndex, const CKeyPool &keypool)
    {
        // If no metadata exists yet, create a default with the pool key's
        // creation time. Note that this may be overwritten by actually
        // stored metadata for that key later, which is fine.
        CKeyID keyid = keypool.vchPubKey.GetID();
        if (mapKeyMetadata.count(keyid) == 0)
            mapKeyMetadata[keyid] = CKeyMetadata(keypool.nTime);
    }

    std::map<CKeyID, CKeyMetadata> mapKeyMetadata;

    typedef std::map<unsigned int, CMasterKey> MasterKeyMap;
    MasterKeyMap mapMasterKeys;
    unsigned int nMasterKeyMaxID;

    // Create wallet with dummy database handle
    CWallet();

    // Create wallet with passed-in database handle
    CWallet(std::unique_ptr<CWalletDBWrapper> dbw_in);

    ~CWallet();

    void SetNull()
    {
        nWalletVersion = FEATURE_BASE;
        nWalletMaxVersion = FEATURE_BASE;
        nMasterKeyMaxID = 0;
        pwalletdbEncryption = NULL;
        nOrderPosNext = 0;
        nAccountingEntryNumber = 0;
        nNextResend = 0;
        nLastResend = 0;
        nTimeFirstKey = 0;
        fBroadcastTransactions = false;
        nRelockTime = 0;
        fAbortRescan = false;
        fScanningWallet = false;
        activeAccount = NULL;
        activeSeed = NULL;
        nUnlockSessions = 0;
        nUnlockedSessionsOwnedByShadow = 0;
    }

    std::map<uint256, CWalletTx> mapWallet;
    std::list<CAccountingEntry> laccentries;

    int64_t nOrderPosNext;
    uint64_t nAccountingEntryNumber;
    std::map<uint256, int> mapRequestCount;

    std::map<std::string, CAddressBookData> mapAddressBook;

    std::set<COutPoint> setLockedCoins;

    const CWalletTx* GetWalletTx(const uint256& hash) const;

    //! check whether we are allowed to upgrade (or already support) to the named feature
    bool CanSupportFeature(enum WalletFeature wf) { AssertLockHeld(cs_wallet); return nWalletMaxVersion >= wf; }

    /**
     * populate vCoins with vector of available COutputs.
     */
    void AvailableCoins(CAccount* forAccount, std::vector<COutput>& vCoins, bool fOnlySafe=true, const CCoinControl *coinControl = NULL, const CAmount& nMinimumAmount = 1, const CAmount& nMaximumAmount = MAX_MONEY, const CAmount& nMinimumSumAmount = MAX_MONEY, const uint64_t& nMaximumCount = 0, const int& nMinDepth = 0, const int& nMaxDepth = 9999999) const;
    void AvailableCoins(std::vector<CKeyStore*>& accountsToTry, std::vector<COutput>& vCoins, bool fOnlySafe=true, const CCoinControl *coinControl = NULL, const CAmount& nMinimumAmount = 1, const CAmount& nMaximumAmount = MAX_MONEY, const CAmount& nMinimumSumAmount = MAX_MONEY, const uint64_t& nMaximumCount = 0, const int& nMinDepth = 0, const int& nMaxDepth = 9999999) const;

    /**
     * Return list of available coins and locked coins grouped by non-change output address.
     */
    std::map<CTxDestination, std::vector<COutput>> ListCoins(CAccount* forAccount) const;

    /**
     * Find non-change parent output.
     */
    const CTxOut& FindNonChangeParentOutput(const CTransaction& tx, int output) const;

    /**
     * Shuffle and select coins until nTargetValue is reached while avoiding
     * small change; This method is stochastic for some inputs and upon
     * completion the coin set and corresponding actual target value is
     * assembled
     */
    bool SelectCoinsMinConf(const CAmount& nTargetValue, int nConfMine, int nConfTheirs, uint64_t nMaxAncestors, std::vector<COutput> vCoins, std::set<CInputCoin>& setCoinsRet, CAmount& nValueRet) const;

    bool IsSpent(const COutPoint& outpoint) const;

    bool IsLockedCoin(uint256 hash, unsigned int n) const;
    void LockCoin(const COutPoint& output);
    void UnlockCoin(const COutPoint& output);
    void UnlockAllCoins();
    void ListLockedCoins(std::vector<COutPoint>& vOutpts) const;

    /*
     * Rescan abort properties
     */
    void AbortRescan() { fAbortRescan = true; }
    bool IsAbortingRescan() { return fAbortRescan; }
    bool IsScanning() { return fScanningWallet; }

    /**
     * keystore implementation
     * Generate a new key
     */
    CPubKey GenerateNewKey(CAccount& forAccount, int keyChain);
    //! Adds a key to the store, and saves it to disk.
    bool AddKeyPubKey(const CKey& key, const CPubKey &pubkey, CAccount& forAccount, int keyChain);
    //! Adds a key to the store, without saving it to disk (used by LoadWallet)
    bool LoadKey(const CKey& key, const CPubKey &pubkey, const std::string& forAccount, int64_t nKeyChain);
    //! Load metadata (used by LoadWallet)
    bool LoadKeyMetadata(const CPubKey &pubkey, const CKeyMetadata &metadata);

    bool LoadMinVersion(int nVersion) { AssertLockHeld(cs_wallet); nWalletVersion = nVersion; nWalletMaxVersion = std::max(nWalletMaxVersion, nVersion); return true; }
    void UpdateTimeFirstKey(int64_t nCreateTime);

/*
    //! Adds an encrypted key to the store, and saves it to disk.
    bool AddCryptedKey(const CPubKey &vchPubKey, const std::vector<unsigned char> &vchCryptedSecret) override;
*/
    //! Adds an encrypted key to the store, without saving it to disk (used by LoadWallet)
    bool LoadCryptedKey(const CPubKey &vchPubKey, const std::vector<unsigned char> &vchCryptedSecret, const std::string& forAccount, int64_t nKeyChain);
    bool AddCScript(const CScript& redeemScript);
    bool LoadCScript(const CScript& redeemScript);

    //! Adds a destination data tuple to the store, and saves it to disk
    bool AddDestData(const CTxDestination &dest, const std::string &key, const std::string &value);
    //! Erases a destination data tuple in the store and on disk
    bool EraseDestData(const CTxDestination &dest, const std::string &key);
    //! Adds a destination data tuple to the store, without saving it to disk
    bool LoadDestData(const CTxDestination &dest, const std::string &key, const std::string &value);
    //! Look up a destination data tuple in the store, return true if found false otherwise
    bool GetDestData(const CTxDestination &dest, const std::string &key, std::string *value) const;
    //! Get all destination values matching a prefix.
    std::vector<std::string> GetDestValues(const std::string& prefix) const;

    //! Adds a watch-only address to the store, and saves it to disk.
    bool AddWatchOnly(const CScript &dest, int64_t nCreateTime);
    bool RemoveWatchOnly(const CScript &dest);
    //! Adds a watch-only address to the store, without saving it to disk (used by LoadWallet)
    bool LoadWatchOnly(const CScript &dest);

    //! Holds a timestamp at which point the wallet is scheduled (externally) to be relocked. Caller must arrange for actual relocking to occur via Lock().
    int64_t nRelockTime;

    bool Unlock(const SecureString& strWalletPassphrase);
    bool ChangeWalletPassphrase(const SecureString& strOldWalletPassphrase, const SecureString& strNewWalletPassphrase);
    bool EncryptWallet(const SecureString& strWalletPassphrase);

    /**
     * Begin an unlocked session. While at least one unlocked session is in progress the wallet cannot be locked.
     * If a lock attempt is done during an unlocked session the wallet will be kept unlocked untill all unlocked sessions are done.
     * Every BeginUnlocked() session must be closed by a matching EndUnlocked().
     *
     * If not already unlocked a passphrase request for unlocking is done using the reason passed.
     * When unlock is succesfull the callback will be executed.
     * If locked before the session begins the wallet will be locked again automatically when all sessions are finished.
     *
     * Note: while the previous Lock/Unlock still work their usage is discouraged. All new wallet unlocking should use this new API
     * and over time usage of the old Lock/Unlock API is to be removed.
     */
    void BeginUnlocked(std::string reason, std::function<void (void)> callback);

    /**
     * Synchronous version of BeginUnlocked.
     * @return Succesfully unlocked
     */
    bool BeginUnlocked(const SecureString& strWalletPassphrase);

    /**
     * End an unlocked session. When all unlocked session are ended automatically lock the wallet if it was locked when
     * the first active unlock session began or if a lock request was made during a session.
     */
    void EndUnlocked();

    void GetKeyBirthTimes(std::map<CKeyID, int64_t> &mapKeyBirth) const;
    unsigned int ComputeTimeSmart(const CWalletTx& wtx) const;

    //! Import a witness-only account from a URL
    void importWitnessOnlyAccountFromURL(const SecureString& sKey, std::string sAccountName);

    void importPrivKey(const SecureString& sKey, std::string sAccountName);
    void importPrivKey(const CKey& privKey, std::string sAccountName);
    bool importPrivKeyIntoAccount(CAccount* targetAccount, const CKey& privKey, const CKeyID& importKeyID, uint64_t keyBirthDate);
    bool forceKeyIntoKeypool(CAccount* forAccount, const CKey& privKey);

    /** 
     * Increment the next transaction order id
     * @return next transaction order id
     */
    int64_t IncOrderPosNext(CWalletDB *pwalletdb = NULL);
    DBErrors ReorderTransactions();
    bool AccountMove(std::string strFrom, std::string strTo, CAmount nAmount, std::string strComment = "");
    bool GetAccountPubkey(CPubKey &pubKey, std::string strAccount, bool bForceNew = false);

    void MarkDirty();
    bool AddToWallet(const CWalletTx& wtxIn, bool fFlushOnClose=true, bool fSelfComitted=false);
    bool LoadToWallet(const CWalletTx& wtxIn);
    void TransactionAddedToMempool(const CTransactionRef& tx) override;
    void TransactionDeletedFromMempool( const uint256 &hash, MemPoolRemovalReason reason) override;
    void BlockConnected(const std::shared_ptr<const CBlock>& pblock, const CBlockIndex *pindex, const std::vector<CTransactionRef>& vtxConflicted) override;
    void BlockDisconnected(const std::shared_ptr<const CBlock>& pblock) override;
    void ClearCacheForTransaction(const uint256& hash);
    bool AddToWalletIfInvolvingMe(const CTransactionRef& tx, const CBlockIndex* pIndex, int posInBlock, bool fUpdate);
    int GetTransactionScanProgressPercent();
    int64_t RescanFromTime(int64_t startTime, bool update);
    CBlockIndex* ScanForWalletTransactions(CBlockIndex* pindexStart, bool fUpdate = false);
    void ReacceptWalletTransactions();
    std::vector<uint256> ResendWalletTransactionsBefore(int64_t nTime, CConnman* connman);
    void GetBalances(WalletBalances& balances, const CAccount* forAccount = nullptr, bool includeChildren=false) const;
    CAmount GetBalance(const CAccount* forAccount = nullptr, bool useCache=true, bool includePoW2LockedWitnesses=false, bool includeChildren=false) const;
    CAmount GetLockedBalance(const CAccount* forAccount = nullptr, bool includeChildren=false);
    CAmount GetUnconfirmedBalance(const CAccount* forAccount = nullptr, bool includePoW2LockedWitnesses=false, bool includeChildren=false) const;
    CAmount GetImmatureBalance(const CAccount* forAccount = nullptr, bool includePoW2LockedWitnesses=false, bool includeChildren=false) const;
    CAmount GetWatchOnlyBalance() const;
    CAmount GetUnconfirmedWatchOnlyBalance() const;
    CAmount GetImmatureWatchOnlyBalance() const;
    CAmount GetLegacyBalance(const isminefilter& filter, int minDepth, const boost::uuids::uuid* accountUUID, bool includeChildren=false) const;
    CAmount GetAvailableBalance(CAccount* forAccount, const CCoinControl* coinControl = nullptr) const;

    //! Fund a transaction that is otherwise already created
    bool FundTransaction(CAccount* fundingAccount, CMutableTransaction& tx, CAmount& nFeeRet, int& nChangePosInOut, std::string& strFailReason, bool lockUnspents, const std::set<int>& setSubtractFeeFromOutputs, CCoinControl, CReserveKeyOrScript& reservekey);

    //! Sign a transaction that is already fully populated/funded
    bool SignTransaction(CAccount* fromAccount, CMutableTransaction& tx, SignType type);

    //! Create a transaction that renews an expired witness account
    bool PrepareRenewWitnessAccountTransaction(CAccount* funderAccount, CAccount* targetWitnessAccount, CReserveKeyOrScript& changeReserveKey, CMutableTransaction& tx, CAmount& nFeeOut, std::string& strError);

    //! Create a transaction upgrades an old ScriptLegacyOutput witness to a new PoW2WitnessOutput
    void PrepareUpgradeWitnessAccountTransaction(CAccount* funderAccount, CAccount* targetWitnessAccount, CReserveKeyOrScript& changeReserveKey, CMutableTransaction& tx, CAmount& nFeeOut);

    /**
     * Insert additional inputs into the transaction by
     * calling CreateTransaction();
     */
    void AddTxInput(CMutableTransaction& tx, const CInputCoin& inputCoin, bool rbf);
    void AddTxInputs(CMutableTransaction& tx, std::set<CInputCoin>& setCoins, bool rbf);

    /**
     * Create a new transaction paying the recipients with a set of coins
     * selected by SelectCoins(); Also create the change output, when needed
     * @note passing nChangePosInOut as -1 will result in setting a random position
     */
    bool CreateTransaction(std::vector<CKeyStore*>& accountsToTry, const std::vector<CRecipient>& vecSend, CWalletTx& wtxNew, CReserveKeyOrScript& reservekey, CAmount& nFeeRet, int& nChangePosInOut,
                           std::string& strFailReason, const CCoinControl *coinControl = NULL, bool sign = true);
    bool CreateTransaction(CAccount* forAccount, const std::vector<CRecipient>& vecSend, CWalletTx& wtxNew, CReserveKeyOrScript& reservekey, CAmount& nFeeRet, int& nChangePosInOut,
                           std::string& strFailReason, const CCoinControl *coinControl = NULL, bool sign = true);

    //! Used currently by the witnessing code to add the fee for a witness renewal transaction, and various other special operation transactions
    bool AddFeeForTransaction(CAccount* forAccount, CMutableTransaction& txNew, CReserveKeyOrScript& reservekey, CAmount& nFeeOut, bool sign, std::string& strFailReason, const CCoinControl* coinControl);

    /**
     * Sign and submit a transaction (that has not yet been signed) to the network, add to wallet as appropriate etc.
     */
    bool SignAndSubmitTransaction(CReserveKeyOrScript& changeReserveKey, CMutableTransaction& tx, std::string& strError, uint256* pTransactionHashOut=nullptr);

    bool CommitTransaction(CWalletTx& wtxNew, CReserveKeyOrScript& reservekey, CConnman* connman, CValidationState& state);

    void ListAccountCreditDebit(const std::string& strAccount, std::list<CAccountingEntry>& entries);
    bool AddAccountingEntry(const CAccountingEntry&);
    bool AddAccountingEntry(const CAccountingEntry&, CWalletDB *pwalletdb);
    template <typename ContainerType>
    bool DummySignTx(std::vector<CKeyStore*>& accountsToTry, CMutableTransaction &txNew, const ContainerType &coins, SignType type) const;

    static CFeeRate minTxFee;
    static CFeeRate fallbackFee;
    /**
     * Estimate the minimum fee considering user set parameters
     * and the required fee
     */
    static CAmount GetMinimumFee(unsigned int nTxBytes, unsigned int nConfirmTarget, const CTxMemPool& pool, const CBlockPolicyEstimator& estimator, bool ignoreGlobalPayTxFee = false);
    /**
     * Return the minimum required fee taking into account the
     * floating relay fee and user set minimum transaction fee
     */
    static CAmount GetRequiredFee(unsigned int nTxBytes);

    bool NewKeyPool();
    /*
    size_t KeypoolCountExternalKeys();
    */
    int TopUpKeyPool(unsigned int nTargetKeypoolSize = 0, unsigned int nMaxNewAllocations = 0, CAccount* forAccount = nullptr);
    void ReserveKeyFromKeyPool(int64_t& nIndex, CKeyPool& keypool, CAccount* forAccount, int64_t keyChain);
    void KeepKey(int64_t nIndex);
    void ReturnKey(int64_t nIndex, CAccount* forAccount, int64_t keyChain);
    bool GetKeyFromPool(CPubKey &key, CAccount* forAccount, int64_t keyChain);
    int64_t GetOldestKeyPoolTime();
    void GetAllReserveKeys(std::set<CKeyID>& setAddress) const;

    std::set< std::set<CTxDestination> > GetAddressGroupings();
    std::map<CTxDestination, CAmount> GetAddressBalances();

    std::set<CTxDestination> GetAccountAddresses(const std::string& strAccount) const;

    isminetype IsMine(const CTxIn& txin) const;
    isminetype IsMine(const CTxOut& txout) const;
    /**
     * Returns amount of debit if the input matches the
     * filter, otherwise returns 0
     */
    CAmount GetDebit(const CTxIn& txin, const isminefilter& filter, CAccount* forAccount=NULL, bool includeChildren=false) const;
    CAmount GetCredit(const CTxOut& txout, const isminefilter& filter, CAccount* forAccount=NULL, bool includeChildren=false) const;
    bool IsChange(const CTxOut& txout) const;
    CAmount GetChange(const CTxOut& txout) const;
    bool IsMine(const CTransaction& tx) const;
    /** should probably be renamed to IsRelevantToMe */
    bool IsFromMe(const CTransaction& tx) const;
    CAmount GetDebit(const CTransaction& tx, const isminefilter& filter, CAccount* forAccount=NULL) const;
    /** Returns whether all of the inputs match the filter */
    bool IsAllFromMe(const CTransaction& tx, const isminefilter& filter) const;
    CAmount GetCredit(const CTransaction& tx, const isminefilter& filter, CAccount* forAccount=NULL) const;
    CAmount GetChange(const CTransaction& tx) const;

    DBErrors LoadWallet(WalletLoadState& nExtraLoadState);
    DBErrors ZapWalletTx(std::vector<CWalletTx>& vWtx);
    DBErrors ZapSelectTx(CWalletDB& walletdb, std::vector<uint256>& vHashIn, std::vector<uint256>& vHashOut);

    bool SetAddressBook(const std::string& address, const std::string& strName, const std::string& purpose);

    bool DelAddressBook(const std::string& address);

    CAccount* FindAccountForTransaction(const CTxOut& out);

    // CValidationInterface updates
    void ResendWalletTransactions(int64_t nBestBlockTime, CConnman* connman) override;
    void SetBestChain(const CBlockLocator& loc) override;

    void GetScriptForMining(std::shared_ptr<CReserveKeyOrScript> &script, CAccount* forAccount) override;
    void GetScriptForWitnessing(std::shared_ptr<CReserveKeyOrScript> &script, CAccount* forAccount) override;

    unsigned int GetKeyPoolSize()
    {
        AssertLockHeld(cs_wallet); // setKeyPool
        int nPoolSize=0;
        for (auto accountPair : mapAccounts)
        {
            LOCK(accountPair.second->cs_keypool);
            nPoolSize += accountPair.second->GetKeyPoolSize();
        }
        return nPoolSize;
    }

    //! signify that a particular wallet feature is now used. this may change nWalletVersion and nWalletMaxVersion if those are lower
    bool SetMinVersion(enum WalletFeature, CWalletDB* pwalletdbIn = NULL, bool fExplicit = false);

    //! change which version we're allowed to upgrade to (note that this does not immediately imply upgrading to that format)
    bool SetMaxVersion(int nVersion);

    //! get the current wallet format (the oldest client version guaranteed to understand this wallet)
    int GetVersion() { LOCK(cs_wallet); return nWalletVersion; }

    //! Get wallet transactions that conflict with given transaction (spend same outputs)
    std::set<uint256> GetConflicts(const uint256& txid) const;

    //! Check if a given transaction has any of its outputs spent by another transaction in the wallet
    bool HasWalletSpend(const uint256& txid) const;

    //! Flush wallet (bitdb flush)
    void Flush(bool shutdown=false);

    //! Verify the wallet database and perform salvage if required
    static bool Verify();

    /** 
     * Address book entry changed.
     * @note called with lock cs_wallet held.
     */
    boost::signals2::signal<void (CWallet *wallet, const std::string
            &address, const std::string &label, bool isMine,
            const std::string &purpose,
            ChangeType status)> NotifyAddressBookChanged;

    /** 
     * Wallet transaction added, removed or updated.
     * @note called with lock cs_wallet held.
     */
    boost::signals2::signal<void (CWallet *wallet, const uint256 &hashTx, ChangeType status, bool fSelfComitted)> NotifyTransactionChanged;

    /** 
     * Wallet transaction depth in chain changed (only called up until depth 10)
     * @note called with lock cs_wallet held.
     */
    boost::signals2::signal<void (CWallet *wallet, const uint256 &hashTx)> NotifyTransactionDepthChanged;

    /** Show progress e.g. for rescan */
    boost::signals2::signal<void (const std::string &title, int nProgress)> ShowProgress;

    /** Watch-only address added */
    boost::signals2::signal<void (bool fHaveWatchOnly)> NotifyWatchonlyChanged;

    /** A key pool was topped up with one or more keys. */
    boost::signals2::signal<void ()> NotifyKeyPoolToppedUp;

    /** Inquire whether this wallet broadcasts transactions. */
    bool GetBroadcastTransactions() const { return fBroadcastTransactions; }
    /** Set whether this wallet broadcasts transactions. */
    void SetBroadcastTransactions(bool broadcast) { fBroadcastTransactions = broadcast; }

    /** Return whether transaction can be abandoned */
    bool TransactionCanBeAbandoned(const uint256& hashTx) const;

    /* Mark a transaction (and it in-wallet descendants) as abandoned so its inputs may be respent. */
    bool AbandonTransaction(const uint256& hashTx);

    /** Mark a transaction as replaced by another transaction (e.g., BIP 125). */
    bool MarkReplaced(const uint256& originalHash, const uint256& newHash);

    /* Returns the wallets help message */
    static std::string GetWalletHelpString(bool showDebug);

    /* Initializes the wallet, returns a new CWallet instance or a null pointer in case of an error */
    static CWallet* CreateWalletFromFile(const std::string walletFile);
    static bool InitLoadWallet();
    static void CreateSeedAndAccountFromPhrase(CWallet* walletInstance);
    static void CreateSeedAndAccountFromLink(CWallet *walletInstance);

    /**
     * Wallet post-init setup
     * Gives the wallet a chance to register repetitive tasks and complete post-init tasks
     */
    void postInitProcess(CScheduler& scheduler);

    /* Wallets parameter interaction */
    static bool ParameterInteraction();

    bool BackupWallet(const std::string& strDest);

    const CBlockIndex* LastSPVBlockProcessed() const;

    //! Chain height for wallets (height used depends on SPV).
    static int ChainHeight();

    static void ResetUnifiedSPVProgressNotification();

    /**
     * Birthtime computed from wallet transactions
     * If there are no transactions the tip of the known chain is used
     * If birthtime cannot be succesfully computed it will return 0
     */
    int64_t birthTime() const;

    void StartSPV();
    void ResetSPV();

    void EraseWalletSeedsAndAccounts();

protected:
<<<<<<< HEAD
    void PruningConflictingBlock(const uint256& blockHash) override;
=======
    void PruningConflictingBlock(const uint256& orphanBlockHash) override;
>>>>>>> 10ff24ce

private:
    int nTransactionScanProgressPercent;

    friend class CAccount;
};


// Helper for producing a bunch of max-sized low-S signatures (eg 72 bytes)
// ContainerType is meant to hold pair<CWalletTx *, int>, and be iterable
// so that each entry corresponds to each vIn, in order.
template <typename ContainerType>
bool CWallet::DummySignTx(std::vector<CKeyStore*>& accountsToTry, CMutableTransaction &txNew, const ContainerType &coins, SignType type) const
{
    // Fill in dummy signatures for fee calculation.
    int nIn = 0;
    for (const auto& coin : coins)
    {
        SignatureData sigdata;

        if (!ProduceSignature(DummySignatureCreator(accountsToTry), coin.txout, sigdata, type, txNew.nVersion))
        {
            return false;
        } else {
            UpdateTransaction(txNew, nIn, sigdata);
        }

        nIn++;
    }
    return true;
}
#endif // GULDEN_WALLET_WALLET_H<|MERGE_RESOLUTION|>--- conflicted
+++ resolved
@@ -977,11 +977,7 @@
     void EraseWalletSeedsAndAccounts();
 
 protected:
-<<<<<<< HEAD
-    void PruningConflictingBlock(const uint256& blockHash) override;
-=======
     void PruningConflictingBlock(const uint256& orphanBlockHash) override;
->>>>>>> 10ff24ce
 
 private:
     int nTransactionScanProgressPercent;
