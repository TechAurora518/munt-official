// Copyright (c) 2009-2010 Satoshi Nakamoto
// Copyright (c) 2009-2016 The Bitcoin Core developers
// Distributed under the MIT software license, see the accompanying
// file COPYING or http://www.opensource.org/licenses/mit-license.php.
//
// File contains modifications by: The Gulden developers
// All modifications:
// Copyright (c) 2016-2017 The Gulden developers
// Authored by: Malcolm MacLeod (mmacleod@webmail.co.za)
// Distributed under the GULDEN software license, see the accompanying
// file COPYING

#ifndef BITCOIN_WALLET_WALLET_H
#define BITCOIN_WALLET_WALLET_H

#include "amount.h"
#include "streams.h"
#include "tinyformat.h"
#include "ui_interface.h"
#include "utilstrencodings.h"
#include "validationinterface.h"
#include "script/ismine.h"
#include "script/sign.h"
#include "wallet/crypter.h"
#include "wallet/walletdb.h"
#include "wallet/rpcwallet.h"

#include <algorithm>
#include <atomic>
#include <map>
#include <set>
#include <stdexcept>
#include <stdint.h>
#include <string>
#include <utility>
#include <vector>

//Gulden specific includes
#include "wallet/walletdberrors.h"
#include "wallet/Gulden/guldenwallet.h"
#include "account.h"
#include <boost/foreach.hpp>
#include <boost/thread.hpp>
extern CWallet* pwalletMain;

/**
 * Settings
 */
extern CFeeRate payTxFee;
extern unsigned int nTxConfirmTarget;
extern bool bSpendZeroConfChange;
extern bool fWalletRbf;

static const unsigned int DEFAULT_KEYPOOL_SIZE = 100;
//! -paytxfee default
static const CAmount DEFAULT_TRANSACTION_FEE = 0;
//! -fallbackfee default
static const CAmount DEFAULT_FALLBACK_FEE = 20000;
//! -mintxfee default
static const CAmount DEFAULT_TRANSACTION_MINFEE = 1000000;
//! minimum recommended increment for BIP 125 replacement txs
static const CAmount WALLET_INCREMENTAL_RELAY_FEE = 5000;
//! target minimum change amount
static const CAmount MIN_CHANGE = CENT;
//! final minimum change amount after paying for fees
static const CAmount MIN_FINAL_CHANGE = MIN_CHANGE/2;
//! Default for -spendzeroconfchange
static const bool DEFAULT_SPEND_ZEROCONF_CHANGE = true;
//! Default for -walletrejectlongchains
static const bool DEFAULT_WALLET_REJECT_LONG_CHAINS = false;
//! -txconfirmtarget default
static const unsigned int DEFAULT_TX_CONFIRM_TARGET = 6;
//! -walletrbf default
static const bool DEFAULT_WALLET_RBF = false;
static const bool DEFAULT_WALLETBROADCAST = true;
static const bool DEFAULT_DISABLE_WALLET = false;
//! if set, all keys will be derived by using BIP32
static const bool DEFAULT_USE_HD_WALLET = true;

extern const char * DEFAULT_WALLET_DAT;

class CBlockIndex;
class CCoinControl;
class COutput;
class CReserveKey;
class CScript;
class CScheduler;
class CTxMemPool;
class CBlockPolicyEstimator;
class CWalletTx;
class CWalletDB;

/** (client) version numbers for particular wallet features */
enum WalletFeature
{
    FEATURE_BASE = 10500, // the earliest version new wallets supports (only useful for getinfo's clientversion output)

    FEATURE_WALLETCRYPT = 40000, // wallet encryption
    FEATURE_COMPRPUBKEY = 60000, // compressed public keys

    FEATURE_HD = 130000, // Hierarchical key derivation after BIP32 (HD Wallet)
/* GULDEN - we don't use this.
    FEATURE_HD_SPLIT = 139900, // Wallet with HD chain split (change outputs will use m/0'/1'/k)
*/
    FEATURE_LATEST = FEATURE_COMPRPUBKEY // HD is optional, use FEATURE_COMPRPUBKEY as latest version
};


/** A key pool entry */
class CKeyPool
{
public:
    int64_t nTime;
    CPubKey vchPubKey;
    /* GULDEN - we don't use this
    bool fInternal; // for change outputs
   */
    std::string accountName;
    int64_t nChain;//internal or external keypool (HD wallets)


    CKeyPool();
    CKeyPool(const CPubKey& vchPubKeyIn, const std::string& accountNameIn, int64_t nChainIn);

    ADD_SERIALIZE_METHODS;

    template <typename Stream, typename Operation>
    inline void SerializationOp(Stream& s, Operation ser_action) {
        int nVersion = s.GetVersion();
        if (!(s.GetType() & SER_GETHASH))
            READWRITE(nVersion);
        READWRITE(nTime);
        READWRITE(vchPubKey);
        #if 0
        GULDEN - no fInternal
        if (ser_action.ForRead()) {
            try {
                READWRITE(fInternal);
            }
            catch (std::ios_base::failure&) {
                /* flag as external address if we can't read the internal boolean
                   (this will be the case for any wallet before the HD chain split version) */
                fInternal = false;
            }
        }
        else {
            READWRITE(fInternal);
        }
        #endif

        //Allow to fail for legacy accounts.
        try
        {
            READWRITE(accountName);
            READWRITE(nChain);
        }
        catch(...)
        {
        }
    }
};

/** Address book data */
class CAddressBookData
{
public:
    std::string name;
    std::string purpose;

    CAddressBookData()
    {
        purpose = "unknown";
    }

    typedef std::map<std::string, std::string> StringMap;
    StringMap destdata;
};

struct CRecipient
{
    CScript scriptPubKey;
    CAmount nAmount;
    bool fSubtractFeeFromAmount;
};

typedef std::map<std::string, std::string> mapValue_t;


static inline void ReadOrderPos(int64_t& nOrderPos, mapValue_t& mapValue)
{
    if (!mapValue.count("n"))
    {
        nOrderPos = -1; // TODO: calculate elsewhere
        return;
    }
    nOrderPos = atoi64(mapValue["n"].c_str());
}


static inline void WriteOrderPos(const int64_t& nOrderPos, mapValue_t& mapValue)
{
    if (nOrderPos == -1)
        return;
    mapValue["n"] = i64tostr(nOrderPos);
}

struct COutputEntry
{
    CTxDestination destination;
    CAmount amount;
    int vout;
};

/** A transaction with a merkle branch linking it to the block chain. */
class CMerkleTx
{
private:
  /** Constant used in hashBlock to indicate tx has been abandoned */
    static const uint256 ABANDON_HASH;

public:
    CTransactionRef tx;
    uint256 hashBlock;

    /* An nIndex == -1 means that hashBlock (in nonzero) refers to the earliest
     * block in the chain we know this or any in-wallet dependency conflicts
     * with. Older clients interpret nIndex == -1 as unconfirmed for backward
     * compatibility.
     */
    int nIndex;

    CMerkleTx()
    {
        SetTx(MakeTransactionRef());
        Init();
    }

    CMerkleTx(CTransactionRef arg)
    {
        SetTx(std::move(arg));
        Init();
    }

    /** Helper conversion operator to allow passing CMerkleTx where CTransaction is expected.
     *  TODO: adapt callers and remove this operator. */
    operator const CTransaction&() const { return *tx; }

    void Init()
    {
        hashBlock = uint256();
        nIndex = -1;
    }

    void SetTx(CTransactionRef arg)
    {
        tx = std::move(arg);
    }

    ADD_SERIALIZE_METHODS;

    template <typename Stream, typename Operation>
    inline void SerializationOp(Stream& s, Operation ser_action) {
        std::vector<uint256> vMerkleBranch; // For compatibility with older versions.
        READWRITE(tx);
        READWRITE(hashBlock);
        READWRITE(vMerkleBranch);
        READWRITE(nIndex);
    }

    void SetMerkleBranch(const CBlockIndex* pIndex, int posInBlock);

    /**
     * Return depth of transaction in blockchain:
     * <0  : conflicts with a transaction this deep in the blockchain
     *  0  : in memory pool, waiting to be included in a block
     * >=1 : this many blocks deep in the main chain
     */
    int GetDepthInMainChain(const CBlockIndex* &pindexRet) const;
    int GetDepthInMainChain() const { const CBlockIndex *pindexRet; return GetDepthInMainChain(pindexRet); }
    bool IsInMainChain() const { const CBlockIndex *pindexRet; return GetDepthInMainChain(pindexRet) > 0; }
    int GetBlocksToMaturity() const;
    /** Pass this transaction to the mempool. Fails if absolute fee exceeds absurd fee. */
    bool AcceptToMemoryPool(const CAmount& nAbsurdFee, CValidationState& state);
    bool hashUnset() const { return (hashBlock.IsNull() || hashBlock == ABANDON_HASH); }
    bool isAbandoned() const { return (hashBlock == ABANDON_HASH); }
    void setAbandoned() { hashBlock = ABANDON_HASH; }

    const uint256& GetHash() const { return tx->GetHash(); }
    bool IsCoinBase() const { return tx->IsCoinBase(); }
};

/** 
 * A transaction with a bunch of additional info that only the owner cares about.
 * It includes any unrecorded transactions needed to link it back to the block chain.
 */
class CWalletTx : public CMerkleTx
{
private:
    const CWallet* pwallet;

public:
    /**
     * Key/value map with information about the transaction.
     *
     * The following keys can be read and written through the map and are
     * serialized in the wallet database:
     *
     *     "comment", "to"   - comment strings provided to sendtoaddress,
     *                         sendfrom, sendmany wallet RPCs
     *     "replaces_txid"   - txid (as HexStr) of transaction replaced by
     *                         bumpfee on transaction created by bumpfee
     *     "replaced_by_txid" - txid (as HexStr) of transaction created by
     *                         bumpfee on transaction replaced by bumpfee
     *     "from", "message" - obsolete fields that could be set in UI prior to
     *                         2011 (removed in commit 4d9b223)
     *
     * The following keys are serialized in the wallet database, but shouldn't
     * be read or written through the map (they will be temporarily added and
     * removed from the map during serialization):
     *
     *     "fromaccount"     - serialized strFromAccount value
     *     "n"               - serialized nOrderPos value
     *     "timesmart"       - serialized nTimeSmart value
     *     "spent"           - serialized vfSpent value that existed prior to
     *                         2014 (removed in commit 93a18a3)
     */
    mapValue_t mapValue;
    std::vector<std::pair<std::string, std::string> > vOrderForm;
    unsigned int fTimeReceivedIsTxTime;
    unsigned int nTimeReceived; //!< time received by this node
    /**
     * Stable timestamp that never changes, and reflects the order a transaction
     * was added to the wallet. Timestamp is based on the block time for a
     * transaction added as part of a block, or else the time when the
     * transaction was received if it wasn't part of a block, with the timestamp
     * adjusted in both cases so timestamp order matches the order transactions
     * were added to the wallet. More details can be found in
     * CWallet::ComputeTimeSmart().
     */
    unsigned int nTimeSmart;
    /**
     * From me flag is set to 1 for transactions that were created by the wallet
     * on this bitcoin node, and set to 0 for transactions that were created
     * externally and came in through the network or sendrawtransaction RPC.
     */
    char fFromMe;
    std::string strFromAccount;
    int64_t nOrderPos; //!< position in ordered transaction list

    // memory only
    mutable bool fDebitCached;
    mutable bool fCreditCached;
    mutable bool fImmatureCreditCached;
    mutable bool fAvailableCreditCached;
    //fixme: (GULDEN) (SBSU) - Caching would be faster but seems to become invalid if we do internal transfers between accounts.
    //mutable std::map<const CAccount*, CAmount> availableCreditForAccountCached;
    mutable bool fWatchDebitCached;
    mutable bool fWatchCreditCached;
    mutable bool fImmatureWatchCreditCached;
    mutable bool fAvailableWatchCreditCached;
    mutable bool fChangeCached;
    mutable CAmount nDebitCached;
    mutable CAmount nCreditCached;
    mutable CAmount nImmatureCreditCached;
    mutable CAmount nAvailableCreditCached;
    mutable CAmount nWatchDebitCached;
    mutable CAmount nWatchCreditCached;
    mutable CAmount nImmatureWatchCreditCached;
    mutable CAmount nAvailableWatchCreditCached;
    mutable CAmount nChangeCached;

    CWalletTx()
    {
        Init(NULL);
    }

    CWalletTx(const CWallet* pwalletIn, CTransactionRef arg) : CMerkleTx(std::move(arg))
    {
        Init(pwalletIn);
    }

    void Init(const CWallet* pwalletIn)
    {
        pwallet = pwalletIn;
        mapValue.clear();
        vOrderForm.clear();
        fTimeReceivedIsTxTime = false;
        nTimeReceived = 0;
        nTimeSmart = 0;
        fFromMe = false;
        strFromAccount.clear();
        fDebitCached = false;
        fCreditCached = false;
        fImmatureCreditCached = false;
        fAvailableCreditCached = false;
        fWatchDebitCached = false;
        fWatchCreditCached = false;
        fImmatureWatchCreditCached = false;
        fAvailableWatchCreditCached = false;
        fChangeCached = false;
        nDebitCached = 0;
        nCreditCached = 0;
        nImmatureCreditCached = 0;
        nAvailableCreditCached = 0;
        nWatchDebitCached = 0;
        nWatchCreditCached = 0;
        nAvailableWatchCreditCached = 0;
        nImmatureWatchCreditCached = 0;
        nChangeCached = 0;
        nOrderPos = -1;
    }

    ADD_SERIALIZE_METHODS;

    template <typename Stream, typename Operation>
    inline void SerializationOp(Stream& s, Operation ser_action) {
        if (ser_action.ForRead())
            Init(NULL);
        char fSpent = false;

        if (!ser_action.ForRead())
        {
            mapValue["fromaccount"] = strFromAccount;

            WriteOrderPos(nOrderPos, mapValue);

            if (nTimeSmart)
                mapValue["timesmart"] = strprintf("%u", nTimeSmart);
        }

        READWRITE(*(CMerkleTx*)this);
        std::vector<CMerkleTx> vUnused; //!< Used to be vtxPrev
        READWRITE(vUnused);
        READWRITE(mapValue);
        READWRITE(vOrderForm);
        READWRITE(fTimeReceivedIsTxTime);
        READWRITE(nTimeReceived);
        READWRITE(fFromMe);
        READWRITE(fSpent);

        if (ser_action.ForRead())
        {
            strFromAccount = mapValue["fromaccount"];

            ReadOrderPos(nOrderPos, mapValue);

            nTimeSmart = mapValue.count("timesmart") ? (unsigned int)atoi64(mapValue["timesmart"]) : 0;
        }

        mapValue.erase("fromaccount");
        mapValue.erase("spent");
        mapValue.erase("n");
        mapValue.erase("timesmart");
    }

    //! make sure balances are recalculated
    void MarkDirty()
    {
        fCreditCached = false;
        fAvailableCreditCached = false;
        fImmatureCreditCached = false;
        fWatchDebitCached = false;
        fWatchCreditCached = false;
        fAvailableWatchCreditCached = false;
        fImmatureWatchCreditCached = false;
        fDebitCached = false;
        fChangeCached = false;
    }

    void BindWallet(CWallet *pwalletIn)
    {
        pwallet = pwalletIn;
        MarkDirty();
    }

    //! filter decides which addresses will count towards the debit
    CAmount GetDebit(const isminefilter& filter) const;
    CAmount GetCredit(const isminefilter& filter) const;
    CAmount GetImmatureCredit(bool fUseCache=true, const CAccount* forAccount=NULL) const;
    CAmount GetAvailableCredit(bool fUseCache=true, const CAccount* forAccount=NULL) const;
    CAmount GetImmatureWatchOnlyCredit(const bool& fUseCache=true) const;
    CAmount GetAvailableWatchOnlyCredit(const bool& fUseCache=true) const;
    CAmount GetChange() const;

    void GetAmounts(std::list<COutputEntry>& listReceived,
                    std::list<COutputEntry>& listSent, CAmount& nFee, const isminefilter& filter, CKeyStore* from=NULL) const;

    bool IsFromMe(const isminefilter& filter) const
    {
        return (GetDebit(filter) > 0);
    }

    // True if only scriptSigs are different
    bool IsEquivalentTo(const CWalletTx& tx) const;

    bool InMempool() const;
    bool IsTrusted() const;

    int64_t GetTxTime() const;
    int GetRequestCount() const;

    bool RelayWalletTransaction(CConnman* connman);

    std::set<uint256> GetConflicts() const;
};


class CInputCoin {
public:
    CInputCoin(const CWalletTx* walletTx, unsigned int i)
    {
        if (!walletTx)
            throw std::invalid_argument("walletTx should not be null");
        if (i >= walletTx->tx->vout.size())
            throw std::out_of_range("The output index is out of range");

        outpoint = COutPoint(walletTx->GetHash(), i);
        txout = walletTx->tx->vout[i];
    }

    COutPoint outpoint;
    CTxOut txout;

    bool operator<(const CInputCoin& rhs) const {
        return outpoint < rhs.outpoint;
    }

    bool operator!=(const CInputCoin& rhs) const {
        return outpoint != rhs.outpoint;
    }

    bool operator==(const CInputCoin& rhs) const {
        return outpoint == rhs.outpoint;
    }
};

class COutput
{
public:
    const CWalletTx *tx;
    int i;
    int nDepth;

    /** Whether we have the private keys to spend this output */
    bool fSpendable;

    /** Whether we know how to spend this output, ignoring the lack of keys */
    bool fSolvable;

    /**
     * Whether this output is considered safe to spend. Unconfirmed transactions
     * from outside keys and unconfirmed replacement transactions are considered
     * unsafe and will not be used to fund new spending transactions.
     */
    bool fSafe;

    COutput(const CWalletTx *txIn, int iIn, int nDepthIn, bool fSpendableIn, bool fSolvableIn, bool fSafeIn)
    {
        tx = txIn; i = iIn; nDepth = nDepthIn; fSpendable = fSpendableIn; fSolvable = fSolvableIn; fSafe = fSafeIn;
    }

    std::string ToString() const;
};




/** Private key that includes an expiration date in case it never gets used. */
class CWalletKey
{
public:
    CPrivKey vchPrivKey;
    int64_t nTimeCreated;
    int64_t nTimeExpires;
    std::string strComment;
    //! todo: add something to note what created it (user, getnewaddress, change)
    //!   maybe should have a map<string, string> property map

    CWalletKey(int64_t nExpires=0);

    ADD_SERIALIZE_METHODS;

    template <typename Stream, typename Operation>
    inline void SerializationOp(Stream& s, Operation ser_action) {
        int nVersion = s.GetVersion();
        if (!(s.GetType() & SER_GETHASH))
            READWRITE(nVersion);
        READWRITE(vchPrivKey);
        READWRITE(nTimeCreated);
        READWRITE(nTimeExpires);
        READWRITE(LIMITED_STRING(strComment, 65536));
    }
};

/**
 * Internal transfers.
 * Database key is acentry<account><counter>.
 */
class CAccountingEntry
{
public:
    std::string strAccount;
    CAmount nCreditDebit;
    int64_t nTime;
    std::string strOtherAccount;
    std::string strComment;
    mapValue_t mapValue;
    int64_t nOrderPos; //!< position in ordered transaction list
    uint64_t nEntryNo;

    CAccountingEntry()
    {
        SetNull();
    }

    void SetNull()
    {
        nCreditDebit = 0;
        nTime = 0;
        strAccount.clear();
        strOtherAccount.clear();
        strComment.clear();
        nOrderPos = -1;
        nEntryNo = 0;
    }

    ADD_SERIALIZE_METHODS;

    template <typename Stream, typename Operation>
    inline void SerializationOp(Stream& s, Operation ser_action) {
        int nVersion = s.GetVersion();
        if (!(s.GetType() & SER_GETHASH))
            READWRITE(nVersion);
        //! Note: strAccount is serialized as part of the key, not here.
        READWRITE(nCreditDebit);
        READWRITE(nTime);
        READWRITE(LIMITED_STRING(strOtherAccount, 65536));

        if (!ser_action.ForRead())
        {
            WriteOrderPos(nOrderPos, mapValue);

            if (!(mapValue.empty() && _ssExtra.empty()))
            {
                CDataStream ss(s.GetType(), s.GetVersion());
                ss.insert(ss.begin(), '\0');
                ss << mapValue;
                ss.insert(ss.end(), _ssExtra.begin(), _ssExtra.end());
                strComment.append(ss.str());
            }
        }

        READWRITE(LIMITED_STRING(strComment, 65536));

        size_t nSepPos = strComment.find("\0", 0, 1);
        if (ser_action.ForRead())
        {
            mapValue.clear();
            if (std::string::npos != nSepPos)
            {
                CDataStream ss(std::vector<char>(strComment.begin() + nSepPos + 1, strComment.end()), s.GetType(), s.GetVersion());
                ss >> mapValue;
                _ssExtra = std::vector<char>(ss.begin(), ss.end());
            }
            ReadOrderPos(nOrderPos, mapValue);
        }
        if (std::string::npos != nSepPos)
            strComment.erase(nSepPos);

        mapValue.erase("n");
    }

private:
    std::vector<char> _ssExtra;
};

/*
All Gulden specific functionality goes in base class CGuldenWallet
A little bit clumsy 
*/
class CWallet : public CGuldenWallet
{
private:
    static std::atomic<bool> fFlushScheduled;
    std::atomic<bool> fAbortRescan;
    std::atomic<bool> fScanningWallet;

    /**
     * Select a set of coins such that nValueRet >= nTargetValue and at least
     * all coins from coinControl are selected; Never select unconfirmed coins
     * if they are not ours
     */
    bool SelectCoins(const std::vector<COutput>& vAvailableCoins, const CAmount& nTargetValue, std::set<CInputCoin>& setCoinsRet, CAmount& nValueRet, const CCoinControl *coinControl = NULL) const;

    CWalletDB *pwalletdbEncryption;

    //! the current wallet version: clients below this version are not able to load the wallet
    int nWalletVersion;

    //! the maximum wallet format version: memory-only variable that specifies to what version this wallet may be upgraded
    int nWalletMaxVersion;

    int64_t nNextResend;
    int64_t nLastResend;
    bool fBroadcastTransactions;

    /**
     * Used to keep track of spent outpoints, and
     * detect and report conflicts (double-spends or
     * mutated transactions where the mutant gets mined).
     */
    typedef std::multimap<COutPoint, uint256> TxSpends;
    TxSpends mapTxSpends;
    void AddToSpends(const COutPoint& outpoint, const uint256& wtxid);
    void AddToSpends(const uint256& wtxid);

    /* Mark a transaction (and its in-wallet descendants) as conflicting with a particular block. */
    void MarkConflicted(const uint256& hashBlock, const uint256& hashTx);

    void SyncMetaData(std::pair<TxSpends::iterator, TxSpends::iterator>);

    /* Used by TransactionAddedToMemorypool/BlockConnected/Disconnected.
     * Should be called with pindexBlock and posInBlock if this is for a transaction that is included in a block. */
    void SyncTransaction(const CTransactionRef& tx, const CBlockIndex *pindex = NULL, int posInBlock = 0);
    #if 0
    //GULDEN - we don't use these as we have our own system.
    /* the HD chain data model (external chain counters) */
    CHDChain hdChain;

    /* HD derive new child key (on internal or external chain) */
    void DeriveNewChildKey(CKeyMetadata& metadata, CKey& secret, bool internal = false);
    #endif

    std::set<int64_t> setKeyPool;

    //int64_t nTimeFirstKey;

    /**
     * Private version of AddWatchOnly method which does not accept a
     * timestamp, and which will reset the wallet's nTimeFirstKey value to 1 if
     * the watch key did not previously have a timestamp associated with it.
     * Because this is an inherited virtual method, it is accessible despite
     * being marked private, but it is marked private anyway to encourage use
     * of the other AddWatchOnly which accepts a timestamp and sets
     * nTimeFirstKey more intelligently for more efficient rescans.
     */
#if 0
    bool AddWatchOnly(const CScript& dest) override;
#endif

    //std::unique_ptr<CWalletDBWrapper> dbw;

public:
    /*
     * Main wallet lock.
     * This lock protects all the fields added by CWallet.
     */
    //mutable CCriticalSection cs_wallet;//Moved to base

    /** Get database handle used by this wallet. Ideally this function would
     * not be necessary.
     */
    CWalletDBWrapper& GetDBHandle()
    {
        return *dbw;
    }

    /** Get a name for this wallet for logging/debugging purposes.
     */
    std::string GetName() const
    {
        if (dbw) {
            return dbw->GetName();
        } else {
            return "dummy";
        }
    }

    void LoadKeyPool(int nIndex, const CKeyPool &keypool)
    {
        setKeyPool.insert(nIndex);

        // If no metadata exists yet, create a default with the pool key's
        // creation time. Note that this may be overwritten by actually
        // stored metadata for that key later, which is fine.
        CKeyID keyid = keypool.vchPubKey.GetID();
        if (mapKeyMetadata.count(keyid) == 0)
            mapKeyMetadata[keyid] = CKeyMetadata(keypool.nTime);
    }

    std::map<CKeyID, CKeyMetadata> mapKeyMetadata;

    typedef std::map<unsigned int, CMasterKey> MasterKeyMap;
    MasterKeyMap mapMasterKeys;
    unsigned int nMasterKeyMaxID;

    // Create wallet with dummy database handle
    CWallet(): CGuldenWallet()
    {
        SetNull();
    }

    // Create wallet with passed-in database handle
    CWallet(std::unique_ptr<CWalletDBWrapper> dbw_in) : CGuldenWallet(std::move(dbw_in))
    {
        SetNull();
    }

    ~CWallet()
    {
        delete pwalletdbEncryption;
        pwalletdbEncryption = NULL;
    }

    void SetNull()
    {
        delayLock=false;
        wantDelayLock=false;
        didDelayLock=false;
        nWalletVersion = FEATURE_BASE;
        nWalletMaxVersion = FEATURE_BASE;
        nMasterKeyMaxID = 0;
        pwalletdbEncryption = NULL;
        nOrderPosNext = 0;
        nNextResend = 0;
        nLastResend = 0;
        nTimeFirstKey = 0;
        fBroadcastTransactions = false;
        nRelockTime = 0;
        fAbortRescan = false;
        fScanningWallet = false;
        activeAccount = NULL;
        activeSeed = NULL;
    }

    std::map<uint256, CWalletTx> mapWallet;
    std::list<CAccountingEntry> laccentries;

    typedef std::pair<CWalletTx*, CAccountingEntry*> TxPair;
    typedef std::multimap<int64_t, TxPair > TxItems;
    TxItems wtxOrdered;

    int64_t nOrderPosNext;
    std::map<uint256, int> mapRequestCount;

    std::map<std::string, CAddressBookData> mapAddressBook;
/* GULDEN - no default key (accounts)
    CPubKey vchDefaultKey;
*/

    std::set<COutPoint> setLockedCoins;

    const CWalletTx* GetWalletTx(const uint256& hash) const;

    //! check whether we are allowed to upgrade (or already support) to the named feature
    bool CanSupportFeature(enum WalletFeature wf) { AssertLockHeld(cs_wallet); return nWalletMaxVersion >= wf; }

    /**
     * populate vCoins with vector of available COutputs.
     */
    void AvailableCoins(CAccount* forAccount, std::vector<COutput>& vCoins, bool fOnlySafe=true, const CCoinControl *coinControl = NULL, bool fIncludeZeroValue=false) const;

    /**
     * Shuffle and select coins until nTargetValue is reached while avoiding
     * small change; This method is stochastic for some inputs and upon
     * completion the coin set and corresponding actual target value is
     * assembled
     */
    bool SelectCoinsMinConf(const CAmount& nTargetValue, int nConfMine, int nConfTheirs, uint64_t nMaxAncestors, std::vector<COutput> vCoins, std::set<CInputCoin>& setCoinsRet, CAmount& nValueRet) const;

    bool IsSpent(const uint256& hash, unsigned int n) const;

    bool IsLockedCoin(uint256 hash, unsigned int n) const;
    void LockCoin(const COutPoint& output);
    void UnlockCoin(const COutPoint& output);
    void UnlockAllCoins();
    void ListLockedCoins(std::vector<COutPoint>& vOutpts);

    /*
     * Rescan abort properties
     */
    void AbortRescan() { fAbortRescan = true; }
    bool IsAbortingRescan() { return fAbortRescan; }
    bool IsScanning() { return fScanningWallet; }

    /**
     * keystore implementation
     * Generate a new key
     */
    CPubKey GenerateNewKey(CAccount& forAccount, int keyChain);
    //! Adds a key to the store, and saves it to disk.
    bool AddKeyPubKey(const CKey& key, const CPubKey &pubkey, CAccount& forAccount, int keyChain);
    //! Adds a key to the store, without saving it to disk (used by LoadWallet)
    bool LoadKey(const CKey& key, const CPubKey &pubkey, const std::string& forAccount, int64_t nKeyChain);
    //! Load metadata (used by LoadWallet)
    bool LoadKeyMetadata(const CPubKey &pubkey, const CKeyMetadata &metadata);

    bool LoadMinVersion(int nVersion) { AssertLockHeld(cs_wallet); nWalletVersion = nVersion; nWalletMaxVersion = std::max(nWalletMaxVersion, nVersion); return true; }
    void UpdateTimeFirstKey(int64_t nCreateTime);

/*
    //! Adds an encrypted key to the store, and saves it to disk.
    bool AddCryptedKey(const CPubKey &vchPubKey, const std::vector<unsigned char> &vchCryptedSecret) override;
*/
    //! Adds an encrypted key to the store, without saving it to disk (used by LoadWallet)
    bool LoadCryptedKey(const CPubKey &vchPubKey, const std::vector<unsigned char> &vchCryptedSecret, const std::string& forAccount, int64_t nKeyChain);
    bool AddCScript(const CScript& redeemScript);
    bool LoadCScript(const CScript& redeemScript);

    //! Adds a destination data tuple to the store, and saves it to disk
    bool AddDestData(const CTxDestination &dest, const std::string &key, const std::string &value);
    //! Erases a destination data tuple in the store and on disk
    bool EraseDestData(const CTxDestination &dest, const std::string &key);
    //! Adds a destination data tuple to the store, without saving it to disk
    bool LoadDestData(const CTxDestination &dest, const std::string &key, const std::string &value);
    //! Look up a destination data tuple in the store, return true if found false otherwise
    bool GetDestData(const CTxDestination &dest, const std::string &key, std::string *value) const;

    //! Adds a watch-only address to the store, and saves it to disk.
    bool AddWatchOnly(const CScript &dest, int64_t nCreateTime);
    bool RemoveWatchOnly(const CScript &dest);
    //! Adds a watch-only address to the store, without saving it to disk (used by LoadWallet)
    bool LoadWatchOnly(const CScript &dest);

    //! Holds a timestamp at which point the wallet is scheduled (externally) to be relocked. Caller must arrange for actual relocking to occur via Lock().
    int64_t nRelockTime;

    bool Unlock(const SecureString& strWalletPassphrase);
    bool ChangeWalletPassphrase(const SecureString& strOldWalletPassphrase, const SecureString& strNewWalletPassphrase);
    bool EncryptWallet(const SecureString& strWalletPassphrase);

    void GetKeyBirthTimes(std::map<CKeyID, int64_t> &mapKeyBirth) const;
    unsigned int ComputeTimeSmart(const CWalletTx& wtx) const;

    /** 
     * Increment the next transaction order id
     * @return next transaction order id
     */
    int64_t IncOrderPosNext(CWalletDB *pwalletdb = NULL);
    DBErrors ReorderTransactions();
    bool AccountMove(std::string strFrom, std::string strTo, CAmount nAmount, std::string strComment = "");
    bool GetAccountPubkey(CPubKey &pubKey, std::string strAccount, bool bForceNew = false);

    void MarkDirty();
    bool AddToWallet(const CWalletTx& wtxIn, bool fFlushOnClose=true);
    bool LoadToWallet(const CWalletTx& wtxIn);
    void TransactionAddedToMempool(const CTransactionRef& tx) override;
    void BlockConnected(const std::shared_ptr<const CBlock>& pblock, const CBlockIndex *pindex, const std::vector<CTransactionRef>& vtxConflicted) override;
    void BlockDisconnected(const std::shared_ptr<const CBlock>& pblock) override;
    bool AddToWalletIfInvolvingMe(const CTransactionRef& tx, const CBlockIndex* pIndex, int posInBlock, bool fUpdate);
    CBlockIndex* ScanForWalletTransactions(CBlockIndex* pindexStart, bool fUpdate = false);
    void ReacceptWalletTransactions();
    void ResendWalletTransactions(int64_t nBestBlockTime, CConnman* connman);
    std::vector<uint256> ResendWalletTransactionsBefore(int64_t nTime, CConnman* connman);
    CAmount GetBalance(const CAccount* forAccount = NULL) const;
    CAmount GetUnconfirmedBalance(const CAccount* forAccount = NULL) const;
    CAmount GetImmatureBalance(const CAccount* forAccount = NULL) const;
    CAmount GetWatchOnlyBalance() const;
    CAmount GetUnconfirmedWatchOnlyBalance() const;
    CAmount GetImmatureWatchOnlyBalance() const;
    CAmount GetLegacyBalance(const isminefilter& filter, int minDepth, const std::string* account) const;

    /**
     * Insert additional inputs into the transaction by
     * calling CreateTransaction();
     */
    bool FundTransaction(CAccount* fundingAccount, CMutableTransaction& tx, CAmount& nFeeRet, bool overrideEstimatedFeeRate, const CFeeRate& specificFeeRate, int& nChangePosInOut, std::string& strFailReason, bool includeWatching, bool lockUnspents, const std::set<int>& setSubtractFeeFromOutputs, bool keepReserveKey = true, const CTxDestination& destChange = CNoDestination());
    bool SignTransaction(CAccount* fromAccount, CMutableTransaction& tx);

    /**
     * Create a new transaction paying the recipients with a set of coins
     * selected by SelectCoins(); Also create the change output, when needed
     * @note passing nChangePosInOut as -1 will result in setting a random position
     */
    bool CreateTransaction(CAccount* forAccount, const std::vector<CRecipient>& vecSend, CWalletTx& wtxNew, CReserveKey& reservekey, CAmount& nFeeRet, int& nChangePosInOut,
                           std::string& strFailReason, const CCoinControl *coinControl = NULL, bool sign = true);
    bool CommitTransaction(CWalletTx& wtxNew, CReserveKey& reservekey, CConnman* connman, CValidationState& state);

    void ListAccountCreditDebit(const std::string& strAccount, std::list<CAccountingEntry>& entries);
    bool AddAccountingEntry(const CAccountingEntry&);
    bool AddAccountingEntry(const CAccountingEntry&, CWalletDB *pwalletdb);
    template <typename ContainerType>
    bool DummySignTx(CAccount* forAccount, CMutableTransaction &txNew, const ContainerType &coins) const;

    static CFeeRate minTxFee;
    static CFeeRate fallbackFee;
    /**
     * Estimate the minimum fee considering user set parameters
     * and the required fee
     */
    static CAmount GetMinimumFee(unsigned int nTxBytes, unsigned int nConfirmTarget, const CTxMemPool& pool, const CBlockPolicyEstimator& estimator);
    /**
     * Estimate the minimum fee considering required fee and targetFee or if 0
     * then fee estimation for nConfirmTarget
     */
    static CAmount GetMinimumFee(unsigned int nTxBytes, unsigned int nConfirmTarget, const CTxMemPool& pool, const CBlockPolicyEstimator& estimator, CAmount targetFee);
    /**
     * Return the minimum required fee taking into account the
     * floating relay fee and user set minimum transaction fee
     */
    static CAmount GetRequiredFee(unsigned int nTxBytes);

    bool NewKeyPool();
    /*
    size_t KeypoolCountExternalKeys();
    */
    int TopUpKeyPool(unsigned int kpSize = 0, unsigned int maxNew = 0);
    void ReserveKeyFromKeyPool(int64_t& nIndex, CKeyPool& keypool, CAccount* forAccount, int64_t keyChain);
    void KeepKey(int64_t nIndex);
    void ReturnKey(int64_t nIndex, CAccount* forAccount, int64_t keyChain);
    bool GetKeyFromPool(CPubKey &key, CAccount* forAccount, int64_t keyChain);
    int64_t GetOldestKeyPoolTime();
    void GetAllReserveKeys(std::set<CKeyID>& setAddress) const;

    std::set< std::set<CTxDestination> > GetAddressGroupings();
    std::map<CTxDestination, CAmount> GetAddressBalances();

<<<<<<< HEAD
    CAmount GetAccountBalance(const std::string& strAccount, int nMinDepth, const isminefilter& filter, bool includeChildren=false);
    CAmount GetAccountBalance(CWalletDB& walletdb, const std::string& strAccount, int nMinDepth, const isminefilter& filter, bool includeChildren=false);
=======
>>>>>>> ef5cd0ec
    std::set<CTxDestination> GetAccountAddresses(const std::string& strAccount) const;

    isminetype IsMine(const CTxIn& txin) const;
    /**
     * Returns amount of debit if the input matches the
     * filter, otherwise returns 0
     */
    CAmount GetDebit(const CTxIn& txin, const isminefilter& filter) const;
    isminetype IsMine(const CTxOut& txout) const;
    CAmount GetCredit(const CTxOut& txout, const isminefilter& filter) const;
    bool IsChange(const CTxOut& txout) const;
    CAmount GetChange(const CTxOut& txout) const;
    bool IsMine(const CTransaction& tx) const;
    /** should probably be renamed to IsRelevantToMe */
    bool IsFromMe(const CTransaction& tx) const;
    CAmount GetDebit(const CTransaction& tx, const isminefilter& filter) const;
    /** Returns whether all of the inputs match the filter */
    bool IsAllFromMe(const CTransaction& tx, const isminefilter& filter) const;
    CAmount GetCredit(const CTransaction& tx, const isminefilter& filter) const;
    CAmount GetChange(const CTransaction& tx) const;
    void SetBestChain(const CBlockLocator& loc);

    DBErrors LoadWallet(WalletLoadState& nExtraLoadState);
    DBErrors ZapWalletTx(std::vector<CWalletTx>& vWtx);
    DBErrors ZapSelectTx(std::vector<uint256>& vHashIn, std::vector<uint256>& vHashOut);

    bool SetAddressBook(const std::string& address, const std::string& strName, const std::string& purpose);

    bool DelAddressBook(const std::string& address);

<<<<<<< HEAD
    void Inventory(const uint256 &hash)
=======
    const std::string& GetAccountName(const CScript& scriptPubKey) const;

    void Inventory(const uint256 &hash) override
>>>>>>> ef5cd0ec
    {
        {
            LOCK(cs_wallet);
            std::map<uint256, int>::iterator mi = mapRequestCount.find(hash);
            if (mi != mapRequestCount.end())
                (*mi).second++;
        }
    }

    void GetScriptForMining(std::shared_ptr<CReserveScript> &script) override;
    
    unsigned int GetKeyPoolSize()
    {
        AssertLockHeld(cs_wallet); // setKeyPool
        int nPoolSize=0;
        for (auto accountPair : mapAccounts)
        {
            LOCK(accountPair.second->cs_keypool);
            nPoolSize += accountPair.second->GetKeyPoolSize();
        }
        return nPoolSize;
    }
/*GULDEN - we don't use this (accounts)
    bool SetDefaultKey(const CPubKey &vchPubKey);
*/
    //! signify that a particular wallet feature is now used. this may change nWalletVersion and nWalletMaxVersion if those are lower
    bool SetMinVersion(enum WalletFeature, CWalletDB* pwalletdbIn = NULL, bool fExplicit = false);

    //! change which version we're allowed to upgrade to (note that this does not immediately imply upgrading to that format)
    bool SetMaxVersion(int nVersion);

    //! get the current wallet format (the oldest client version guaranteed to understand this wallet)
    int GetVersion() { LOCK(cs_wallet); return nWalletVersion; }

    //! Get wallet transactions that conflict with given transaction (spend same outputs)
    std::set<uint256> GetConflicts(const uint256& txid) const;

    //! Check if a given transaction has any of its outputs spent by another transaction in the wallet
    bool HasWalletSpend(const uint256& txid) const;

    //! Flush wallet (bitdb flush)
    void Flush(bool shutdown=false);

    //! Verify the wallet database and perform salvage if required
    static bool Verify();
    
    /** 
     * Address book entry changed.
     * @note called with lock cs_wallet held.
     */
    boost::signals2::signal<void (CWallet *wallet, const std::string
            &address, const std::string &label, bool isMine,
            const std::string &purpose,
            ChangeType status)> NotifyAddressBookChanged;

    /** 
     * Wallet transaction added, removed or updated.
     * @note called with lock cs_wallet held.
     */
    boost::signals2::signal<void (CWallet *wallet, const uint256 &hashTx,
            ChangeType status)> NotifyTransactionChanged;

    /** Show progress e.g. for rescan */
    boost::signals2::signal<void (const std::string &title, int nProgress)> ShowProgress;

    /** Watch-only address added */
    boost::signals2::signal<void (bool fHaveWatchOnly)> NotifyWatchonlyChanged;

    /** Inquire whether this wallet broadcasts transactions. */
    bool GetBroadcastTransactions() const { return fBroadcastTransactions; }
    /** Set whether this wallet broadcasts transactions. */
    void SetBroadcastTransactions(bool broadcast) { fBroadcastTransactions = broadcast; }

    /* Mark a transaction (and it in-wallet descendants) as abandoned so its inputs may be respent. */
    bool AbandonTransaction(const uint256& hashTx);

    /** Mark a transaction as replaced by another transaction (e.g., BIP 125). */
    bool MarkReplaced(const uint256& originalHash, const uint256& newHash);

    /* Returns the wallets help message */
    static std::string GetWalletHelpString(bool showDebug);

    /* Initializes the wallet, returns a new CWallet instance or a null pointer in case of an error */
    static CWallet* CreateWalletFromFile(const std::string walletFile);
    static bool InitLoadWallet();

    /**
     * Wallet post-init setup
     * Gives the wallet a chance to register repetitive tasks and complete post-init tasks
     */
    void postInitProcess(CScheduler& scheduler);

    /* Wallets parameter interaction */
    static bool ParameterInteraction();

    bool BackupWallet(const std::string& strDest);

#if 0
GULDEN UNUSED
    /* Set the HD chain model (chain child index counters) */
    bool SetHDChain(const CHDChain& chain, bool memonly);
    const CHDChain& GetHDChain() const { return hdChain; }

    /* Returns true if HD is enabled */
    bool IsHDEnabled() const;

    /* Generates a new HD master key (will not be activated) */
    CPubKey GenerateNewHDMasterKey();
    
    /* Set the current HD master key (will reset the chain child index counters)
       If possibleOldChain is provided, the parameters from the old chain (version)
       will be preserved. */
    bool SetHDMasterKey(const CPubKey& key, CHDChain *possibleOldChain = nullptr);
#endif

    
        
    friend class CAccount;
};

/** A key allocated from the key pool. */
class CReserveKey : public CReserveScript
{
protected:
    CWallet* pwallet;
    CAccount* account;
    int64_t nIndex;
    int64_t nKeyChain;
    CPubKey vchPubKey;
public:
    CReserveKey(CWallet* pwalletIn, CAccount* forAccount, int64_t forKeyChain)
    {
        pwallet = pwalletIn;
        account = forAccount;
        nIndex = -1;
        nKeyChain = forKeyChain;
    }

    CReserveKey() = default;
    CReserveKey(const CReserveKey&) = delete;
    CReserveKey& operator=(const CReserveKey&) = delete;

    ~CReserveKey()
    {
        ReturnKey();
    }

    void ReturnKey();
    bool GetReservedKey(CPubKey &pubkey);
    void KeepKey();
    void KeepScript() { KeepKey(); }
};


/** 
 * Account information.
 * Stored in wallet with key "acc"+string account name.
 */
/* Gulden - we don't use this as we have our own real account system.
class CAccount
{
public:
    CPubKey vchPubKey;

    CAccount()
    {
        SetNull();
    }

    void SetNull()
    {
        vchPubKey = CPubKey();
    }

    ADD_SERIALIZE_METHODS;

    template <typename Stream, typename Operation>
    inline void SerializationOp(Stream& s, Operation ser_action) {
        int nVersion = s.GetVersion();
        if (!(s.GetType() & SER_GETHASH))
            READWRITE(nVersion);
        READWRITE(vchPubKey);
    }
};
*/
// Helper for producing a bunch of max-sized low-S signatures (eg 72 bytes)
// ContainerType is meant to hold pair<CWalletTx *, int>, and be iterable
// so that each entry corresponds to each vIn, in order.
template <typename ContainerType>
bool CWallet::DummySignTx(CAccount* forAccount, CMutableTransaction &txNew, const ContainerType &coins) const
{
    // Fill in dummy signatures for fee calculation.
    int nIn = 0;
    for (const auto& coin : coins)
    {
        const CScript& scriptPubKey = coin.txout.scriptPubKey;
        SignatureData sigdata;

        if (!ProduceSignature(DummySignatureCreator(forAccount), scriptPubKey, sigdata))
        {
            return false;
        } else {
            UpdateTransaction(txNew, nIn, sigdata);
        }

        nIn++;
    }
    return true;
}
#endif // BITCOIN_WALLET_WALLET_H<|MERGE_RESOLUTION|>--- conflicted
+++ resolved
@@ -348,26 +348,33 @@
     int64_t nOrderPos; //!< position in ordered transaction list
 
     // memory only
-    mutable bool fDebitCached;
-    mutable bool fCreditCached;
-    mutable bool fImmatureCreditCached;
-    mutable bool fAvailableCreditCached;
+    //mutable bool fDebitCached;
+    //mutable bool fCreditCached;
+    //mutable bool fImmatureCreditCached;
+    //mutable bool fAvailableCreditCached;
+    //mutable bool fWatchDebitCached;
+    //mutable bool fWatchCreditCached;
+    //mutable bool fImmatureWatchCreditCached;
+    //mutable bool fAvailableWatchCreditCached;
+    mutable bool fChangeCached;
+    //mutable CAmount nDebitCached;
+    //mutable CAmount nCreditCached;
+    //mutable CAmount nImmatureCreditCached;
+    //mutable CAmount nAvailableCreditCached;
+    //mutable CAmount nWatchDebitCached;
+    //mutable CAmount nWatchCreditCached;
+    //mutable CAmount nImmatureWatchCreditCached;
+    //mutable CAmount nAvailableWatchCreditCached;
+    mutable CAmount nChangeCached;
     //fixme: (GULDEN) (SBSU) - Caching would be faster but seems to become invalid if we do internal transfers between accounts.
-    //mutable std::map<const CAccount*, CAmount> availableCreditForAccountCached;
-    mutable bool fWatchDebitCached;
-    mutable bool fWatchCreditCached;
-    mutable bool fImmatureWatchCreditCached;
-    mutable bool fAvailableWatchCreditCached;
-    mutable bool fChangeCached;
-    mutable CAmount nDebitCached;
-    mutable CAmount nCreditCached;
-    mutable CAmount nImmatureCreditCached;
-    mutable CAmount nAvailableCreditCached;
-    mutable CAmount nWatchDebitCached;
-    mutable CAmount nWatchCreditCached;
-    mutable CAmount nImmatureWatchCreditCached;
-    mutable CAmount nAvailableWatchCreditCached;
-    mutable CAmount nChangeCached;
+    mutable std::map<const CAccount*, CAmount> debitCached;
+    mutable std::map<const CAccount*, CAmount> creditCached;
+    mutable std::map<const CAccount*, CAmount> immatureCreditCached;
+    mutable std::map<const CAccount*, CAmount> availableCreditCached;
+    mutable std::map<const CAccount*, CAmount> watchDebitCached;
+    mutable std::map<const CAccount*, CAmount> watchCreditCached;
+    mutable std::map<const CAccount*, CAmount> immatureWatchCreditCached;
+    mutable std::map<const CAccount*, CAmount> availableWatchCreditCached;
 
     CWalletTx()
     {
@@ -389,23 +396,31 @@
         nTimeSmart = 0;
         fFromMe = false;
         strFromAccount.clear();
-        fDebitCached = false;
-        fCreditCached = false;
-        fImmatureCreditCached = false;
-        fAvailableCreditCached = false;
-        fWatchDebitCached = false;
-        fWatchCreditCached = false;
-        fImmatureWatchCreditCached = false;
-        fAvailableWatchCreditCached = false;
+        //fDebitCached = false;
+        //fCreditCached = false;
+        //fImmatureCreditCached = false;
+        //fAvailableCreditCached = false;
+        //fWatchDebitCached = false;
+        //fWatchCreditCached = false;
+        //fImmatureWatchCreditCached = false;
+        //fAvailableWatchCreditCached = false;
         fChangeCached = false;
-        nDebitCached = 0;
-        nCreditCached = 0;
-        nImmatureCreditCached = 0;
-        nAvailableCreditCached = 0;
-        nWatchDebitCached = 0;
-        nWatchCreditCached = 0;
-        nAvailableWatchCreditCached = 0;
-        nImmatureWatchCreditCached = 0;
+        //nDebitCached = 0;
+        //nCreditCached = 0;
+        //nImmatureCreditCached = 0;
+        //nAvailableCreditCached = 0;
+        //nWatchDebitCached = 0;
+        //nWatchCreditCached = 0;
+        //nAvailableWatchCreditCached = 0;
+        //nImmatureWatchCreditCached = 0;
+        debitCached.clear();
+        creditCached.clear();
+        immatureCreditCached.clear();
+        availableCreditCached.clear();
+        watchDebitCached.clear();
+        watchCreditCached.clear();
+        immatureWatchCreditCached.clear();
+        availableWatchCreditCached.clear();
         nChangeCached = 0;
         nOrderPos = -1;
     }
@@ -456,15 +471,23 @@
     //! make sure balances are recalculated
     void MarkDirty()
     {
-        fCreditCached = false;
-        fAvailableCreditCached = false;
-        fImmatureCreditCached = false;
-        fWatchDebitCached = false;
-        fWatchCreditCached = false;
-        fAvailableWatchCreditCached = false;
-        fImmatureWatchCreditCached = false;
-        fDebitCached = false;
+        //fCreditCached = false;
+        //fAvailableCreditCached = false;
+        //fImmatureCreditCached = false;
+        //fWatchDebitCached = false;
+        //fWatchCreditCached = false;
+        //fAvailableWatchCreditCached = false;
+        //fImmatureWatchCreditCached = false;
+        //fDebitCached = false;
         fChangeCached = false;
+        debitCached.clear();
+        creditCached.clear();
+        immatureCreditCached.clear();
+        availableCreditCached.clear();
+        watchDebitCached.clear();
+        watchCreditCached.clear();
+        immatureWatchCreditCached.clear();
+        availableWatchCreditCached.clear();
     }
 
     void BindWallet(CWallet *pwalletIn)
@@ -474,12 +497,12 @@
     }
 
     //! filter decides which addresses will count towards the debit
-    CAmount GetDebit(const isminefilter& filter) const;
-    CAmount GetCredit(const isminefilter& filter) const;
+    CAmount GetDebit(const isminefilter& filter, CAccount* forAccount=NULL) const;
+    CAmount GetCredit(const isminefilter& filter, CAccount* forAccount=NULL) const;
     CAmount GetImmatureCredit(bool fUseCache=true, const CAccount* forAccount=NULL) const;
     CAmount GetAvailableCredit(bool fUseCache=true, const CAccount* forAccount=NULL) const;
-    CAmount GetImmatureWatchOnlyCredit(const bool& fUseCache=true) const;
-    CAmount GetAvailableWatchOnlyCredit(const bool& fUseCache=true) const;
+    CAmount GetImmatureWatchOnlyCredit(const bool& fUseCache=true, const CAccount* forAccount=NULL) const;
+    CAmount GetAvailableWatchOnlyCredit(const bool& fUseCache=true, const CAccount* forAccount=NULL) const;
     CAmount GetChange() const;
 
     void GetAmounts(std::list<COutputEntry>& listReceived,
@@ -1015,30 +1038,25 @@
     std::set< std::set<CTxDestination> > GetAddressGroupings();
     std::map<CTxDestination, CAmount> GetAddressBalances();
 
-<<<<<<< HEAD
-    CAmount GetAccountBalance(const std::string& strAccount, int nMinDepth, const isminefilter& filter, bool includeChildren=false);
-    CAmount GetAccountBalance(CWalletDB& walletdb, const std::string& strAccount, int nMinDepth, const isminefilter& filter, bool includeChildren=false);
-=======
->>>>>>> ef5cd0ec
     std::set<CTxDestination> GetAccountAddresses(const std::string& strAccount) const;
 
     isminetype IsMine(const CTxIn& txin) const;
+    isminetype IsMine(const CTxOut& txout) const;
     /**
      * Returns amount of debit if the input matches the
      * filter, otherwise returns 0
      */
-    CAmount GetDebit(const CTxIn& txin, const isminefilter& filter) const;
-    isminetype IsMine(const CTxOut& txout) const;
-    CAmount GetCredit(const CTxOut& txout, const isminefilter& filter) const;
+    CAmount GetDebit(const CTxIn& txin, const isminefilter& filter, CAccount* forAccount=NULL) const;
+    CAmount GetCredit(const CTxOut& txout, const isminefilter& filte, CAccount* forAccount=NULL) const;
     bool IsChange(const CTxOut& txout) const;
     CAmount GetChange(const CTxOut& txout) const;
     bool IsMine(const CTransaction& tx) const;
     /** should probably be renamed to IsRelevantToMe */
     bool IsFromMe(const CTransaction& tx) const;
-    CAmount GetDebit(const CTransaction& tx, const isminefilter& filter) const;
+    CAmount GetDebit(const CTransaction& tx, const isminefilter& filter, CAccount* forAccount=NULL) const;
     /** Returns whether all of the inputs match the filter */
     bool IsAllFromMe(const CTransaction& tx, const isminefilter& filter) const;
-    CAmount GetCredit(const CTransaction& tx, const isminefilter& filter) const;
+    CAmount GetCredit(const CTransaction& tx, const isminefilter& filter, CAccount* forAccount=NULL) const;
     CAmount GetChange(const CTransaction& tx) const;
     void SetBestChain(const CBlockLocator& loc);
 
@@ -1050,13 +1068,9 @@
 
     bool DelAddressBook(const std::string& address);
 
-<<<<<<< HEAD
+    const std::string& GetAccountName(const CScript& scriptPubKey) const;
+
     void Inventory(const uint256 &hash)
-=======
-    const std::string& GetAccountName(const CScript& scriptPubKey) const;
-
-    void Inventory(const uint256 &hash) override
->>>>>>> ef5cd0ec
     {
         {
             LOCK(cs_wallet);
