// Copyright (c) 2009-2010 Satoshi Nakamoto
// Copyright (c) 2009-2016 The Bitcoin Core developers
// Distributed under the MIT software license, see the accompanying
// file COPYING or http://www.opensource.org/licenses/mit-license.php.
//
// File contains modifications by: The Gulden developers
// All modifications:
// Copyright (c) 2016-2017 The Gulden developers
// Authored by: Malcolm MacLeod (mmacleod@webmail.co.za)
// Distributed under the GULDEN software license, see the accompanying
// file COPYING

#ifndef BITCOIN_WALLET_WALLET_H
#define BITCOIN_WALLET_WALLET_H

#include "amount.h"
#include "streams.h"
#include "tinyformat.h"
#include "ui_interface.h"
#include "utilstrencodings.h"
#include "validationinterface.h"
#include "script/ismine.h"
#include "script/sign.h"
#include "wallet/crypter.h"
#include "wallet/walletdb.h"
#include "wallet/rpcwallet.h"
#include "wallet/walletdberrors.h"
#include "account.h"

#include <algorithm>
#include <atomic>
#include <map>
#include <set>
#include <stdexcept>
#include <stdint.h>
#include <string>
#include <utility>
#include <vector>

#include <boost/shared_ptr.hpp>
#include <boost/foreach.hpp>
#include <boost/thread.hpp>

extern CWallet* pwalletMain;

void StartShadowPoolManagerThread(boost::thread_group& threadGroup);

//fixme: GULDEN Make configurable option
extern bool fShowChildAccountsSeperately;

/**
 * Settings
 */
extern CFeeRate payTxFee;
extern unsigned int nTxConfirmTarget;
extern bool bSpendZeroConfChange;
extern bool fWalletRbf;

static const unsigned int DEFAULT_KEYPOOL_SIZE = 100;
//! -paytxfee default
static const CAmount DEFAULT_TRANSACTION_FEE = 0;
//! -fallbackfee default
static const CAmount DEFAULT_FALLBACK_FEE = 20000;
//! -mintxfee default
static const CAmount DEFAULT_TRANSACTION_MINFEE = 1000000;
//! minimum recommended increment for BIP 125 replacement txs
static const CAmount WALLET_INCREMENTAL_RELAY_FEE = 5000;
//! target minimum change amount
static const CAmount MIN_CHANGE = CENT;
//! final minimum change amount after paying for fees
static const CAmount MIN_FINAL_CHANGE = MIN_CHANGE/2;
//! Default for -spendzeroconfchange
static const bool DEFAULT_SPEND_ZEROCONF_CHANGE = true;
//! Default for -walletrejectlongchains
static const bool DEFAULT_WALLET_REJECT_LONG_CHAINS = false;
//! -txconfirmtarget default
static const unsigned int DEFAULT_TX_CONFIRM_TARGET = 6;
//! -walletrbf default
static const bool DEFAULT_WALLET_RBF = false;
static const bool DEFAULT_WALLETBROADCAST = true;
static const bool DEFAULT_DISABLE_WALLET = false;
//! if set, all keys will be derived by using BIP32
static const bool DEFAULT_USE_HD_WALLET = true;

extern const char * DEFAULT_WALLET_DAT;

class CBlockIndex;
class CCoinControl;
class COutput;
class CReserveKey;
class CScript;
class CScheduler;
class CTxMemPool;
class CWalletTx;
class CWalletDB;

/** (client) version numbers for particular wallet features */
enum WalletFeature
{
    FEATURE_BASE = 10500, // the earliest version new wallets supports (only useful for getinfo's clientversion output)

    FEATURE_WALLETCRYPT = 40000, // wallet encryption
    FEATURE_COMPRPUBKEY = 60000, // compressed public keys

    FEATURE_HD = 130000, // Hierarchical key derivation after BIP32 (HD Wallet)
    FEATURE_LATEST = FEATURE_COMPRPUBKEY // HD is optional, use FEATURE_COMPRPUBKEY as latest version
};


/** A key pool entry */
class CKeyPool
{
public:
    int64_t nTime;
    CPubKey vchPubKey;
    std::string accountName;
    int64_t nChain;//internal or external keypool (HD wallets)

    CKeyPool();
    CKeyPool(const CPubKey& vchPubKeyIn, const std::string& accountNameIn, int64_t nChainIn);

    ADD_SERIALIZE_METHODS;

    template <typename Stream, typename Operation>
    inline void SerializationOp(Stream& s, Operation ser_action) {
        int nVersion = s.GetVersion();
        if (!(s.GetType() & SER_GETHASH))
            READWRITE(nVersion);
        READWRITE(nTime);
        READWRITE(vchPubKey);
        //Allow to fail for legacy accounts.
        try
        {
            READWRITE(accountName);
            READWRITE(nChain);
        }
        catch(...)
        {
        }
    }
};

/** Address book data */
class CAddressBookData
{
public:
    std::string name;
    std::string purpose;

    CAddressBookData()
    {
        purpose = "unknown";
    }

    typedef std::map<std::string, std::string> StringMap;
    StringMap destdata;
};

struct CRecipient
{
    CScript scriptPubKey;
    CAmount nAmount;
    bool fSubtractFeeFromAmount;
};

typedef std::map<std::string, std::string> mapValue_t;


static inline void ReadOrderPos(int64_t& nOrderPos, mapValue_t& mapValue)
{
    if (!mapValue.count("n"))
    {
        nOrderPos = -1; // TODO: calculate elsewhere
        return;
    }
    nOrderPos = atoi64(mapValue["n"].c_str());
}


static inline void WriteOrderPos(const int64_t& nOrderPos, mapValue_t& mapValue)
{
    if (nOrderPos == -1)
        return;
    mapValue["n"] = i64tostr(nOrderPos);
}

struct COutputEntry
{
    CTxDestination destination;
    CAmount amount;
    int vout;
};

/** A transaction with a merkle branch linking it to the block chain. */
class CMerkleTx
{
private:
  /** Constant used in hashBlock to indicate tx has been abandoned */
    static const uint256 ABANDON_HASH;

public:
    CTransactionRef tx;
    uint256 hashBlock;

    /* An nIndex == -1 means that hashBlock (in nonzero) refers to the earliest
     * block in the chain we know this or any in-wallet dependency conflicts
     * with. Older clients interpret nIndex == -1 as unconfirmed for backward
     * compatibility.
     */
    int nIndex;

    CMerkleTx()
    {
        SetTx(MakeTransactionRef());
        Init();
    }

    CMerkleTx(CTransactionRef arg)
    {
        SetTx(std::move(arg));
        Init();
    }

    /** Helper conversion operator to allow passing CMerkleTx where CTransaction is expected.
     *  TODO: adapt callers and remove this operator. */
    operator const CTransaction&() const { return *tx; }

    void Init()
    {
        hashBlock = uint256();
        nIndex = -1;
    }

    void SetTx(CTransactionRef arg)
    {
        tx = std::move(arg);
    }

    ADD_SERIALIZE_METHODS;

    template <typename Stream, typename Operation>
    inline void SerializationOp(Stream& s, Operation ser_action) {
        std::vector<uint256> vMerkleBranch; // For compatibility with older versions.
        READWRITE(tx);
        READWRITE(hashBlock);
        READWRITE(vMerkleBranch);
        READWRITE(nIndex);
    }

    void SetMerkleBranch(const CBlockIndex* pIndex, int posInBlock);

    /**
     * Return depth of transaction in blockchain:
     * <0  : conflicts with a transaction this deep in the blockchain
     *  0  : in memory pool, waiting to be included in a block
     * >=1 : this many blocks deep in the main chain
     */
    int GetDepthInMainChain(const CBlockIndex* &pindexRet) const;
    int GetDepthInMainChain() const { const CBlockIndex *pindexRet; return GetDepthInMainChain(pindexRet); }
    bool IsInMainChain() const { const CBlockIndex *pindexRet; return GetDepthInMainChain(pindexRet) > 0; }
    int GetBlocksToMaturity() const;
    /** Pass this transaction to the mempool. Fails if absolute fee exceeds absurd fee. */
    bool AcceptToMemoryPool(const CAmount& nAbsurdFee, CValidationState& state);
    bool hashUnset() const { return (hashBlock.IsNull() || hashBlock == ABANDON_HASH); }
    bool isAbandoned() const { return (hashBlock == ABANDON_HASH); }
    void setAbandoned() { hashBlock = ABANDON_HASH; }

    const uint256& GetHash() const { return tx->GetHash(); }
    bool IsCoinBase() const { return tx->IsCoinBase(); }
};

/** 
 * A transaction with a bunch of additional info that only the owner cares about.
 * It includes any unrecorded transactions needed to link it back to the block chain.
 */
class CWalletTx : public CMerkleTx
{
private:
    const CWallet* pwallet;

public:
    /**
     * Key/value map with information about the transaction.
     *
     * The following keys can be read and written through the map and are
     * serialized in the wallet database:
     *
     *     "comment", "to"   - comment strings provided to sendtoaddress,
     *                         sendfrom, sendmany wallet RPCs
     *     "replaces_txid"   - txid (as HexStr) of transaction replaced by
     *                         bumpfee on transaction created by bumpfee
     *     "replaced_by_txid" - txid (as HexStr) of transaction created by
     *                         bumpfee on transaction replaced by bumpfee
     *     "from", "message" - obsolete fields that could be set in UI prior to
     *                         2011 (removed in commit 4d9b223)
     *
     * The following keys are serialized in the wallet database, but shouldn't
     * be read or written through the map (they will be temporarily added and
     * removed from the map during serialization):
     *
     *     "fromaccount"     - serialized strFromAccount value
     *     "n"               - serialized nOrderPos value
     *     "timesmart"       - serialized nTimeSmart value
     *     "spent"           - serialized vfSpent value that existed prior to
     *                         2014 (removed in commit 93a18a3)
     */
    mapValue_t mapValue;
    std::vector<std::pair<std::string, std::string> > vOrderForm;
    unsigned int fTimeReceivedIsTxTime;
    unsigned int nTimeReceived; //!< time received by this node
    /**
     * Stable timestamp that never changes, and reflects the order a transaction
     * was added to the wallet. Timestamp is based on the block time for a
     * transaction added as part of a block, or else the time when the
     * transaction was received if it wasn't part of a block, with the timestamp
     * adjusted in both cases so timestamp order matches the order transactions
     * were added to the wallet. More details can be found in
     * CWallet::ComputeTimeSmart().
     */
    unsigned int nTimeSmart;
    /**
     * From me flag is set to 1 for transactions that were created by the wallet
     * on this bitcoin node, and set to 0 for transactions that were created
     * externally and came in through the network or sendrawtransaction RPC.
     */
    char fFromMe;
    std::string strFromAccount;
    int64_t nOrderPos; //!< position in ordered transaction list

    // memory only
    mutable bool fDebitCached;
    mutable bool fCreditCached;
    mutable bool fImmatureCreditCached;
    mutable bool fAvailableCreditCached;
    //fixme: (GULDEN) (SBSU) - Caching would be faster but seems to become invalid if we do internal transfers between accounts.
    //mutable std::map<const CAccount*, CAmount> availableCreditForAccountCached;
    mutable bool fWatchDebitCached;
    mutable bool fWatchCreditCached;
    mutable bool fImmatureWatchCreditCached;
    mutable bool fAvailableWatchCreditCached;
    mutable bool fChangeCached;
    mutable CAmount nDebitCached;
    mutable CAmount nCreditCached;
    mutable CAmount nImmatureCreditCached;
    mutable CAmount nAvailableCreditCached;
    mutable CAmount nWatchDebitCached;
    mutable CAmount nWatchCreditCached;
    mutable CAmount nImmatureWatchCreditCached;
    mutable CAmount nAvailableWatchCreditCached;
    mutable CAmount nChangeCached;

    CWalletTx()
    {
        Init(NULL);
    }

    CWalletTx(const CWallet* pwalletIn, CTransactionRef arg) : CMerkleTx(std::move(arg))
    {
        Init(pwalletIn);
    }

    void Init(const CWallet* pwalletIn)
    {
        pwallet = pwalletIn;
        mapValue.clear();
        vOrderForm.clear();
        fTimeReceivedIsTxTime = false;
        nTimeReceived = 0;
        nTimeSmart = 0;
        fFromMe = false;
        strFromAccount.clear();
        fDebitCached = false;
        fCreditCached = false;
        fImmatureCreditCached = false;
        fAvailableCreditCached = false;
        fWatchDebitCached = false;
        fWatchCreditCached = false;
        fImmatureWatchCreditCached = false;
        fAvailableWatchCreditCached = false;
        fChangeCached = false;
        nDebitCached = 0;
        nCreditCached = 0;
        nImmatureCreditCached = 0;
        nAvailableCreditCached = 0;
        nWatchDebitCached = 0;
        nWatchCreditCached = 0;
        nAvailableWatchCreditCached = 0;
        nImmatureWatchCreditCached = 0;
        nChangeCached = 0;
        nOrderPos = -1;
    }

    ADD_SERIALIZE_METHODS;

    template <typename Stream, typename Operation>
    inline void SerializationOp(Stream& s, Operation ser_action) {
        if (ser_action.ForRead())
            Init(NULL);
        char fSpent = false;

        if (!ser_action.ForRead())
        {
            mapValue["fromaccount"] = strFromAccount;

            WriteOrderPos(nOrderPos, mapValue);

            if (nTimeSmart)
                mapValue["timesmart"] = strprintf("%u", nTimeSmart);
        }

        READWRITE(*(CMerkleTx*)this);
        std::vector<CMerkleTx> vUnused; //!< Used to be vtxPrev
        READWRITE(vUnused);
        READWRITE(mapValue);
        READWRITE(vOrderForm);
        READWRITE(fTimeReceivedIsTxTime);
        READWRITE(nTimeReceived);
        READWRITE(fFromMe);
        READWRITE(fSpent);

        if (ser_action.ForRead())
        {
            strFromAccount = mapValue["fromaccount"];

            ReadOrderPos(nOrderPos, mapValue);

            nTimeSmart = mapValue.count("timesmart") ? (unsigned int)atoi64(mapValue["timesmart"]) : 0;
        }

        mapValue.erase("fromaccount");
        mapValue.erase("spent");
        mapValue.erase("n");
        mapValue.erase("timesmart");
    }

    //! make sure balances are recalculated
    void MarkDirty()
    {
        fCreditCached = false;
        fAvailableCreditCached = false;
        fImmatureCreditCached = false;
        fWatchDebitCached = false;
        fWatchCreditCached = false;
        fAvailableWatchCreditCached = false;
        fImmatureWatchCreditCached = false;
        fDebitCached = false;
        fChangeCached = false;
    }

    void BindWallet(CWallet *pwalletIn)
    {
        pwallet = pwalletIn;
        MarkDirty();
    }

    //! filter decides which addresses will count towards the debit
    CAmount GetDebit(const isminefilter& filter) const;
    CAmount GetCredit(const isminefilter& filter) const;
    CAmount GetImmatureCredit(bool fUseCache=true, const CAccount* forAccount=NULL) const;
    CAmount GetAvailableCredit(bool fUseCache=true, const CAccount* forAccount=NULL) const;
    CAmount GetImmatureWatchOnlyCredit(const bool& fUseCache=true) const;
    CAmount GetAvailableWatchOnlyCredit(const bool& fUseCache=true) const;
    CAmount GetChange() const;

    void GetAmounts(std::list<COutputEntry>& listReceived,
                    std::list<COutputEntry>& listSent, CAmount& nFee, const isminefilter& filter, CKeyStore* from=NULL) const;

    void GetAccountAmounts(const std::string& strAccount, CAmount& nReceived,
                           CAmount& nSent, CAmount& nFee, const isminefilter& filter) const;

    bool IsFromMe(const isminefilter& filter) const
    {
        return (GetDebit(filter) > 0);
    }

    // True if only scriptSigs are different
    bool IsEquivalentTo(const CWalletTx& tx) const;

    bool InMempool() const;
    bool IsTrusted() const;

    int64_t GetTxTime() const;
    int GetRequestCount() const;

    bool RelayWalletTransaction(CConnman* connman);

    std::set<uint256> GetConflicts() const;
};




class COutput
{
public:
    const CWalletTx *tx;
    int i;
    int nDepth;

    /** Whether we have the private keys to spend this output */
    bool fSpendable;

    /** Whether we know how to spend this output, ignoring the lack of keys */
    bool fSolvable;

    /**
     * Whether this output is considered safe to spend. Unconfirmed transactions
     * from outside keys and unconfirmed replacement transactions are considered
     * unsafe and will not be used to fund new spending transactions.
     */
    bool fSafe;

    COutput(const CWalletTx *txIn, int iIn, int nDepthIn, bool fSpendableIn, bool fSolvableIn, bool fSafeIn)
    {
        tx = txIn; i = iIn; nDepth = nDepthIn; fSpendable = fSpendableIn; fSolvable = fSolvableIn; fSafe = fSafeIn;
    }

    std::string ToString() const;
};




/** Private key that includes an expiration date in case it never gets used. */
class CWalletKey
{
public:
    CPrivKey vchPrivKey;
    int64_t nTimeCreated;
    int64_t nTimeExpires;
    std::string strComment;
    //! todo: add something to note what created it (user, getnewaddress, change)
    //!   maybe should have a map<string, string> property map

    CWalletKey(int64_t nExpires=0);

    ADD_SERIALIZE_METHODS;

    template <typename Stream, typename Operation>
    inline void SerializationOp(Stream& s, Operation ser_action) {
        int nVersion = s.GetVersion();
        if (!(s.GetType() & SER_GETHASH))
            READWRITE(nVersion);
        READWRITE(vchPrivKey);
        READWRITE(nTimeCreated);
        READWRITE(nTimeExpires);
        READWRITE(LIMITED_STRING(strComment, 65536));
    }
};

/**
 * Internal transfers.
 * Database key is acentry<account><counter>.
 */
class CAccountingEntry
{
public:
    std::string strAccount;
    CAmount nCreditDebit;
    int64_t nTime;
    std::string strOtherAccount;
    std::string strComment;
    mapValue_t mapValue;
    int64_t nOrderPos; //!< position in ordered transaction list
    uint64_t nEntryNo;

    CAccountingEntry()
    {
        SetNull();
    }

    void SetNull()
    {
        nCreditDebit = 0;
        nTime = 0;
        strAccount.clear();
        strOtherAccount.clear();
        strComment.clear();
        nOrderPos = -1;
        nEntryNo = 0;
    }

    ADD_SERIALIZE_METHODS;

    template <typename Stream, typename Operation>
    inline void SerializationOp(Stream& s, Operation ser_action) {
        int nVersion = s.GetVersion();
        if (!(s.GetType() & SER_GETHASH))
            READWRITE(nVersion);
        //! Note: strAccount is serialized as part of the key, not here.
        READWRITE(nCreditDebit);
        READWRITE(nTime);
        READWRITE(LIMITED_STRING(strOtherAccount, 65536));

        if (!ser_action.ForRead())
        {
            WriteOrderPos(nOrderPos, mapValue);

            if (!(mapValue.empty() && _ssExtra.empty()))
            {
                CDataStream ss(s.GetType(), s.GetVersion());
                ss.insert(ss.begin(), '\0');
                ss << mapValue;
                ss.insert(ss.end(), _ssExtra.begin(), _ssExtra.end());
                strComment.append(ss.str());
            }
        }

        READWRITE(LIMITED_STRING(strComment, 65536));

        size_t nSepPos = strComment.find("\0", 0, 1);
        if (ser_action.ForRead())
        {
            mapValue.clear();
            if (std::string::npos != nSepPos)
            {
                CDataStream ss(std::vector<char>(strComment.begin() + nSepPos + 1, strComment.end()), s.GetType(), s.GetVersion());
                ss >> mapValue;
                _ssExtra = std::vector<char>(ss.begin(), ss.end());
            }
            ReadOrderPos(nOrderPos, mapValue);
        }
        if (std::string::npos != nSepPos)
            strComment.erase(nSepPos);

        mapValue.erase("n");
    }

private:
    std::vector<char> _ssExtra;
};


isminetype IsMine(const CWallet &wallet, const CTxDestination& dest);
isminetype IsMine(const CWallet &wallet, const CScript& scriptPubKey);
isminetype RemoveAddressFromKeypoolIfIsMine(CWallet &wallet, const CScript& scriptPubKey, uint64_t time);

/** 
 * A CWallet maintains a set of transactions and balances
 * and provides the ability to create new transactions.
 * it containes one or more accounts, which are responsible for creating/allocating/managing keys via their keystore interfaces.
 */
class CWallet : public CValidationInterface
{
private:
    static std::atomic<bool> fFlushScheduled;

    /**
     * Select a set of coins such that nValueRet >= nTargetValue and at least
     * all coins from coinControl are selected; Never select unconfirmed coins
     * if they are not ours
     */
    bool SelectCoins(const std::vector<COutput>& vAvailableCoins, const CAmount& nTargetValue, std::set<std::pair<const CWalletTx*,unsigned int> >& setCoinsRet, CAmount& nValueRet, const CCoinControl *coinControl = NULL) const;

    CWalletDB *pwalletdbEncryption;

    //! the current wallet version: clients below this version are not able to load the wallet
    int nWalletVersion;

    //! the maximum wallet format version: memory-only variable that specifies to what version this wallet may be upgraded
    int nWalletMaxVersion;

    int64_t nNextResend;
    int64_t nLastResend;
    bool fBroadcastTransactions;

    /**
     * Used to keep track of spent outpoints, and
     * detect and report conflicts (double-spends or
     * mutated transactions where the mutant gets mined).
     */
    typedef std::multimap<COutPoint, uint256> TxSpends;
    TxSpends mapTxSpends;
    void AddToSpends(const COutPoint& outpoint, const uint256& wtxid);
    void AddToSpends(const uint256& wtxid);

    /* Mark a transaction (and its in-wallet descendants) as conflicting with a particular block. */
    void MarkConflicted(const uint256& hashBlock, const uint256& hashTx);

    void SyncMetaData(std::pair<TxSpends::iterator, TxSpends::iterator>);

    bool fFileBacked;

    std::set<int64_t> setKeyPool;
public:
    /*
     * Main wallet lock.
     * This lock protects all the fields added by CWallet
     *   except for:
     *      fFileBacked (immutable after instantiation)
     *      strWalletFile (immutable after instantiation)
     */
    mutable CCriticalSection cs_wallet;

    const std::string strWalletFile;

    void LoadKeyPool(int nIndex, const CKeyPool &keypool)
    {
        setKeyPool.insert(nIndex);

        // If no metadata exists yet, create a default with the pool key's
        // creation time. Note that this may be overwritten by actually
        // stored metadata for that key later, which is fine.
        CKeyID keyid = keypool.vchPubKey.GetID();
        if (mapKeyMetadata.count(keyid) == 0)
            mapKeyMetadata[keyid] = CKeyMetadata(keypool.nTime);
    }

    std::map<CKeyID, CKeyMetadata> mapKeyMetadata;

    typedef std::map<unsigned int, CMasterKey> MasterKeyMap;
    MasterKeyMap mapMasterKeys;
    unsigned int nMasterKeyMaxID;

    CWallet()
    {
        SetNull();
    }

    CWallet(const std::string& strWalletFileIn) : strWalletFile(strWalletFileIn)
    {
        SetNull();
        fFileBacked = true;
    }

    virtual ~CWallet();

    void SetNull()
    {
        delayLock=false;
        wantDelayLock=false;
        didDelayLock=false;
        nWalletVersion = FEATURE_BASE;
        nWalletMaxVersion = FEATURE_BASE;
        fFileBacked = false;
        nMasterKeyMaxID = 0;
        pwalletdbEncryption = NULL;
        nOrderPosNext = 0;
        nNextResend = 0;
        nLastResend = 0;
        nTimeFirstKey = 0;
        fBroadcastTransactions = false;
<<<<<<< HEAD
        activeAccount = NULL;
        activeSeed = NULL;
    }
    
    
    // The 'shadow pool thread' sets delay lock true if it had a backlog of work it wants to do on the unlocked wallet
    bool delayLock;
    bool wantDelayLock;
    mutable bool didDelayLock;
    bool Lock() const
    {
        LOCK(cs_wallet);
        if (delayLock || wantDelayLock)
        {
            didDelayLock = true;
            return true;
        }
        
        bool ret = true;
        for (auto accountPair : mapAccounts)
        {
            if (!accountPair.second->Lock())
                ret = false;
        }
        for (auto seedPair : mapSeeds)
        {
            if (!seedPair.second->Lock())
                ret = false;
        }
        return ret;
    }
    
    bool Unlock(const CKeyingMaterial& vMasterKeyIn) const
    {
        LOCK(cs_wallet);
        bool ret = true;
        for (auto accountPair : mapAccounts)
        {
            if (!accountPair.second->Unlock(vMasterKeyIn))
                ret = false;
        }
        for (auto seedPair : mapSeeds)
        {
            if (!seedPair.second->Unlock(vMasterKeyIn))
                ret = false;
        }
        return ret;
    }
    
    bool IsCrypted() const
    {
        for (auto accountPair : mapAccounts)
        {
            if(accountPair.second->IsCrypted())
                return true;
        }
        for (auto seedPair : mapSeeds)
        {
            if (seedPair.second->IsCrypted())
                return true;
        }
        return false;
    }
    
    
    bool IsLocked() const
    {
        for (auto accountPair : mapAccounts)
        {
            if(accountPair.second->IsLocked())
                return true;
        }
        for (auto seedPair : mapSeeds)
        {
            if (seedPair.second->IsLocked())
                return true;
        }
        return false;
    }
        
    bool GetKey(const CKeyID &address, CKey& keyOut) const
    {
        LOCK(cs_wallet);
        for (auto accountPair : mapAccounts)
        {
            if (accountPair.second->GetKey(address, keyOut))
                return true;
        }
        return false;
    }
    
    
    bool GetPubKey(const CKeyID &address, CPubKey& vchPubKeyOut)
    {
        LOCK(cs_wallet);
        for (auto accountPair : mapAccounts)
        {
            if (accountPair.second->GetPubKey(address, vchPubKeyOut))
                return true;
        }
        return false;
    }
    
    
    bool HaveWatchOnly(const CScript &dest) const
    {
        LOCK(cs_wallet);
        for (auto accountPair : mapAccounts)
        {
            if (accountPair.second->HaveWatchOnly(dest))
                return true;
        }
        return false;
    }
    
    bool HaveWatchOnly() const
    {
        LOCK(cs_wallet);
        for (auto accountPair : mapAccounts)
        {
            if (accountPair.second->HaveWatchOnly())
                return true;
        }
        return false;
    }
    
    bool HaveCScript(const CScriptID &hash)
    {
        LOCK(cs_wallet);
        for (auto accountPair : mapAccounts)
        {
            if (accountPair.second->HaveCScript(hash))
                return true;
        }
        return false;
    }
    
    bool GetCScript(const CScriptID &hash, CScript& redeemScriptOut)
    {
        LOCK(cs_wallet);
        for (auto accountPair : mapAccounts)
        {
            if (accountPair.second->GetCScript(hash, redeemScriptOut))
                return true;
        }
        return false;
    }
    
    
    bool HaveKey(const CKeyID &address) const
    {
        LOCK(cs_wallet);
        for (auto accountPair : mapAccounts)
        {
            if (accountPair.second->HaveKey(address))
            return true;
        }
        return false;
    }
    
    bool HaveWatchOnly(const CScript &dest)
    {
        LOCK(cs_wallet);
        for (auto accountPair : mapAccounts)
        {
            if (accountPair.second->HaveWatchOnly(dest))
            return true;
        }
        return false;
=======
        nRelockTime = 0;
>>>>>>> 111c31ba
    }

    std::map<uint256, CWalletTx> mapWallet;
    std::list<CAccountingEntry> laccentries;
    
    
    std::map<std::string, CHDSeed*> mapSeeds;
    std::map<std::string, CAccount*> mapAccounts;
    std::map<std::string, std::string> mapAccountLabels;
    
    void changeAccountName(CAccount* account, const std::string& newName, bool notify=true);
    void addAccount(CAccount* account, const std::string& newName);
    void deleteAccount(CAccount* account);
    
    

    typedef std::pair<CWalletTx*, CAccountingEntry*> TxPair;
    typedef std::multimap<int64_t, TxPair > TxItems;
    TxItems wtxOrdered;

    int64_t nOrderPosNext;
    std::map<uint256, int> mapRequestCount;

    std::map<std::string, CAddressBookData> mapAddressBook;


    std::set<COutPoint> setLockedCoins;

    int64_t nTimeFirstKey;

    const CWalletTx* GetWalletTx(const uint256& hash) const;

    //! check whether we are allowed to upgrade (or already support) to the named feature
    bool CanSupportFeature(enum WalletFeature wf) { AssertLockHeld(cs_wallet); return nWalletMaxVersion >= wf; }

    /**
     * populate vCoins with vector of available COutputs.
     */
    void AvailableCoins(CAccount* forAccount, std::vector<COutput>& vCoins, bool fOnlySafe=true, const CCoinControl *coinControl = NULL, bool fIncludeZeroValue=false) const;

    /**
     * Shuffle and select coins until nTargetValue is reached while avoiding
     * small change; This method is stochastic for some inputs and upon
     * completion the coin set and corresponding actual target value is
     * assembled
     */
    bool SelectCoinsMinConf(const CAmount& nTargetValue, int nConfMine, int nConfTheirs, uint64_t nMaxAncestors, std::vector<COutput> vCoins, std::set<std::pair<const CWalletTx*,unsigned int> >& setCoinsRet, CAmount& nValueRet) const;

    bool IsSpent(const uint256& hash, unsigned int n) const;

    bool IsLockedCoin(uint256 hash, unsigned int n) const;
    void LockCoin(const COutPoint& output);
    void UnlockCoin(const COutPoint& output);
    void UnlockAllCoins();
    void ListLockedCoins(std::vector<COutPoint>& vOutpts);

    /**
     * keystore implementation
     * Generate a new key
     */
    CPubKey GenerateNewKey(CAccount& forAccount, int keyChain);
    void DeriveNewChildKey(CKeyMetadata& metadata, CKey& secret);
    //! Adds a key to the store, and saves it to disk.
    bool AddKeyPubKey(const CKey& key, const CPubKey &pubkey, CAccount& forAccount, int keyChain);
    //! for wallet upgrade
    void ForceRewriteKeys(CAccount& forAccount);
    bool AddKeyPubKey(int64_t HDKeyIndex, const CPubKey &pubkey, CAccount& forAccount, int keyChain);
    //! Adds a key to the store, without saving it to disk (used by LoadWallet)
    bool LoadKey(const CKey& key, const CPubKey &pubkey, const std::string& forAccount, int64_t nKeyChain)
    {
        LOCK(cs_wallet);
        return mapAccounts[forAccount]->AddKeyPubKey(key, pubkey, nKeyChain);
    }
    bool LoadKey(int64_t HDKeyIndex, int64_t keyChain, const CPubKey &pubkey, const std::string& forAccount)
    {
        LOCK(cs_wallet);
        return mapAccounts[forAccount]->AddKeyPubKey(HDKeyIndex, pubkey, keyChain);
    }
    //! Load metadata (used by LoadWallet)
    bool LoadKeyMetadata(const CPubKey &pubkey, const CKeyMetadata &metadata);

    bool LoadMinVersion(int nVersion) { AssertLockHeld(cs_wallet); nWalletVersion = nVersion; nWalletMaxVersion = std::max(nWalletMaxVersion, nVersion); return true; }
    void UpdateTimeFirstKey(int64_t nCreateTime);

    //! Adds an encrypted key to the store, without saving it to disk (used by LoadWallet)
    bool LoadCryptedKey(const CPubKey &vchPubKey, const std::vector<unsigned char> &vchCryptedSecret, const std::string& forAccount, int64_t nKeyChain);
    bool AddCScript(const CScript& redeemScript);
    bool LoadCScript(const CScript& redeemScript);

    //! Adds a destination data tuple to the store, and saves it to disk
    bool AddDestData(const CTxDestination &dest, const std::string &key, const std::string &value);
    //! Erases a destination data tuple in the store and on disk
    bool EraseDestData(const CTxDestination &dest, const std::string &key);
    //! Adds a destination data tuple to the store, without saving it to disk
    bool LoadDestData(const CTxDestination &dest, const std::string &key, const std::string &value);
    //! Look up a destination data tuple in the store, return true if found false otherwise
    bool GetDestData(const CTxDestination &dest, const std::string &key, std::string *value) const;

    //! Adds a watch-only address to the store, and saves it to disk.
    bool AddWatchOnly(const CScript &dest);
    bool RemoveWatchOnly(const CScript &dest);
    //! Adds a watch-only address to the store, without saving it to disk (used by LoadWallet)
    bool LoadWatchOnly(const CScript &dest);

    //! Holds a timestamp at which point the wallet is scheduled (externally) to be relocked. Caller must arrange for actual relocking to occur via Lock().
    int64_t nRelockTime;

    bool Unlock(const SecureString& strWalletPassphrase);
    bool ChangeWalletPassphrase(const SecureString& strOldWalletPassphrase, const SecureString& strNewWalletPassphrase);
    bool EncryptWallet(const SecureString& strWalletPassphrase);

    void GetKeyBirthTimes(std::map<CKeyID, int64_t> &mapKeyBirth) const;
    unsigned int ComputeTimeSmart(const CWalletTx& wtx) const;

    /** 
     * Increment the next transaction order id
     * @return next transaction order id
     */
    int64_t IncOrderPosNext(CWalletDB *pwalletdb = NULL);
    DBErrors ReorderTransactions();
    bool AccountMove(std::string strFrom, std::string strTo, CAmount nAmount, std::string strComment = "");
    bool GetAccountPubkey(CPubKey &pubKey, std::string strAccount, bool bForceNew = false);
    
    CAccountHD* GenerateNewAccount(std::string strAccount, AccountType type, AccountSubType subType);
    CAccount* GenerateNewLegacyAccount(std::string strAccount);
    CAccountHD* CreateReadOnlyAccount(std::string strAccount, SecureString encExtPubKey);

    void MarkDirty();
    bool AddToWallet(const CWalletTx& wtxIn, bool fFlushOnClose=true);
    bool LoadToWallet(const CWalletTx& wtxIn);
    void SyncTransaction(const CTransaction& tx, const CBlockIndex *pindex, int posInBlock);
    bool AddToWalletIfInvolvingMe(const CTransaction& tx, const CBlockIndex* pIndex, int posInBlock, bool fUpdate);
    CBlockIndex* ScanForWalletTransactions(CBlockIndex* pindexStart, bool fUpdate = false);
    void ReacceptWalletTransactions();
    void ResendWalletTransactions(int64_t nBestBlockTime, CConnman* connman);
    std::vector<uint256> ResendWalletTransactionsBefore(int64_t nTime, CConnman* connman);
    CAmount GetBalance(const CAccount* forAccount = NULL) const;
    CAmount GetUnconfirmedBalance(const CAccount* forAccount = NULL) const;
    CAmount GetImmatureBalance(const CAccount* forAccount = NULL) const;
    CAmount GetWatchOnlyBalance() const;
    CAmount GetUnconfirmedWatchOnlyBalance() const;
    CAmount GetImmatureWatchOnlyBalance() const;

    /**
     * Insert additional inputs into the transaction by
     * calling CreateTransaction();
     */
    bool FundTransaction(CAccount* fundingAccount, CMutableTransaction& tx, CAmount& nFeeRet, bool overrideEstimatedFeeRate, const CFeeRate& specificFeeRate, int& nChangePosInOut, std::string& strFailReason, bool includeWatching, bool lockUnspents, const std::set<int>& setSubtractFeeFromOutputs, bool keepReserveKey = true, const CTxDestination& destChange = CNoDestination());

    /**
     * Create a new transaction paying the recipients with a set of coins
     * selected by SelectCoins(); Also create the change output, when needed
     * @note passing nChangePosInOut as -1 will result in setting a random position
     */
    bool CreateTransaction(CAccount* forAccount, const std::vector<CRecipient>& vecSend, CWalletTx& wtxNew, CReserveKey& reservekey, CAmount& nFeeRet, int& nChangePosInOut,
                           std::string& strFailReason, const CCoinControl *coinControl = NULL, bool sign = true);
    bool CommitTransaction(CWalletTx& wtxNew, CReserveKey& reservekey, CConnman* connman, CValidationState& state);

    void ListAccountCreditDebit(const std::string& strAccount, std::list<CAccountingEntry>& entries);
    bool AddAccountingEntry(const CAccountingEntry&);
    bool AddAccountingEntry(const CAccountingEntry&, CWalletDB *pwalletdb);
    template <typename ContainerType>
    bool DummySignTx(CMutableTransaction &txNew, const ContainerType &coins);

    static CFeeRate minTxFee;
    static CFeeRate fallbackFee;
    /**
     * Estimate the minimum fee considering user set parameters
     * and the required fee
     */
    static CAmount GetMinimumFee(unsigned int nTxBytes, unsigned int nConfirmTarget, const CTxMemPool& pool);
    /**
     * Estimate the minimum fee considering required fee and targetFee or if 0
     * then fee estimation for nConfirmTarget
     */
    static CAmount GetMinimumFee(unsigned int nTxBytes, unsigned int nConfirmTarget, const CTxMemPool& pool, CAmount targetFee);
    /**
     * Return the minimum required fee taking into account the
     * floating relay fee and user set minimum transaction fee
     */
    static CAmount GetRequiredFee(unsigned int nTxBytes);

    bool NewKeyPool();
    int TopUpKeyPool(unsigned int kpSize = 0, unsigned int maxNew = 0);
    void ReserveKeyFromKeyPool(int64_t& nIndex, CKeyPool& keypool, CAccount* forAccount, int64_t keyChain);
    void KeepKey(int64_t nIndex);
    void MarkKeyUsed(CKeyID keyID, uint64_t usageTime);
    void ReturnKey(int64_t nIndex, CAccount* forAccount, int64_t keyChain);
    bool GetKeyFromPool(CPubKey &key, CAccount* forAccount, int64_t keyChain);
    int64_t GetOldestKeyPoolTime();
    void GetAllReserveKeys(std::set<CKeyID>& setAddress) const;

    std::set< std::set<CTxDestination> > GetAddressGroupings();
    std::map<CTxDestination, CAmount> GetAddressBalances();

    CAmount GetAccountBalance(const std::string& strAccount, int nMinDepth, const isminefilter& filter, bool includeChildren=false);
    CAmount GetAccountBalance(CWalletDB& walletdb, const std::string& strAccount, int nMinDepth, const isminefilter& filter, bool includeChildren=false);
    std::set<CTxDestination> GetAccountAddresses(const std::string& strAccount) const;

    isminetype IsMine(const CTxIn& txin) const;
    isminetype IsMine(const CKeyStore &keystore, const CTxIn& txin) const;
    void RemoveAddressFromKeypoolIfIsMine(const CTxIn& txin, uint64_t time);
    
    /**
     * Returns amount of debit if the input matches the
     * filter, otherwise returns 0
     */
    CAmount GetDebit(const CTxIn& txin, const isminefilter& filter) const;
    isminetype IsMine(const CTxOut& txout) const;
    void RemoveAddressFromKeypoolIfIsMine(const CTxOut& txout, uint64_t time);
    CAmount GetCredit(const CTxOut& txout, const isminefilter& filter) const;
    bool IsChange(const CTxOut& txout) const;
    CAmount GetChange(const CTxOut& txout) const;
    bool IsMine(const CTransaction& tx) const;
    void RemoveAddressFromKeypoolIfIsMine(const CTransaction& tx, uint64_t time);
    /** should probably be renamed to IsRelevantToMe */
    bool IsFromMe(const CTransaction& tx) const;
    CAmount GetDebit(const CTransaction& tx, const isminefilter& filter) const;
    /** Returns whether all of the inputs match the filter */
    bool IsAllFromMe(const CTransaction& tx, const isminefilter& filter) const;
    CAmount GetCredit(const CTransaction& tx, const isminefilter& filter) const;
    CAmount GetChange(const CTransaction& tx) const;
    void SetBestChain(const CBlockLocator& loc);

    DBErrors LoadWallet(bool& fFirstRunRet);
    DBErrors ZapWalletTx(std::vector<CWalletTx>& vWtx);
    DBErrors ZapSelectTx(std::vector<uint256>& vHashIn, std::vector<uint256>& vHashOut);

    bool SetAddressBook(const std::string& address, const std::string& strName, const std::string& purpose);

    bool DelAddressBook(const std::string& address);

    void UpdatedTransaction(const uint256 &hashTx);

    void Inventory(const uint256 &hash)
    {
        {
            LOCK(cs_wallet);
            std::map<uint256, int>::iterator mi = mapRequestCount.find(hash);
            if (mi != mapRequestCount.end())
                (*mi).second++;
        }
    }

    void GetScriptForMining(boost::shared_ptr<CReserveScript> &script);
    void ResetRequestCount(const uint256 &hash)
    {
        LOCK(cs_wallet);
        mapRequestCount[hash] = 0;
    };
    
    


    //! signify that a particular wallet feature is now used. this may change nWalletVersion and nWalletMaxVersion if those are lower
    bool SetMinVersion(enum WalletFeature, CWalletDB* pwalletdbIn = NULL, bool fExplicit = false);

    //! change which version we're allowed to upgrade to (note that this does not immediately imply upgrading to that format)
    bool SetMaxVersion(int nVersion);

    //! get the current wallet format (the oldest client version guaranteed to understand this wallet)
    int GetVersion() { LOCK(cs_wallet); return nWalletVersion; }

    //! Get wallet transactions that conflict with given transaction (spend same outputs)
    std::set<uint256> GetConflicts(const uint256& txid) const;

    //! Check if a given transaction has any of its outputs spent by another transaction in the wallet
    bool HasWalletSpend(const uint256& txid) const;

    //! Flush wallet (bitdb flush)
    void Flush(bool shutdown=false);

    //! Verify the wallet database and perform salvage if required
    static bool Verify();
    
    /** 
     * Address book entry changed.
     * @note called with lock cs_wallet held.
     */
    boost::signals2::signal<void (CWallet *wallet, const std::string
            &address, const std::string &label, bool isMine,
            const std::string &purpose,
            ChangeType status)> NotifyAddressBookChanged;

    /** 
     * Wallet transaction added, removed or updated.
     * @note called with lock cs_wallet held.
     */
    boost::signals2::signal<void (CWallet *wallet, const uint256 &hashTx,
            ChangeType status)> NotifyTransactionChanged;

    /** Show progress e.g. for rescan */
    boost::signals2::signal<void (const std::string &title, int nProgress)> ShowProgress;

    /** Watch-only address added */
    boost::signals2::signal<void (bool fHaveWatchOnly)> NotifyWatchonlyChanged;
    
    // Account changed (name change)
    boost::signals2::signal<void (CWallet* wallet, CAccount* account)> NotifyAccountNameChanged;
    
    // New account added to the wallet
    boost::signals2::signal<void (CWallet* wallet, CAccount* account)> NotifyAccountAdded;
    
    // Account marked as deleted.
    boost::signals2::signal<void (CWallet* wallet, CAccount* account)> NotifyAccountDeleted;
    
    boost::signals2::signal<void (CWallet* wallet, CAccount* account)> NotifyUpdateAccountList;
    
    // Currently active account changed
    boost::signals2::signal<void (CWallet* wallet, CAccount* account)> NotifyActiveAccountChanged;
    
    /** Inquire whether this wallet broadcasts transactions. */
    bool GetBroadcastTransactions() const { return fBroadcastTransactions; }
    /** Set whether this wallet broadcasts transactions. */
    void SetBroadcastTransactions(bool broadcast) { fBroadcastTransactions = broadcast; }

    /* Mark a transaction (and it in-wallet descendants) as abandoned so its inputs may be respent. */
    bool AbandonTransaction(const uint256& hashTx);

    /** Mark a transaction as replaced by another transaction (e.g., BIP 125). */
    bool MarkReplaced(const uint256& originalHash, const uint256& newHash);

    /* Returns the wallets help message */
    static std::string GetWalletHelpString(bool showDebug);

    /* Initializes the wallet, returns a new CWallet instance or a null pointer in case of an error */
    static CWallet* CreateWalletFromFile(const std::string walletFile);
    static bool InitLoadWallet();

    /**
     * Wallet post-init setup
     * Gives the wallet a chance to register repetitive tasks and complete post-init tasks
     */
    void postInitProcess(CScheduler& scheduler);

    /* Wallets parameter interaction */
    static bool ParameterInteraction();

    bool BackupWallet(const std::string& strDest);

    void setActiveAccount(CAccount* newActiveAccount);
    CAccount* getActiveAccount();
    void setActiveSeed(CHDSeed* newActiveSeed);
    CHDSeed* GenerateHDSeed(CHDSeed::SeedType);
    void DeleteSeed(CHDSeed* deleteSeed, bool purge);
    CHDSeed* ImportHDSeed(SecureString mnemonic);
    CHDSeed* ImportHDSeedFromPubkey(SecureString pubKeyString);
    CHDSeed* getActiveSeed();
    
    //const CHDChain& GetHDChain() { return hdChain; }

    /* Returns true if HD is enabled */
    /*bool IsHDEnabled() const;*/

    /* Generates a new HD master key (will not be activated) */
    //CPubKey GenerateNewHDMasterKey();
    CAccount* activeAccount;
    CHDSeed* activeSeed;
    
    /* Set the current HD master key (will reset the chain child index counters) */
    bool SetHDMasterKey(const CPubKey& key);
    
    friend class CAccount;
};

/** A key allocated from the key pool. */
class CReserveKey : public CReserveScript
{
protected:
    CWallet* pwallet;
    CAccount* account;
    int64_t nIndex;
    int64_t nKeyChain;
    CPubKey vchPubKey;
public:
    CReserveKey(CWallet* pwalletIn, CAccount* forAccount, int64_t forKeyChain)
    {
        pwallet = pwalletIn;
        account = forAccount;
        nIndex = -1;
        nKeyChain = forKeyChain;
    }

    CReserveKey() = default;
    CReserveKey(const CReserveKey&) = delete;
    CReserveKey& operator=(const CReserveKey&) = delete;

    ~CReserveKey()
    {
        ReturnKey();
    }

    void ReturnKey();
    bool GetReservedKey(CPubKey &pubkey);
    void KeepKey();
    void KeepScript() { KeepKey(); }
};

/** 
 * Account information.
 * Stored in wallet with key "acc"+string account name.
 */
/*class CAccount
{
public:
    CPubKey vchPubKey;

    CAccount()
    {
        SetNull();
    }

    void SetNull()
    {
        vchPubKey = CPubKey();
    }

    ADD_SERIALIZE_METHODS;

    template <typename Stream, typename Operation>
    inline void SerializationOp(Stream& s, Operation ser_action) {
        int nVersion = s.GetVersion();
        if (!(s.GetType() & SER_GETHASH))
            READWRITE(nVersion);
        READWRITE(vchPubKey);
    }
};*/
// Helper for producing a bunch of max-sized low-S signatures (eg 72 bytes)
// ContainerType is meant to hold pair<CWalletTx *, int>, and be iterable
// so that each entry corresponds to each vIn, in order.
template <typename ContainerType>
bool CWallet::DummySignTx(CMutableTransaction &txNew, const ContainerType &coins)
{
    // Fill in dummy signatures for fee calculation.
    int nIn = 0;
    for (const auto& coin : coins)
    {
        const CScript& scriptPubKey = coin.first->tx->vout[coin.second].scriptPubKey;
        SignatureData sigdata;

	//gixme: (GULDEN) (MERGE)
        /*if (!ProduceSignature(DummySignatureCreator(this), scriptPubKey, sigdata))
        {
            return false;
        } else {
            UpdateTransaction(txNew, nIn, sigdata);
        }*/

        nIn++;
    }
    return true;
}
#endif // BITCOIN_WALLET_WALLET_H
<|MERGE_RESOLUTION|>--- conflicted
+++ resolved
@@ -740,7 +740,7 @@
         nLastResend = 0;
         nTimeFirstKey = 0;
         fBroadcastTransactions = false;
-<<<<<<< HEAD
+        nRelockTime = 0;
         activeAccount = NULL;
         activeSeed = NULL;
     }
@@ -910,9 +910,6 @@
             return true;
         }
         return false;
-=======
-        nRelockTime = 0;
->>>>>>> 111c31ba
     }
 
     std::map<uint256, CWalletTx> mapWallet;
@@ -1012,7 +1009,7 @@
     bool GetDestData(const CTxDestination &dest, const std::string &key, std::string *value) const;
 
     //! Adds a watch-only address to the store, and saves it to disk.
-    bool AddWatchOnly(const CScript &dest);
+    bool AddWatchOnly(const CScript &dest, int64_t nCreateTime);
     bool RemoveWatchOnly(const CScript &dest);
     //! Adds a watch-only address to the store, without saving it to disk (used by LoadWallet)
     bool LoadWatchOnly(const CScript &dest);
