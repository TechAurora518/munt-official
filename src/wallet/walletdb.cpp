// Copyright (c) 2009-2010 Satoshi Nakamoto
// Copyright (c) 2009-2016 The Bitcoin Core developers
// Distributed under the MIT software license, see the accompanying
// file COPYING or http://www.opensource.org/licenses/mit-license.php.
//
// File contains modifications by: The Gulden developers
// All modifications:
// Copyright (c) 2016-2018 The Gulden developers
// Authored by: Malcolm MacLeod (mmacleod@webmail.co.za)
// Distributed under the GULDEN software license, see the accompanying
// file COPYING

#include "wallet/walletdb.h"

#include "base58.h"
#include "consensus/tx_verify.h"
#include "consensus/validation.h"
#include "fs.h"
#include "protocol.h"
#include "serialize.h"
#include "sync.h"
#include "util.h"
#include "utiltime.h"
#include "wallet/wallet.h"

#include <atomic>


#include <boost/thread.hpp>

#include <map>

static std::map<CKeyID, int64_t> staticPoolCache;
//
// CWalletDB
//

bool CWalletDB::WriteName(const std::string& strAddress, const std::string& strName)
{
    return WriteIC(std::pair(std::string("name"), strAddress), strName);
}

bool CWalletDB::EraseName(const std::string& strAddress)
{
    // This should only be used for sending addresses, never for receiving addresses,
    // receiving addresses must always have an address book entry if they're not change return.
    return EraseIC(std::pair(std::string("name"), strAddress));
}

bool CWalletDB::WritePurpose(const std::string& strAddress, const std::string& strPurpose)
{
    return WriteIC(std::pair(std::string("purpose"), strAddress), strPurpose);
}

bool CWalletDB::ErasePurpose(const std::string& strPurpose)
{
    return EraseIC(std::pair(std::string("purpose"), strPurpose));
}

bool CWalletDB::WriteTx(const CWalletTx& wtx)
{
    return WriteIC(std::pair(std::string("tx"), wtx.GetHash()), wtx);
}

bool CWalletDB::EraseTx(uint256 hash)
{
    return EraseIC(std::pair(std::string("tx"), hash));
}

bool CWalletDB::EraseKey(const CPubKey& vchPubKey)
{
    bool eraseKey = EraseIC(std::pair(std::string("keyHD"), vchPubKey));
    eraseKey = EraseIC(std::pair(std::string("key"), vchPubKey)) || eraseKey;
    return EraseIC(std::pair(std::string("keymeta"), vchPubKey)) && eraseKey;
}

bool CWalletDB::EraseEncryptedKey(const CPubKey& vchPubKey)
{
    return EraseIC(std::pair(std::string("keymeta"), vchPubKey)) && EraseIC(std::pair(std::string("ckey"), vchPubKey));
}

bool CWalletDB::WriteKey(const CPubKey& vchPubKey, const CPrivKey& vchPrivKey, const CKeyMetadata& keyMeta, const std::string forAccount, int64_t nKeyChain)
{
    if (!WriteIC(std::pair(std::string("keymeta"), vchPubKey), keyMeta, false)) {
        return false;
    }

    // hash pubkey/privkey to accelerate wallet load
    std::vector<unsigned char> vchKey;
    vchKey.reserve(vchPubKey.size() + vchPrivKey.size());
    vchKey.insert(vchKey.end(), vchPubKey.begin(), vchPubKey.end());
    vchKey.insert(vchKey.end(), vchPrivKey.begin(), vchPrivKey.end());

    return WriteIC(std::pair(std::string("key"), vchPubKey), std::tuple(COMPACTSIZEVECTOR(vchPrivKey), Hash( vchKey.begin(), vchKey.end() ), forAccount, nKeyChain), false);
}

bool CWalletDB::WriteKeyOverride(const CPubKey& vchPubKey, const CPrivKey& vchPrivKey, const std::string forAccount, int64_t nKeyChain)
{
    // hash pubkey/privkey to accelerate wallet load
    std::vector<unsigned char> vchKey;
    vchKey.reserve(vchPubKey.size() + vchPrivKey.size());
    vchKey.insert(vchKey.end(), vchPubKey.begin(), vchPubKey.end());
    vchKey.insert(vchKey.end(), vchPrivKey.begin(), vchPrivKey.end());

    //Erase previous value if any.and new privkey is not null
    CPrivKey nullKey;
    if (vchPrivKey == nullKey)
    {
        WriteIC(std::pair(std::string("key"), vchPubKey), std::tuple(COMPACTSIZEVECTOR(vchPrivKey), Hash( vchKey.begin(), vchKey.end() ), forAccount, nKeyChain), false);
        return true;
    }
    EraseIC(std::pair(std::string("key"), vchPubKey));
    return WriteIC(std::pair(std::string("key"), vchPubKey), std::tuple(COMPACTSIZEVECTOR(vchPrivKey), Hash( vchKey.begin(), vchKey.end() ), forAccount, nKeyChain), false);
}

bool CWalletDB::WriteKeyHD(const CPubKey& vchPubKey, const int64_t HDKeyIndex, int64_t keyChain, const CKeyMetadata &keyMeta, const std::string forAccount)
{
    if (!WriteIC(std::pair(std::string("keymeta"), vchPubKey), keyMeta, false))
        return false;

    return WriteIC(std::pair(std::string("keyHD"), vchPubKey), std::tuple(HDKeyIndex, keyChain, forAccount), false);
}

bool CWalletDB::WriteCryptedKey(const CPubKey& vchPubKey, const std::vector<unsigned char>& vchCryptedSecret, const CKeyMetadata &keyMeta, const std::string forAccount, int64_t nKeyChain)
{
    const bool fEraseUnencryptedKey = true;

    if (!WriteIC(std::pair(std::string("keymeta"), vchPubKey), keyMeta)) {
        return false;
    }

    if (!WriteIC(std::pair(std::string("ckey"), vchPubKey), std::tuple(COMPACTSIZEVECTOR(vchCryptedSecret), forAccount, nKeyChain), false)) {
        return false;
    }
    if (fEraseUnencryptedKey)
    {
        EraseIC(std::pair(std::string("key"), vchPubKey));
        EraseIC(std::pair(std::string("wkey"), vchPubKey));
    }

    return true;
}

bool CWalletDB::WriteMasterKey(unsigned int nID, const CMasterKey& kMasterKey)
{
    return WriteIC(std::pair(std::string("mkey"), nID), kMasterKey, true);
}

bool CWalletDB::EraseMasterKey(unsigned int nID)
{
    return EraseIC(std::pair(std::string("mkey"), nID));
}

bool CWalletDB::WriteCScript(const uint160& hash, const CScript& redeemScript)
{
    return WriteIC(std::pair(std::string("cscript"), hash), *(const CScriptBase*)(&redeemScript), false);
}

bool CWalletDB::WriteWatchOnly(const CScript &dest, const CKeyMetadata& keyMeta)
{
    if (!WriteIC(std::pair(std::string("watchmeta"), *(const CScriptBase*)(&dest)), keyMeta)) {
        return false;
    }
    return WriteIC(std::pair(std::string("watchs"), *(const CScriptBase*)(&dest)), '1');
}

bool CWalletDB::EraseWatchOnly(const CScript &dest)
{
    if (!EraseIC(std::pair(std::string("watchmeta"), *(const CScriptBase*)(&dest)))) {
        return false;
    }
    return EraseIC(std::pair(std::string("watchs"), *(const CScriptBase*)(&dest)));
}

bool CWalletDB::WriteBestBlock(const CBlockLocator& locator)
{
    WriteIC(std::string("bestblock"), CBlockLocator()); // Write empty block locator so versions that require a merkle branch automatically rescan
    return WriteIC(std::string("bestblock_nomerkle"), locator);
}

bool CWalletDB::ReadBestBlock(CBlockLocator& locator)
{
    if (batch.Read(std::string("bestblock"), locator) && !locator.vHave.empty()) return true;
    return batch.Read(std::string("bestblock_nomerkle"), locator);
}

bool CWalletDB::EraseLastSPVBlockProcessed()
{
    return EraseIC(std::string("lastspvblock"));
}

bool CWalletDB::WriteLastSPVBlockProcessed(const CBlockLocator& locator, const int64_t time)
{
    return WriteIC(std::string("lastspvblock"), std::pair(locator, time));
}

bool CWalletDB::ReadLastSPVBlockProcessed(CBlockLocator& locator, int64_t& time)
{
    std::pair<CBlockLocator, int64_t> value;
    if (batch.Read(std::string("lastspvblock"), value))
    {
        locator = value.first;
        time = value.second;
        return true;
    }

    return false;
}

bool CWalletDB::WriteMiningAddressString(const std::string& miningAddress)
{
    return WriteIC(std::string("mining_address_string"), miningAddress);
}

bool CWalletDB::ReadMiningAddressString(std::string& miningAddress)
{
    return batch.Read(std::string("mining_address_string"), miningAddress);
}

bool CWalletDB::WriteOrderPosNext(int64_t nOrderPosNext)
{
    return WriteIC(std::string("orderposnext"), nOrderPosNext);
}
/*GULDEN - no default key (accounts)
bool CWalletDB::WriteDefaultKey(const CPubKey& vchPubKey)
{
    return WriteIC(std::string("defaultkey"), vchPubKey);
}
*/
bool CWalletDB::ReadPool(int64_t nPool, CKeyPool& keypool)
{
    return batch.Read(std::pair(std::string("pool"), nPool), keypool);
}

bool CWalletDB::WritePool(int64_t nPool, const CKeyPool& keypool)
{
    staticPoolCache[keypool.vchPubKey.GetID()] = nPool;
    return WriteIC(std::pair(std::string("pool"), nPool), keypool);
}

bool CWalletDB::ErasePool(CWallet* pwallet, int64_t nPool, bool forceErase)
{
    // If account uses a fixed keypool then never remove keys from it.
    if (!forceErase)
    {
        for (auto iter : pwallet->mapAccounts)
        {
            if (iter.second->IsFixedKeyPool() || iter.second->IsMinimalKeyPool())
            {
                if ((iter.second->setKeyPoolExternal.find(nPool) != iter.second->setKeyPoolExternal.end()) || (iter.second->setKeyPoolInternal.find(nPool) != iter.second->setKeyPoolInternal.end()))
                {
                    return true;
                }
            }
        }
    }

    return EraseIC(std::pair(std::string("pool"), nPool));
}

bool CWalletDB::ErasePool(CWallet* pwallet, const CKeyID& id, bool forceErase)
{
    int64_t keyIndex = staticPoolCache[id];
    // If account uses a fixed keypool then never remove keys from it.
    bool allowErase = true;
    if (!forceErase)
    {
        for (auto iter : pwallet->mapAccounts)
        {
<<<<<<< HEAD
            if (iter.second->IsFixedKeyPool() && (iter.second->setKeyPoolExternal.find(keyIndex) != iter.second->setKeyPoolExternal.end()))
=======
            if ((iter.second->IsFixedKeyPool() || iter.second->IsMinimalKeyPool()))
>>>>>>> 20a38a25
            {
                if ((iter.second->setKeyPoolExternal.find(keyIndex) != iter.second->setKeyPoolExternal.end()) || (iter.second->setKeyPoolInternal.find(keyIndex) != iter.second->setKeyPoolInternal.end()))
                {
                    allowErase = false;
                    break;
                }
            }
        }
    }

    //fixme: (Post-2.1) (CBSU)
    //Remove from internal keypool, key has been used so shouldn't circulate anymore - address will now reside only in address book.
    for (auto iter : pwallet->mapAccounts)
    {
        if (forceErase || !iter.second->IsFixedKeyPool())
        {
            iter.second->setKeyPoolExternal.erase(keyIndex);
            iter.second->setKeyPoolInternal.erase(keyIndex);
        }
    }

    //Remove from disk
    if (allowErase)
        return EraseIC(std::pair(std::string("pool"), staticPoolCache[id]));
    else
        return true;
}

bool CWalletDB::HasPool(CWallet* pwallet, const CKeyID& id)
{
    //Remove from disk
    return batch.Exists(std::pair(std::string("pool"), staticPoolCache[id]));
}

bool CWalletDB::WriteMinVersion(int nVersion)
{
    return WriteIC(std::string("minversion"), nVersion);
}

bool CWalletDB::WriteAccountLabel(const std::string& strUUID, const std::string& strLabel)
{
    return WriteIC(std::pair(std::string("acclabel"), strUUID), strLabel);
}

bool CWalletDB::EraseAccountLabel(const std::string& strUUID)
{
    return EraseIC(std::pair(std::string("acclabel"), strUUID));
}

bool CWalletDB::WriteAccountCompoundingSettings(const std::string& strUUID, const CAmount compoundAmount)
{
    return WriteIC(std::pair(std::string("acc_compound"), strUUID), compoundAmount);
}

bool CWalletDB::EraseAccountCompoundingSettings(const std::string& strUUID)
{
    return EraseIC(std::pair(std::string("acc_compound"), strUUID));
}

bool CWalletDB::WriteAccountNonCompoundWitnessEarningsScript(const std::string& strUUID, const CScript& earningsScript)
{
    return WriteIC(std::pair(std::string("acc_non_compound_wit_earn_script"), strUUID), *(const CScriptBase*)(&earningsScript));
}

bool CWalletDB::EraseAccountNonCompoundWitnessEarningsScript(const std::string& strUUID)
{
    return EraseIC(std::pair(std::string("acc_non_compound_wit_earn_script"), strUUID));
}

bool CWalletDB::WriteAccount(const std::string& strAccount, const CAccount* account)
{
    if (account->IsHD())
      return WriteIC(std::pair(std::string("acchd"), strAccount), *((CAccountHD*)account));
    else
      return WriteIC(std::pair(std::string("accleg"), strAccount), *account);
}

bool CWalletDB::EraseAccount(const std::string& strAccount, const CAccount* account)
{
    if (account->IsHD())
      return EraseIC(std::pair(std::string("acchd"), strAccount));
    else
      return EraseIC(std::pair(std::string("accleg"), strAccount));
}

bool CWalletDB::WriteAccountingEntry(const uint64_t nAccEntryNum, const CAccountingEntry& acentry)
{
    return WriteIC(std::pair(std::string("acentry"), std::pair(acentry.strAccount, nAccEntryNum)), acentry);
}

CAmount CWalletDB::GetAccountCreditDebit(const std::string& strAccount)
{
    std::list<CAccountingEntry> entries;
    ListAccountCreditDebit(strAccount, entries);

    CAmount nCreditDebit = 0;
    for (const CAccountingEntry& entry : entries)
        nCreditDebit += entry.nCreditDebit;

    return nCreditDebit;
}

void CWalletDB::ListAccountCreditDebit(const std::string& strAccount, std::list<CAccountingEntry>& entries)
{
    bool fAllAccounts = (strAccount == "*");

    Dbc* pcursor = batch.GetCursor();
    if (!pcursor)
        throw std::runtime_error(std::string(__func__) + ": cannot create DB cursor");
    bool setRange = true;
    while (true)
    {
        // Read next record
        CDataStream ssKey(SER_DISK, CLIENT_VERSION);
        if (setRange)
            ssKey << std::pair(std::string("acentry"), std::pair((fAllAccounts ? std::string("") : strAccount), uint64_t(0)));
        CDataStream ssValue(SER_DISK, CLIENT_VERSION);
        int ret = batch.ReadAtCursor(pcursor, ssKey, ssValue, setRange);
        setRange = false;
        if (ret == DB_NOTFOUND)
            break;
        else if (ret != 0)
        {
            pcursor->close();
            throw std::runtime_error(std::string(__func__) + ": error scanning DB");
        }

        // Unserialize
        std::string strType;
        ssKey >> strType;
        if (strType != "acentry")
            break;
        CAccountingEntry acentry;
        ssKey >> acentry.strAccount;
        if (!fAllAccounts && acentry.strAccount != strAccount)
            break;

        ssValue >> acentry;
        ssKey >> acentry.nEntryNo;
        entries.push_back(acentry);
    }

    pcursor->close();
}

class CWalletScanState {
public:
    unsigned int nKeys;
    unsigned int nCKeys;
    unsigned int nKeyMeta;
    bool fIsEncrypted;
    bool fAnyUnordered;
    int nFileVersion;
    std::vector<uint256> vWalletUpgrade;

    CWalletScanState() {
        nKeys = nCKeys = nKeyMeta = 0;
        fIsEncrypted = false;
        fAnyUnordered = false;
        nFileVersion = 0;
    }
};

bool
ReadKeyValue(CWallet* pwallet, CDataStream& ssKey, CDataStream& ssValue,
             CWalletScanState &wss, std::string& strType, std::string& strErr)
{
    try {
        // Unserialize
        // Taking advantage of the fact that pair serialization
        // is just the two items serialized one after the other
        ssKey >> strType;
        if (strType == "name")
        {
            std::string strAddress;
            ssKey >> strAddress;
            ssValue >> pwallet->mapAddressBook[strAddress].name;
        }
        else if (strType == "purpose")
        {
            std::string strAddress;
            ssKey >> strAddress;
            ssValue >> pwallet->mapAddressBook[strAddress].purpose;
        }
        else if (strType == "tx")
        {
            uint256 hash;
            ssKey >> hash;
            CWalletTx wtx;
            ssValue >> wtx;
            CValidationState state;

            if (!(CheckTransaction(wtx, state) && (wtx.GetHash() == hash) && state.IsValid()))
                return false;

            // Undo serialize changes in 31600
            if (31404 <= wtx.fTimeReceivedIsTxTime && wtx.fTimeReceivedIsTxTime <= 31703)
            {
                if (!ssValue.empty())
                {
                    char fTmp;
                    char fUnused;
                    ssValue >> fTmp >> fUnused >> wtx.strFromAccount;
                    strErr = strprintf("LoadWallet() upgrading tx ver=%d %d '%s' %s",
                                       wtx.fTimeReceivedIsTxTime, fTmp, wtx.strFromAccount, hash.ToString());
                    wtx.fTimeReceivedIsTxTime = fTmp;
                }
                else
                {
                    strErr = strprintf("LoadWallet() repairing tx ver=%d %s", wtx.fTimeReceivedIsTxTime, hash.ToString());
                    wtx.fTimeReceivedIsTxTime = 0;
                }
                wss.vWalletUpgrade.push_back(hash);
            }

            if (wtx.nOrderPos == -1)
                wss.fAnyUnordered = true;

            pwallet->LoadToWallet(wtx);
        }
        else if (strType == "acentry")
        {
            std::string strAccount;
            ssKey >> strAccount;
            uint64_t nNumber;
            ssKey >> nNumber;
            if (nNumber > pwallet->nAccountingEntryNumber) {
                pwallet->nAccountingEntryNumber = nNumber;
            }

            if (!wss.fAnyUnordered)
            {
                CAccountingEntry acentry;
                ssValue >> acentry;
                if (acentry.nOrderPos == -1)
                    wss.fAnyUnordered = true;
            }
        }
        else if (strType == "watchs")
        {
            CScript script;
            ssKey >> *(CScriptBase*)(&script);
            char fYes;
            ssValue >> fYes;
            if (fYes == '1')
                pwallet->LoadWatchOnly(script);

            // Watch-only addresses have no birthday information for now,
            // so set the wallet birthday to the beginning of time.
            pwallet->nTimeFirstKey = 1;
        }
        else if (strType == "keyHD")
        {
            std::string forAccount = "";
            CPubKey vchPubKey;
            ssKey >> vchPubKey;
            if (!vchPubKey.IsValid())
            {
                strErr = "Error reading wallet database: CPubKey corrupt";
                return false;
            }

            int64_t HDKeyIndex;
            int64_t keyChain;
            ssValue >> HDKeyIndex;
            ssValue >> keyChain;
            ssValue >> forAccount;

            if (pwallet->mapAccounts.count(getUUIDFromString(forAccount)) == 0)
            {
                strErr = "Wallet contains key for non existent HD account";
                return false;
            }

            if (!pwallet->LoadHDKey(HDKeyIndex, keyChain, vchPubKey, forAccount))
            {
                strErr = "Error reading wallet database: LoadKey (HD) failed";
                return false;
            }
        }
        else if (strType == "key" || strType == "wkey")
        {
            std::string forAccount = "";
            CPubKey vchPubKey;
            ssKey >> vchPubKey;
            if (!vchPubKey.IsValid())
            {
                strErr = "Error reading wallet database: CPubKey corrupt";
                return false;
            }
            CKey key;
            CPrivKey pkey;
            uint256 hash;

            if (strType == "key")
            {
                wss.nKeys++;
                ssValue >> COMPACTSIZEVECTOR(pkey);
            } else {
                CWalletKey wkey;
                ssValue >> wkey;
                pkey = wkey.vchPrivKey;
            }

            // Old wallets store keys as "key" [pubkey] => [privkey]
            // ... which was slow for wallets with lots of keys, because the public key is re-derived from the private key
            // using EC operations as a checksum.
            // Newer wallets store keys as "key"[pubkey] => [privkey][hash(pubkey,privkey)], which is much faster while
            // remaining backwards-compatible.
            int64_t nKeyChain;
            try
            {
                ssValue >> hash;
                //1.6.0 wallets and upward store keys by account - older wallets will just lump all keys into a default account.
                ssValue >> forAccount;
                ssValue >> nKeyChain;
            }
            catch (...)
            {
                forAccount = getUUIDAsString(pwallet->activeAccount->getUUID());
                nKeyChain = KEYCHAIN_EXTERNAL;
            }

            if (strType == "key" && GetBoolArg("-skipplainkeys", false))
            {
                LogPrintf("Skipping unencrypted key [skipplainkeys] [%s]\n", CGuldenAddress(vchPubKey.GetID()).ToString());
            }
            else
            {
                bool fSkipCheck = false;

                if (!hash.IsNull())
                {
                    // hash pubkey/privkey to accelerate wallet load
                    std::vector<unsigned char> vchKey;
                    vchKey.reserve(vchPubKey.size() + pkey.size());
                    vchKey.insert(vchKey.end(), vchPubKey.begin(), vchPubKey.end());
                    vchKey.insert(vchKey.end(), pkey.begin(), pkey.end());

                    if (Hash(vchKey.begin(), vchKey.end()) != hash)
                    {
                        strErr = "Error reading wallet database: CPubKey/CPrivKey corrupt";
                        return false;
                    }

                    fSkipCheck = true;
                }

                if (!key.Load(pkey, vchPubKey, fSkipCheck))
                {
                    if ( pwallet->mapAccounts.count(getUUIDFromString(forAccount)) == 0 )
                    {
                        strErr = "Wallet contains key for non existent account";
                        return false;
                    }
                    CAccount* targetAccount = pwallet->mapAccounts[getUUIDFromString(forAccount)];
                    if (targetAccount->IsHD() && targetAccount->IsPoW2Witness())
                    {
                        //NULL key was expected in this case.
                        key = CKey();
                    }
                    else
                    {
                        strErr = "Error reading wallet database: CPrivKey corrupt";
                        return false;
                    }
                }
                if (!pwallet->LoadKey(key, vchPubKey, forAccount, nKeyChain))
                {
                    strErr = "Error reading wallet database: LoadKey failed";
                    return false;
                }
            }
        }
        else if (strType == "mkey")
        {
            unsigned int nID;
            ssKey >> nID;
            CMasterKey kMasterKey;
            ssValue >> kMasterKey;
            if(pwallet->mapMasterKeys.count(nID) != 0)
            {
                strErr = strprintf("Error reading wallet database: duplicate CMasterKey id %u", nID);
                return false;
            }
            pwallet->mapMasterKeys[nID] = kMasterKey;
            if (pwallet->nMasterKeyMaxID < nID)
                pwallet->nMasterKeyMaxID = nID;
        }
        else if (strType == "ckey")
        {
            std::string forAccount="";
            int64_t nKeyChain;
            CPubKey vchPubKey;
            ssKey >> vchPubKey;
            if (!vchPubKey.IsValid())
            {
                strErr = "Error reading wallet database: CPubKey corrupt";
                return false;
            }
            std::vector<unsigned char> vchPrivKey;
            ssValue >> COMPACTSIZEVECTOR(vchPrivKey);
            wss.nCKeys++;
            try
            {
                //1.6.0 wallets and upward store keys by account - older wallets will just lump all keys into a default account.
                ssValue >> forAccount;
                ssValue >> nKeyChain;
            }
            catch (...)
            {
                forAccount = getUUIDAsString(pwallet->activeAccount->getUUID());
                nKeyChain = KEYCHAIN_EXTERNAL;
            }

            if (GetBoolArg("-skipplainkeys", false))
            {
                LogPrintf("Load crypted key [skipplainkeys] [%s]\n", CGuldenAddress(vchPubKey.GetID()).ToString());
            }

            if (!pwallet->LoadCryptedKey(vchPubKey, vchPrivKey, forAccount, nKeyChain))
            {
                strErr = "Error reading wallet database: LoadCryptedKey failed";
                return false;
            }
            wss.fIsEncrypted = true;
        }
        else if (strType == "keymeta")
        {
            CPubKey vchPubKey;
            ssKey >> vchPubKey;
            CKeyMetadata keyMeta;
            ssValue >> keyMeta;
            wss.nKeyMeta++;

            pwallet->LoadKeyMetadata(vchPubKey, keyMeta);

            // find earliest key creation time, as wallet birthday
            if (!pwallet->nTimeFirstKey ||
                (keyMeta.nCreateTime < int64_t(pwallet->nTimeFirstKey)))
                pwallet->nTimeFirstKey = keyMeta.nCreateTime;
        }
        else if (strType == "pool")
        {
            int64_t nIndex;
            ssKey >> nIndex;
            CKeyPool keypool;
            ssValue >> keypool;

            CAccount* forAccount = NULL;
            std::string accountUUID = keypool.accountName;
            // If we are importing an old legacy (pre HD) wallet - then this keypool becomes the keypool of our 'legacy' account
            if (accountUUID.empty())
            {
                forAccount = pwallet->activeAccount;
                keypool.nChain = KEYCHAIN_EXTERNAL;
            }
            else
            {
                if ( pwallet->mapAccounts.count(getUUIDFromString(accountUUID)) == 0 )
                {
                    strErr = "Wallet contains key for non existent account";
                    return false;
                }
                forAccount = pwallet->mapAccounts[getUUIDFromString(accountUUID)];
            }

            if (keypool.nChain == KEYCHAIN_EXTERNAL)
            {
                forAccount->setKeyPoolExternal.insert(nIndex);
            }
            else
            {
                forAccount->setKeyPoolInternal.insert(nIndex);
            }

            pwallet->LoadKeyPool(nIndex, keypool);

            staticPoolCache[keypool.vchPubKey.GetID()] = nIndex;
        }
        else if (strType == "version")
        {
            ssValue >> wss.nFileVersion;
            if (wss.nFileVersion == 10300)
                wss.nFileVersion = 300;
        }
        else if (strType == "cscript")
        {
            uint160 hash;
            ssKey >> hash;
            CScript script;
            ssValue >> *(CScriptBase*)(&script);
            if (!pwallet->LoadCScript(script))
            {
                strErr = "Error reading wallet database: LoadCScript failed";
                return false;
            }
        }
        else if (strType == "orderposnext")
        {
            ssValue >> pwallet->nOrderPosNext;
        }
        else if (strType == "destdata")
        {
            std::string strAddress, strKey, strValue;
            ssKey >> strAddress;
            ssKey >> strKey;
            ssValue >> strValue;
            if (!pwallet->LoadDestData(CGuldenAddress(strAddress).Get(), strKey, strValue))
            {
                strErr = "Error reading wallet database: LoadDestData failed";
                return false;
            }
        }
        else if (strType == "hdseed")
        {
            CHDSeed* newSeed = new CHDSeed();
            ssValue >> *newSeed;
            if (!pwallet->activeSeed)
                pwallet->activeSeed = newSeed;
            pwallet->mapSeeds[newSeed->getUUID()] = newSeed;
        }
        else if (strType == "primaryseed")
        {
            //Do nothing - aleady handled in first pass through
        }
        else if (strType == "primaryaccount")
        {
            //Do nothing - aleady handled in first pass through
        }
        else if (strType == "acc")
        {
            //Throw old 'accounts' away.
        }
        else if (strType == "accleg")
        {
            std::string strAccountUUID;
            ssKey >> strAccountUUID;
            if (pwallet->mapAccounts.count(getUUIDFromString(strAccountUUID)) == 0)
            {
                CAccount* newAccount = new CAccount();
                newAccount->setUUID(strAccountUUID);
                ssValue >> *newAccount;
                pwallet->mapAccounts[getUUIDFromString(strAccountUUID)] = newAccount;
                //If no active account saved (for whatever reason) - make the first one we run into the active one.
                if (!pwallet->activeAccount)
                    pwallet->activeAccount = newAccount;
            }
        }
        else if (strType == "acchd")
        {
            std::string strAccountUUID;
            ssKey >> strAccountUUID;
            if (pwallet->mapAccounts.count(getUUIDFromString(strAccountUUID)) == 0)
            {
                CAccountHD* newAccount = new CAccountHD();
                newAccount->setUUID(strAccountUUID);
                ssValue >> *newAccount;
                pwallet->mapAccounts[getUUIDFromString(strAccountUUID)] = newAccount;
                if (!pwallet->activeAccount)
                    pwallet->activeAccount = newAccount;
            }
        }
        else if (strType == "acclabel")
        {
            std::string strAccountUUID;
            std::string strAccountLabel;
            ssKey >> strAccountUUID;
            ssValue >> strAccountLabel;

            pwallet->mapAccountLabels[getUUIDFromString(strAccountUUID)] = strAccountLabel;
        }
        else if (strType == "acc_compound")
        {
            std::string accountUUID;
            CAmount compoundAmount;

            ssKey >> accountUUID;
            ssValue >> compoundAmount;

            auto findIter = pwallet->mapAccounts.find(getUUIDFromString(accountUUID));
            if (findIter != pwallet->mapAccounts.end())
            {
                findIter->second->setCompounding(compoundAmount, nullptr);
            }
            else
            {
                strErr = "Error reading compound status for account";
                return false;
            }
        }
        else if (strType == "acc_non_compound_wit_earn_script")
        {
            std::string accountUUID;
            CScript earningsScript;

            ssKey >> accountUUID;
            ssValue >> *(CScriptBase*)(&earningsScript);

            auto findIter = pwallet->mapAccounts.find(getUUIDFromString(accountUUID));
            if (findIter != pwallet->mapAccounts.end())
            {
                findIter->second->setNonCompoundRewardScript(earningsScript, nullptr);
            }
            else
            {
                strErr = "Error reading compound script for account";
                return false;
            }
        }
    } catch (...)
    {
        return false;
    }
    return true;
}

bool CWalletDB::IsKeyType(const std::string& strType)
{
    return (strType== "key" || strType == "wkey" ||
            strType == "mkey" || strType == "ckey");
}

DBErrors CWalletDB::LoadWallet(CWallet* pwallet, WalletLoadState& nExtraLoadState)
{
    CWalletScanState wss;
    bool fNoncriticalErrors = false;
    DBErrors result = DB_LOAD_OK;

    std::string primaryAccountString;
    std::string primarySeedString;
    try {
        LOCK(pwallet->cs_wallet);
        int nMinVersion = 0;
        if (batch.Read((std::string)"minversion", nMinVersion))
        {
            if (nMinVersion > CLIENT_VERSION)
                return DB_TOO_NEW;
            pwallet->LoadMinVersion(nMinVersion);
        }


        bool isPreHDWallet=false;
        bool haveAnyAccounts=false;
        // Accounts first
        {
            // Get cursor
            Dbc* pcursor = batch.GetCursor();
            if (!pcursor)
            {
                LogPrintf("Error getting wallet database cursor\n");
                return DB_CORRUPT;
            }
            while (true)
            {
                // Read next record
                CDataStream ssKey(SER_DISK, CLIENT_VERSION);
                CDataStream ssValue(SER_DISK, CLIENT_VERSION);
                int ret = batch.ReadAtCursor(pcursor, ssKey, ssValue);
                if (ret == DB_NOTFOUND)
                    break;
                else if (ret != 0)
                {
                    LogPrintf("Error reading next record from wallet database\n");
                    return DB_CORRUPT;
                }

                std::string sKey;
                ssKey >> sKey;
                if (sKey == "accleg" || sKey == "acchd")
                {
                    haveAnyAccounts = true;
                    CDataStream ssKey2(SER_DISK, CLIENT_VERSION);
                    std::string accountUUID;
                    ssKey >> accountUUID;
                    ssKey2 << sKey << accountUUID;
                    // Try to be tolerant of single corrupt records:
                    std::string strType, strErr;
                    if (!ReadKeyValue(pwallet, ssKey2, ssValue, wss, strType, strErr))
                    {
                        // losing keys is considered a catastrophic error, anything else
                        // we assume the user can live with:
                        if (IsKeyType(strType))
                            result = DB_CORRUPT;
                        else
                        {
                            // Leave other errors alone, if we try to fix them we might make things worse.
                            fNoncriticalErrors = true; // ... but do warn the user there is something wrong.
                            if (strType == "tx") // Rescan if there is a bad transaction record:
                                SoftSetBoolArg("-rescan", true);
                        }
                    }
                    if (!strErr.empty())
                        LogPrintf("%s\n", strErr);
                }
                else if (sKey == "primaryseed")
                {
                    ssValue >> primarySeedString;
                }
                else if (sKey == "primaryaccount")
                {
                    ssValue >> primaryAccountString;
                }
                else if (sKey == "defaultkey")
                {
                    isPreHDWallet = true;
                }
            }
            pcursor->close();
        }


        nExtraLoadState = NEW_WALLET;
        if (!primaryAccountString.empty())
        {
            nExtraLoadState = EXISTING_WALLET;
            if (pwallet->mapAccounts.count(getUUIDFromString(primaryAccountString)) == 0)
            {
                LogPrintf("Error - missing primary account for UUID [%s]\n", primaryAccountString);
                fNoncriticalErrors = true;
            }
            else
            {
                pwallet->activeAccount = pwallet->mapAccounts[getUUIDFromString(primaryAccountString)];
            }
        }
        else if (isPreHDWallet && !haveAnyAccounts)
        {
            nExtraLoadState = EXISTING_WALLET_OLDACCOUNTSYSTEM;

            //Upgrade old legacy wallet - set active account - all the old keys will just land up in this.
            if (pwallet->activeAccount == NULL && pwallet->activeSeed == NULL)
            {
                try
                {
                    fs::path oldPath = bitdb.strPath;
                    oldPath = oldPath / pwallet->dbw->GetName();
                    fs::path backupPath = oldPath;
                    backupPath.replace_extension(".old.preHD");
                    fs::copy_file(oldPath, backupPath);
                }
                catch(...)
                {
                    //We don't care enough about this to worry - if it fails we just carry on.
                }

                pwallet->activeAccount = new CAccount();
                pwallet->activeAccount->setLabel("Legacy", nullptr);
                pwallet->mapAccounts[pwallet->activeAccount->getUUID()] = pwallet->activeAccount;
                pwallet->mapAccountLabels[pwallet->activeAccount->getUUID()] = "Legacy";
            }
        }
        else if (haveAnyAccounts)
        {
            nExtraLoadState = EXISTING_WALLET;
        }

        // Get cursor
        Dbc* pcursor = batch.GetCursor();
        if (!pcursor)
        {
            LogPrintf("Error getting wallet database cursor\n");
            return DB_CORRUPT;
        }

        while (true)
        {
            // Read next record
            CDataStream ssKey(SER_DISK, CLIENT_VERSION);
            CDataStream ssValue(SER_DISK, CLIENT_VERSION);
            int ret = batch.ReadAtCursor(pcursor, ssKey, ssValue);
            if (ret == DB_NOTFOUND)
                break;
            else if (ret != 0)
            {
                LogPrintf("Error reading next record from wallet database\n");
                return DB_CORRUPT;
            }

            // Try to be tolerant of single corrupt records:
            std::string strType, strErr;
            if (!ReadKeyValue(pwallet, ssKey, ssValue, wss, strType, strErr))
            {
                // losing keys is considered a catastrophic error, anything else
                // we assume the user can live with:
                if (IsKeyType(strType))
                    result = DB_CORRUPT;
                else
                {
                    // Leave other errors alone, if we try to fix them we might make things worse.
                    fNoncriticalErrors = true; // ... but do warn the user there is something wrong.
                    if (strType == "tx")
                        // Rescan if there is a bad transaction record:
                        SoftSetBoolArg("-rescan", true);
                }
            }
            if (!strErr.empty())
                LogPrintf("%s\n", strErr);
        }
        pcursor->close();
    }
    catch (const boost::thread_interrupted&) {
        throw;
    }
    catch (...) {
        result = DB_CORRUPT;
    }

    for (const auto& labelPair : pwallet->mapAccountLabels)
        {
            if (pwallet->mapAccounts.count(labelPair.first) == 0)
            {
                //Definitely a non-crticial error, user will just see a very unfriendly account name that they can manually correct.
                LogPrintf("Error - missing account label for account UUID [%s]\n", labelPair.first);
                fNoncriticalErrors = true;
            }
            else
            {
                pwallet->mapAccounts[labelPair.first]->setLabel(labelPair.second, nullptr);
            }
        }
    if (!primarySeedString.empty())
    {
        if (pwallet->mapSeeds.count(getUUIDFromString(primarySeedString)) == 0)
        {
            //fixme: (2.1) Treat this more severely?
            LogPrintf("Error - missing primary seed for UUID [%s]\n", primarySeedString);
            fNoncriticalErrors = true;
        }
        else
        {
            pwallet->activeSeed = pwallet->mapSeeds[getUUIDFromString(primarySeedString)];
        }
    }


    if (fNoncriticalErrors && result == DB_LOAD_OK)
        result = DB_NONCRITICAL_ERROR;

    // Any wallet corruption at all: skip any rewriting or
    // upgrading, we don't want to make it worse.
    if (result != DB_LOAD_OK)
        return result;

    LogPrintf("nFileVersion = %d\n", wss.nFileVersion);

    LogPrintf("Keys: %u plaintext, %u encrypted, %u w/ metadata, %u total\n",
           wss.nKeys, wss.nCKeys, wss.nKeyMeta, wss.nKeys + wss.nCKeys);

    // nTimeFirstKey is only reliable if all keys have metadata
    if ((wss.nKeys + wss.nCKeys) != wss.nKeyMeta)
        pwallet->nTimeFirstKey = 1; // 0 would be considered 'no value'

    for(uint256 hash : wss.vWalletUpgrade)
        WriteTx(pwallet->mapWallet[hash]);

    // Rewrite encrypted wallets of versions 0.4.0 and 0.5.0rc:
    if (wss.fIsEncrypted && (wss.nFileVersion == 40000 || wss.nFileVersion == 50000))
        return DB_NEED_REWRITE;

    if (wss.nFileVersion < CLIENT_VERSION) // Update
        WriteVersion(CLIENT_VERSION);

    if (wss.fAnyUnordered)
        result = pwallet->ReorderTransactions();

    pwallet->laccentries.clear();
    ListAccountCreditDebit("*", pwallet->laccentries);
    for(CAccountingEntry& entry : pwallet->laccentries) {
        pwallet->wtxOrdered.insert(std::pair(entry.nOrderPos, CWallet::TxPair((CWalletTx*)0, &entry)));
    }

    return result;
}

DBErrors CWalletDB::FindWalletTx(std::vector<uint256>& vTxHash, std::vector<CWalletTx>& vWtx)
{
    bool fNoncriticalErrors = false;
    DBErrors result = DB_LOAD_OK;

    try {
        int nMinVersion = 0;
        if (batch.Read((std::string)"minversion", nMinVersion))
        {
            if (nMinVersion > CLIENT_VERSION)
                return DB_TOO_NEW;
        }

        // Get cursor
        Dbc* pcursor = batch.GetCursor();
        if (!pcursor)
        {
            LogPrintf("Error getting wallet database cursor\n");
            return DB_CORRUPT;
        }

        while (true)
        {
            // Read next record
            CDataStream ssKey(SER_DISK, CLIENT_VERSION);
            CDataStream ssValue(SER_DISK, CLIENT_VERSION);
            int ret = batch.ReadAtCursor(pcursor, ssKey, ssValue);
            if (ret == DB_NOTFOUND)
                break;
            else if (ret != 0)
            {
                LogPrintf("Error reading next record from wallet database\n");
                return DB_CORRUPT;
            }

            std::string strType;
            ssKey >> strType;
            if (strType == "tx") {
                uint256 hash;
                ssKey >> hash;

                CWalletTx wtx;
                ssValue >> wtx;

                vTxHash.push_back(hash);
                vWtx.push_back(wtx);
            }
        }
        pcursor->close();
    }
    catch (const boost::thread_interrupted&) {
        throw;
    }
    catch (...) {
        result = DB_CORRUPT;
    }

    if (fNoncriticalErrors && result == DB_LOAD_OK)
        result = DB_NONCRITICAL_ERROR;

    return result;
}

DBErrors CWalletDB::ZapSelectTx(std::vector<uint256>& vTxHashIn, std::vector<uint256>& vTxHashOut)
{
    // build list of wallet TXs and hashes
    std::vector<uint256> vTxHash;
    std::vector<CWalletTx> vWtx;
    DBErrors err = FindWalletTx(vTxHash, vWtx);
    if (err != DB_LOAD_OK) {
        return err;
    }

    std::sort(vTxHash.begin(), vTxHash.end());
    std::sort(vTxHashIn.begin(), vTxHashIn.end());

    // erase each matching wallet TX
    bool delerror = false;
    std::vector<uint256>::iterator it = vTxHashIn.begin();
    for (uint256 hash : vTxHash) {
        while (it < vTxHashIn.end() && (*it) < hash) {
            it++;
        }
        if (it == vTxHashIn.end()) {
            break;
        }
        else if ((*it) == hash) {
            if(!EraseTx(hash)) {
                LogPrint(BCLog::DB, "Transaction was found for deletion but returned database error: %s\n", hash.GetHex());
                delerror = true;
            }
            vTxHashOut.push_back(hash);
        }
    }

    if (delerror) {
        return DB_CORRUPT;
    }
    return DB_LOAD_OK;
}

DBErrors CWalletDB::ZapWalletTx(std::vector<CWalletTx>& vWtx)
{
    // build list of wallet TXs
    std::vector<uint256> vTxHash;
    DBErrors err = FindWalletTx(vTxHash, vWtx);
    if (err != DB_LOAD_OK)
        return err;

    // erase each wallet TX
    for (uint256& hash : vTxHash) {
        if (!EraseTx(hash))
            return DB_CORRUPT;
    }

    return DB_LOAD_OK;
}

void MaybeCompactWalletDB()
{
    static std::atomic<bool> fOneThread;
    if (fOneThread.exchange(true)) {
        return;
    }
    if (!GetBoolArg("-flushwallet", DEFAULT_FLUSHWALLET)) {
        return;
    }

    for (CWalletRef pwallet : vpwallets) {
        CWalletDBWrapper& dbh = pwallet->GetDBHandle();

        unsigned int nUpdateCounter = dbh.nUpdateCounter;

        if (dbh.nLastSeen != nUpdateCounter) {
            dbh.nLastSeen = nUpdateCounter;
            dbh.nLastWalletUpdate = GetTime();
        }

        if (dbh.nLastFlushed != nUpdateCounter && GetTime() - dbh.nLastWalletUpdate >= 2) {
            if (CDB::PeriodicFlush(dbh)) {
                dbh.nLastFlushed = nUpdateCounter;
            }
        }
    }

    fOneThread = false;
}

//
// Try to (very carefully!) recover wallet file if there is a problem.
//
bool CWalletDB::Recover(const std::string& filename, void *callbackDataIn, bool (*recoverKVcallback)(void* callbackData, CDataStream ssKey, CDataStream ssValue), std::string& out_backup_filename)
{
    return CDB::Recover(filename, callbackDataIn, recoverKVcallback, out_backup_filename);
}

bool CWalletDB::Recover(const std::string& filename, std::string& out_backup_filename)
{
    // recover without a key filter callback
    // results in recovering all record types
    return CWalletDB::Recover(filename, NULL, NULL, out_backup_filename);
}

bool CWalletDB::RecoverKeysOnlyFilter(void *callbackData, CDataStream ssKey, CDataStream ssValue)
{
    CWallet *dummyWallet = reinterpret_cast<CWallet*>(callbackData);
    CWalletScanState dummyWss;
    std::string strType, strErr;
    bool fReadOK;
    {
        // Required in LoadKeyMetadata():
        LOCK(dummyWallet->cs_wallet);
        fReadOK = ReadKeyValue(dummyWallet, ssKey, ssValue,
                               dummyWss, strType, strErr);
    }
    if (!IsKeyType(strType) && strType != "hdchain")
        return false;
    if (!fReadOK)
    {
        LogPrintf("WARNING: CWalletDB::Recover skipping %s: %s\n", strType, strErr);
        return false;
    }

    return true;
}

bool CWalletDB::VerifyEnvironment(const std::string& walletFile, const fs::path& dataDir, std::string& errorStr)
{
    return CDB::VerifyEnvironment(walletFile, dataDir, errorStr);
}

bool CWalletDB::VerifyDatabaseFile(const std::string& walletFile, const fs::path& dataDir, std::string& warningStr, std::string& errorStr)
{
    return CDB::VerifyDatabaseFile(walletFile, dataDir, warningStr, errorStr, CWalletDB::Recover);
}

bool CWalletDB::WriteDestData(const std::string &address, const std::string &key, const std::string &value)
{
    return WriteIC(std::pair(std::string("destdata"), std::pair(address, key)), value);
}

bool CWalletDB::EraseDestData(const std::string &address, const std::string &key)
{
    return EraseIC(std::pair(std::string("destdata"), std::pair(address, key)));
}

/*
bool CWalletDB::WriteHDChain(const CHDChain& chain)
{
    return WriteIC(std::string("hdchain"), chain);
}
*/

bool CWalletDB::TxnBegin()
{
    return batch.TxnBegin();
}

bool CWalletDB::TxnCommit()
{
    return batch.TxnCommit();
}

bool CWalletDB::TxnAbort()
{
    return batch.TxnAbort();
}

bool CWalletDB::ReadVersion(int& nVersion)
{
    return batch.ReadVersion(nVersion);
}

bool CWalletDB::WriteVersion(int nVersion)
{
    return batch.WriteVersion(nVersion);
}

bool CWalletDB::WriteHDSeed(const CHDSeed& seed)
{
    return WriteIC(std::pair(std::string("hdseed"), getUUIDAsString(seed.getUUID())), seed);
}

bool CWalletDB::DeleteHDSeed(const CHDSeed& seed)
{
    return EraseIC(std::pair(std::string("hdseed"), getUUIDAsString(seed.getUUID())));
}

bool CWalletDB::WritePrimarySeed(const CHDSeed& seed)
{
    return WriteIC(std::string("primaryseed"), getUUIDAsString(seed.getUUID()));
}

bool CWalletDB::ErasePrimarySeed()
{
    return EraseIC(std::string("primaryseed"));
}

bool CWalletDB::WritePrimaryAccount(const CAccount* account)
{
    return WriteIC(std::string("primaryaccount"), getUUIDAsString(account->getUUID()));
}

bool CWalletDB::ErasePrimaryAccount()
{
    return EraseIC(std::string("primaryaccount"));
}<|MERGE_RESOLUTION|>--- conflicted
+++ resolved
@@ -267,11 +267,7 @@
     {
         for (auto iter : pwallet->mapAccounts)
         {
-<<<<<<< HEAD
-            if (iter.second->IsFixedKeyPool() && (iter.second->setKeyPoolExternal.find(keyIndex) != iter.second->setKeyPoolExternal.end()))
-=======
             if ((iter.second->IsFixedKeyPool() || iter.second->IsMinimalKeyPool()))
->>>>>>> 20a38a25
             {
                 if ((iter.second->setKeyPoolExternal.find(keyIndex) != iter.second->setKeyPoolExternal.end()) || (iter.second->setKeyPoolInternal.find(keyIndex) != iter.second->setKeyPoolInternal.end()))
                 {
