--- conflicted
+++ resolved
@@ -325,13 +325,8 @@
 
     if (request.fHelp || request.params.size() != 1)
         throw runtime_error(
-<<<<<<< HEAD
-            "getaccount \"bitcoinaddress\"\n"
+            "getaccount \"address\"\n"
             "\nReturns the UUID and label of the account associated with the given address.\n"
-=======
-            "getaccount \"address\"\n"
-            "\nDEPRECATED. Returns the account associated with the given address.\n"
->>>>>>> da73eadf
             "\nArguments:\n"
             "1. \"address\"         (string, required) The bitcoin address for account lookup.\n"
             "\nResult:\n"
@@ -380,11 +375,7 @@
             "getaddressesbyaccount \"account\"\n"
             "\nReturns the list of assigned addresses for the given account, includes empty addresses but excludes addresses still in the keypool.\n"
             "\nArguments:\n"
-<<<<<<< HEAD
             "1. \"account\"  (string, required) The UUID or unique label of the account to move funds from. May be the currently active account using \"\"\n"
-=======
-            "1. \"account\"        (string, required) The account name.\n"
->>>>>>> da73eadf
             "\nResult:\n"
             "[                     (json array of string)\n"
             "  \"address\"         (string) a bitcoin address associated with the given account\n"
@@ -475,13 +466,8 @@
 
     if (request.fHelp || request.params.size() < 2 || request.params.size() > 5)
         throw runtime_error(
-<<<<<<< HEAD
-            "sendtoaddress \"bitcoinaddress\" amount ( \"comment\" \"comment-to\" subtractfeefromamount )\n"
+            "sendtoaddress \"address\" amount ( \"comment\" \"comment_to\" subtractfeefromamount )\n"
             "\nSend an amount to a given address using the currently active account. If you want to use a specific account then use sendtoaddressfromaccount instead\n"
-=======
-            "sendtoaddress \"address\" amount ( \"comment\" \"comment_to\" subtractfeefromamount )\n"
-            "\nSend an amount to a given address.\n"
->>>>>>> da73eadf
             + HelpRequiringPassphrase() +
             "\nArguments:\n"
             "1. \"address\"            (string, required) The bitcoin address to send to.\n"
@@ -922,17 +908,10 @@
             "move \"fromaccount\" \"toaccount\" amount ( minconf \"comment\" )\n"
             "\nMove a specified amount from one account in your wallet to another.\n"
             "\nArguments:\n"
-<<<<<<< HEAD
             "1. \"fromaccount\"   (string, required) The UUID or unique label of the account to move funds from. May be the currently active account using \"\".\n"
             "2. \"toaccount\"     (string, required) The UUID or unique label of the account to move funds to. May be the currently active account using \"\".\n"
             "3. amount            (numeric) Quantity of " + CURRENCY_UNIT + " to move between accounts, -1 to move all available funds (based on min depth).\n"
-            "4. minconf           (numeric, optional, default=1) Only use funds with at least this many confirmations.\n"
-=======
-            "1. \"fromaccount\"   (string, required) The name of the account to move funds from. May be the default account using \"\".\n"
-            "2. \"toaccount\"     (string, required) The name of the account to move funds to. May be the default account using \"\".\n"
-            "3. amount            (numeric) Quantity of " + CURRENCY_UNIT + " to move between accounts.\n"
             "4. (dummy)           (numeric, optional) Ignored. Remains for backward compatibility.\n"
->>>>>>> da73eadf
             "5. \"comment\"       (string, optional) An optional comment, stored in the wallet only.\n"
             "\nResult:\n"
             "true|false           (boolean) true if successful.\n"
@@ -1012,13 +991,8 @@
             "\nDEPRECATED (use sendtoaddress). Sent an amount from an account to a bitcoin address."
             + HelpRequiringPassphrase() + "\n"
             "\nArguments:\n"
-<<<<<<< HEAD
             "1. \"fromaccount\"       (string, required) The UUID or unique label of the account to send funds from. May be the active account using \"\".\n"
-            "2. \"tobitcoinaddress\"  (string, required) The bitcoin address to send funds to.\n"
-=======
-            "1. \"fromaccount\"       (string, required) The name of the account to send funds from. May be the default account using \"\".\n"
             "2. \"toaddress\"         (string, required) The bitcoin address to send funds to.\n"
->>>>>>> da73eadf
             "3. amount                (numeric or string, required) The amount in " + CURRENCY_UNIT + " (transaction fee is added on top).\n"
             "4. minconf               (numeric, optional, default=1) Only use funds with at least this many confirmations.\n"
             "5. \"comment\"           (string, optional) A comment used to store what the transaction is for. \n"
@@ -1532,13 +1506,8 @@
 
     if (request.fHelp || request.params.size() > 3)
         throw runtime_error(
-<<<<<<< HEAD
-            "listreceivedbyaccount ( minconf includeempty includeWatchonly)\n"
+            "listreceivedbyaccount ( minconf include_empty include_watchonly)\n"
             "\nList balances by account.\n"
-=======
-            "listreceivedbyaccount ( minconf include_empty include_watchonly)\n"
-            "\nDEPRECATED. List balances by account.\n"
->>>>>>> da73eadf
             "\nArguments:\n"
             "1. minconf           (numeric, optional, default=1) The minimum number of confirmations before payments are included.\n"
             "2. include_empty     (bool, optional, default=false) Whether to include accounts that haven't received any payments.\n"
@@ -1707,15 +1676,9 @@
             "\nResult:\n"
             "[\n"
             "  {\n"
-<<<<<<< HEAD
             "    \"account\":\"accountname\",       (string) The account name associated with the transaction. \n"
             "                                                It will be \"\" for the active account.\n"
-            "    \"address\":\"bitcoinaddress\",    (string) The bitcoin address of the transaction. Not present for \n"
-=======
-            "    \"account\":\"accountname\",       (string) DEPRECATED. The account name associated with the transaction. \n"
-            "                                                It will be \"\" for the default account.\n"
             "    \"address\":\"address\",    (string) The bitcoin address of the transaction. Not present for \n"
->>>>>>> da73eadf
             "                                                move transactions (category = move).\n"
             "    \"category\":\"send|receive|move\", (string) The transaction category. 'move' is a local (off blockchain)\n"
             "                                                transaction between accounts, and not associated with an address,\n"
@@ -1918,13 +1881,8 @@
             "\nResult:\n"
             "{\n"
             "  \"transactions\": [\n"
-<<<<<<< HEAD
             "    \"account\":\"accountname\",       (string) The account name associated with the transaction.\n"
-            "    \"address\":\"bitcoinaddress\",    (string) The bitcoin address of the transaction. Not present for move transactions (category = move).\n"
-=======
-            "    \"account\":\"accountname\",       (string) DEPRECATED. The account name associated with the transaction. Will be \"\" for the default account.\n"
             "    \"address\":\"address\",    (string) The bitcoin address of the transaction. Not present for move transactions (category = move).\n"
->>>>>>> da73eadf
             "    \"category\":\"send|receive\",     (string) The transaction category. 'send' has negative amounts, 'receive' has positive amounts.\n"
             "    \"amount\": x.xxx,          (numeric) The amount in " + CURRENCY_UNIT + ". This is negative for the 'send' category, and for the 'move' category for moves \n"
             "                                          outbound. It is positive for the 'receive' category, and for the 'move' category for inbound funds.\n"
@@ -2026,13 +1984,8 @@
             "                                                   may be unknown for unconfirmed transactions not in the mempool\n"
             "  \"details\" : [\n"
             "    {\n"
-<<<<<<< HEAD
             "      \"account\" : \"accountname\",  (string) The account name involved in the transaction.\n"
-            "      \"address\" : \"bitcoinaddress\",   (string) The bitcoin address involved in the transaction\n"
-=======
-            "      \"account\" : \"accountname\",  (string) DEPRECATED. The account name involved in the transaction, can be \"\" for the default account.\n"
             "      \"address\" : \"address\",   (string) The bitcoin address involved in the transaction\n"
->>>>>>> da73eadf
             "      \"category\" : \"send|receive\",    (string) The category, either 'send' or 'receive'\n"
             "      \"amount\" : x.xxx,                 (numeric) The amount in " + CURRENCY_UNIT + "\n"
             "      \"label\" : \"label\",              (string) A comment for the address/transaction, if any\n"
@@ -2638,11 +2591,7 @@
 
     if (request.fHelp || request.params.size() > 4)
         throw runtime_error(
-<<<<<<< HEAD
-            "listunspent account ( minconf maxconf  [\"address\",...] )\n"
-=======
-            "listunspent ( minconf maxconf  [\"addresses\",...] )\n"
->>>>>>> da73eadf
+            "listunspent account ( minconf maxconf  [\"addresses\",...] )\n"
             "\nReturns array of unspent transaction outputs\n"
             "with between minconf and maxconf (inclusive) confirmations.\n"
             "Optionally filter to only include txouts paid to specified addresses.\n"
@@ -2788,14 +2737,9 @@
                             "You can see whether this is the case by checking the \"solvable\" field in the listunspent output.\n"
                             "Only pay-to-pubkey, multisig, and P2SH versions thereof are currently supported for watch-only\n"
                             "\nArguments:\n"
-<<<<<<< HEAD
                             "1. \"hexstring\"         (string, required) The hex string of the raw transaction\n"
                             "2. \"account\"           (string, required) The account from which to fund the transaction. \"\" to use the currently active account.\n"
                             "3. options               (object, optional)\n"
-=======
-                            "1. \"hexstring\"           (string, required) The hex string of the raw transaction\n"
-                            "2. options                 (object, optional)\n"
->>>>>>> da73eadf
                             "   {\n"
                             "     \"changeAddress\"     (string, optional, default pool address) The bitcoin address to receive the change\n"
                             "     \"changePosition\"    (numeric, optional, default random) The index of the change output\n"
@@ -2917,56 +2861,6 @@
 static const CRPCCommand commands[] =
 { //  category              name                        actor (function)           okSafeMode
     //  --------------------- ------------------------    -----------------------    ----------
-<<<<<<< HEAD
-    { "rawtransactions",    "fundrawtransaction",       &fundrawtransaction,       false },
-    { "hidden",             "resendwallettransactions", &resendwallettransactions, true  },
-    { "wallet",             "abandontransaction",       &abandontransaction,       false },
-    { "wallet",             "addmultisigaddress",       &addmultisigaddress,       true  },
-    { "wallet",             "addwitnessaddress",        &addwitnessaddress,        true  },
-    { "wallet",             "backupwallet",             &backupwallet,             true  },
-    { "wallet",             "dumpprivkey",              &dumpprivkey,              true  },
-    { "wallet",             "dumpwallet",               &dumpwallet,               true  },
-    { "wallet",             "encryptwallet",            &encryptwallet,            true  },
-    //{ "wallet",           "getaccountaddress",        &getaccountaddress,        true  },
-    { "accounts",           "getaccount",               &getaccount,               true  },
-    { "accounts",           "getaddressesbyaccount",    &getaddressesbyaccount,    true  },
-    { "wallet",             "getbalance",               &getbalance,               false },
-    { "wallet",             "getnewaddress",            &getnewaddress,            true  },
-    { "wallet",             "getrawchangeaddress",      &getrawchangeaddress,      true  },
-    //{ "wallet",            "getreceivedbyaccount",     &getreceivedbyaccount,     false },
-    { "wallet",             "getreceivedbyaddress",     &getreceivedbyaddress,     false },
-    { "wallet",             "gettransaction",           &gettransaction,           false },
-    { "wallet",             "getunconfirmedbalance",    &getunconfirmedbalance,    false },
-    { "wallet",             "getwalletinfo",            &getwalletinfo,            false },
-    { "wallet",             "importmulti",              &importmulti,              true  },
-    { "wallet",             "importprivkey",            &importprivkey,            true  },
-    { "wallet",             "importwallet",             &importwallet,             true  },
-    { "wallet",             "importaddress",            &importaddress,            true  },
-    { "wallet",             "importprunedfunds",        &importprunedfunds,        true  },
-    { "wallet",             "importpubkey",             &importpubkey,             true  },
-    { "wallet",             "keypoolrefill",            &keypoolrefill,            true  },
-    //{ "wallet",            "listaccounts",             &listaccounts,             false },
-    { "wallet",             "listaddressgroupings",     &listaddressgroupings,     false },
-    { "wallet",             "listlockunspent",          &listlockunspent,          false },
-    { "wallet",             "listreceivedbyaccount",    &listreceivedbyaccount,    false },
-    { "wallet",             "listreceivedbyaddress",    &listreceivedbyaddress,    false },
-    { "wallet",             "listsinceblock",           &listsinceblock,           false },
-    { "wallet",             "listtransactions",         &listtransactions,         false },
-    { "wallet",             "listunspent",              &listunspent,              false },
-    { "wallet",             "lockunspent",              &lockunspent,              true  },
-    { "wallet",             "move",                     &movecmd,                  false },
-    { "wallet",             "sendfrom",                 &sendfrom,                 false },
-    { "wallet",             "sendmany",                 &sendmany,                 false },
-    { "wallet",             "sendtoaddress",            &sendtoaddress,            false },
-    { "wallet",             "sendtoaddressfromaccount", &sendtoaddressfromaccount, false },
-    //{ "wallet",             "setaccount",               &setaccount,               true  },
-    { "wallet",             "settxfee",                 &settxfee,                 true  },
-    { "wallet",             "signmessage",              &signmessage,              true  },
-    { "wallet",             "walletlock",               &walletlock,               true  },
-    { "wallet",             "walletpassphrasechange",   &walletpassphrasechange,   true  },
-    { "wallet",             "walletpassphrase",         &walletpassphrase,         true  },
-    { "wallet",             "removeprunedfunds",        &removeprunedfunds,        true  }
-=======
     { "rawtransactions",    "fundrawtransaction",       &fundrawtransaction,       false,  {"hexstring","options"} },
     { "hidden",             "resendwallettransactions", &resendwallettransactions, true,   {} },
     { "wallet",             "abandontransaction",       &abandontransaction,       false,  {"txid"} },
@@ -2976,13 +2870,13 @@
     { "wallet",             "dumpprivkey",              &dumpprivkey,              true,   {"address"}  },
     { "wallet",             "dumpwallet",               &dumpwallet,               true,   {"filename"} },
     { "wallet",             "encryptwallet",            &encryptwallet,            true,   {"passphrase"} },
-    { "wallet",             "getaccountaddress",        &getaccountaddress,        true,   {"account"} },
+    //{ "wallet",             "getaccountaddress",        &getaccountaddress,        true,   {"account"} },
     { "wallet",             "getaccount",               &getaccount,               true,   {"address"} },
     { "wallet",             "getaddressesbyaccount",    &getaddressesbyaccount,    true,   {"account"} },
     { "wallet",             "getbalance",               &getbalance,               false,  {"account","minconf","include_watchonly"} },
     { "wallet",             "getnewaddress",            &getnewaddress,            true,   {"account"} },
     { "wallet",             "getrawchangeaddress",      &getrawchangeaddress,      true,   {} },
-    { "wallet",             "getreceivedbyaccount",     &getreceivedbyaccount,     false,  {"account","minconf"} },
+    //{ "wallet",             "getreceivedbyaccount",     &getreceivedbyaccount,     false,  {"account","minconf"} },
     { "wallet",             "getreceivedbyaddress",     &getreceivedbyaddress,     false,  {"address","minconf"} },
     { "wallet",             "gettransaction",           &gettransaction,           false,  {"txid","include_watchonly"} },
     { "wallet",             "getunconfirmedbalance",    &getunconfirmedbalance,    false,  {} },
@@ -2994,7 +2888,7 @@
     { "wallet",             "importprunedfunds",        &importprunedfunds,        true,   {"rawtransaction","txoutproof"} },
     { "wallet",             "importpubkey",             &importpubkey,             true,   {"pubkey","label","rescan"} },
     { "wallet",             "keypoolrefill",            &keypoolrefill,            true,   {"newsize"} },
-    { "wallet",             "listaccounts",             &listaccounts,             false,  {"minconf","include_watchonly"} },
+    //{ "wallet",             "listaccounts",             &listaccounts,             false,  {"minconf","include_watchonly"} },
     { "wallet",             "listaddressgroupings",     &listaddressgroupings,     false,  {} },
     { "wallet",             "listlockunspent",          &listlockunspent,          false,  {} },
     { "wallet",             "listreceivedbyaccount",    &listreceivedbyaccount,    false,  {"minconf","include_empty","include_watchonly"} },
@@ -3007,14 +2901,14 @@
     { "wallet",             "sendfrom",                 &sendfrom,                 false,  {"fromaccount","toaddress","amount","minconf","comment","comment_to"} },
     { "wallet",             "sendmany",                 &sendmany,                 false,  {"fromaccount","amounts","minconf","comment","subtractfeefrom"} },
     { "wallet",             "sendtoaddress",            &sendtoaddress,            false,  {"address","amount","comment","comment_to","subtractfeefromamount"} },
-    { "wallet",             "setaccount",               &setaccount,               true,   {"address","account"} },
+    { "wallet",             "sendtoaddressfromaccount", &sendtoaddressfromaccount, false,  {"fromaccount", "address", "amount", "comment", "comment-to", "subtractfeefromamount"} },
+    //{ "wallet",             "setaccount",               &setaccount,               true,   {"address","account"} },
     { "wallet",             "settxfee",                 &settxfee,                 true,   {"amount"} },
     { "wallet",             "signmessage",              &signmessage,              true,   {"address","message"} },
     { "wallet",             "walletlock",               &walletlock,               true,   {} },
     { "wallet",             "walletpassphrasechange",   &walletpassphrasechange,   true,   {"oldpassphrase","newpassphrase"} },
     { "wallet",             "walletpassphrase",         &walletpassphrase,         true,   {"passphrase","timeout"} },
     { "wallet",             "removeprunedfunds",        &removeprunedfunds,        true,   {"txid"} },
->>>>>>> da73eadf
 };
 
 void RegisterWalletRPCCommands(CRPCTable &t)
