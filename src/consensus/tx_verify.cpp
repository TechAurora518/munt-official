// Copyright (c) 2017-2017 The Bitcoin Core developers
// Distributed under the MIT software license, see the accompanying
// file COPYING or http://www.opensource.org/licenses/mit-license.php.
//
// File contains modifications by: The Gulden developers
// All modifications:
// Copyright (c) 2017-2020 The Gulden developers
// Authored by: Malcolm MacLeod (mmacleod@gmx.com)
// Distributed under the GULDEN software license, see the accompanying
// file COPYING

#include "tx_verify.h"

#include "consensus.h"
#include "consensus/validation.h"
#include "script/interpreter.h"
#include "validation/validation.h"
#include "validation/witnessvalidation.h"

// TODO remove the following dependencies
#include "chain.h"
#include "coins.h"
#include "utilmoneystr.h"
#include "base58.h"

//Gulden dependencies
#include "witnessutil.h"

const uint64_t extraLockLengthAllowance=721;

bool IsFinalTx(const CTransaction &tx, int nBlockHeight, int64_t nBlockTime)
{
    if (tx.nLockTime == 0)
        return true;
    if ((int64_t)tx.nLockTime < ((int64_t)tx.nLockTime < LOCKTIME_THRESHOLD ? (int64_t)nBlockHeight : nBlockTime))
        return true;
    if (IsOldTransactionVersion(tx.nVersion))
    {
        for (const auto& txin : tx.vin) {
            if (!(txin.GetSequence(tx.nVersion) == CTxIn::SEQUENCE_FINAL))
                return false;
        }
    }
    else
    {
        for (const auto& txin : tx.vin) {
            if ( txin.FlagIsSet(CTxInFlags::OptInRBF) || txin.FlagIsSet(CTxInFlags::HasLock) )
                return false;
        }
    }
    return true;
}

std::pair<int, int64_t> CalculateSequenceLocks(const CTransaction &tx, int flags, std::vector<int>* prevHeights, const CBlockIndex& block)
{
    assert(prevHeights->size() == tx.vin.size());

    // Will be set to the equivalent height- and time-based nLockTime
    // values that would be necessary to satisfy all relative lock-
    // time constraints given our view of block chain history.
    // The semantics of nLockTime are the last invalid height/time, so
    // use -1 to have the effect of any height or time being valid.
    int nMinHeight = -1;
    int64_t nMinTime = -1;

    // tx.nVersion is signed integer so requires cast to unsigned otherwise
    // we would be doing a signed comparison and half the range of nVersion
    // wouldn't support BIP 68.
    bool fEnforceBIP68 = static_cast<uint32_t>(tx.nVersion) >= 2 && (flags & LOCKTIME_VERIFY_SEQUENCE);

    // Do not enforce sequence numbers as a relative lock time
    // unless we have been instructed to
    if (!fEnforceBIP68) {
        return std::pair(nMinHeight, nMinTime);
    }

    for (size_t txinIndex = 0; txinIndex < tx.vin.size(); txinIndex++)
    {
        const CTxIn& txin = tx.vin[txinIndex];

        // Gulden - segsig - if we aren't using relative locktime then we don't have a sequence number at all.
        // Sequence numbers with the most significant bit set are not
        // treated as relative lock-times, nor are they given any
        // consensus-enforced meaning at this point.
        bool test1 = IsOldTransactionVersion(tx.nVersion) && (txin.GetSequence(tx.nVersion) & CTxIn::SEQUENCE_LOCKTIME_DISABLE_FLAG);
        bool test2 = !IsOldTransactionVersion(tx.nVersion) && !txin.FlagIsSet(CTxInFlags::HasRelativeLock);
        if (test1 || test2)
        {
            // The height of this input is not relevant for sequence locks
            (*prevHeights)[txinIndex] = 0;
            continue;
        }

        int nCoinHeight = (*prevHeights)[txinIndex];

        bool test3 = IsOldTransactionVersion(tx.nVersion) && (txin.GetSequence(tx.nVersion) & CTxIn::SEQUENCE_LOCKTIME_TYPE_FLAG);
        bool test4 = !IsOldTransactionVersion(tx.nVersion) && txin.FlagIsSet(HasTimeBasedRelativeLock);
        if (test3 || test4)
        {
            int64_t nCoinTime = block.GetAncestor(std::max(nCoinHeight-1, 0))->GetMedianTimePast();
            // NOTE: Subtract 1 to maintain nLockTime semantics
            // BIP 68 relative lock times have the semantics of calculating
            // the first block or time at which the transaction would be
            // valid. When calculating the effective block time or height
            // for the entire transaction, we switch to using the
            // semantics of nLockTime which is the last invalid block
            // time or height.  Thus we subtract 1 from the calculated
            // time or height.

            // Time-based relative lock-times are measured from the
            // smallest allowed timestamp of the block containing the
            // txout being spent, which is the median time past of the
            // block prior.
            if (IsOldTransactionVersion(tx.nVersion))
            {
                nMinTime = std::max(nMinTime, nCoinTime + (int64_t)((txin.GetSequence(tx.nVersion) & CTxIn::SEQUENCE_LOCKTIME_MASK) << CTxIn::SEQUENCE_LOCKTIME_GRANULARITY) - 1);
            }
            else
            {
                nMinTime = std::max(nMinTime, nCoinTime + (txin.GetSequence(tx.nVersion) << CTxIn::SEQUENCE_LOCKTIME_GRANULARITY) - 1);
            }
        }
        else
        {
            if (IsOldTransactionVersion(tx.nVersion))
            {
                nMinHeight = std::max(nMinHeight, nCoinHeight + (int)(txin.GetSequence(tx.nVersion) & CTxIn::SEQUENCE_LOCKTIME_MASK) - 1);
            }
            else
            {
                nMinHeight = std::max(nMinHeight, nCoinHeight + (int)txin.GetSequence(tx.nVersion) - 1);
            }
        }
    }

    return std::pair(nMinHeight, nMinTime);
}

bool EvaluateSequenceLocks(const CBlockIndex& block, std::pair<int, int64_t> lockPair)
{
    assert(block.pprev);
    int64_t nBlockTime = block.pprev->GetMedianTimePast();
    if (lockPair.first >= block.nHeight || lockPair.second >= nBlockTime)
        return false;

    return true;
}

bool SequenceLocks(const CTransaction &tx, int flags, std::vector<int>* prevHeights, const CBlockIndex& block)
{
    return EvaluateSequenceLocks(block, CalculateSequenceLocks(tx, flags, prevHeights, block));
}

unsigned int GetLegacySigOpCount(const CTransaction& tx)
{
    unsigned int nSigOps = 0;
    for (const auto& txin : tx.vin)
    {
        nSigOps += txin.scriptSig.GetSigOpCount(false);
    }
    for (const auto& txout : tx.vout)
    {
        switch (txout.GetType())
        {
            case CTxOutType::ScriptLegacyOutput: nSigOps += txout.output.scriptPubKey.GetSigOpCount(false); break;
            case CTxOutType::StandardKeyHashOutput: nSigOps += 1; break;
            case CTxOutType::PoW2WitnessOutput: nSigOps += 1; break;
        }
    }
    return nSigOps;
}

unsigned int GetP2SHSigOpCount(const CTransaction& tx, const CCoinsViewCache& inputs)
{
    if (tx.IsCoinBase())
        return 0;

    unsigned int nSigOps = 0;
    for (unsigned int i = 0; i < tx.vin.size(); i++)
    {
        const CTxOut &prevout = inputs.AccessCoin(tx.vin[i].GetPrevOut()).out;
        if (prevout.GetType() <= CTxOutType::ScriptLegacyOutput && prevout.output.scriptPubKey.IsPayToScriptHash())
            nSigOps += prevout.output.scriptPubKey.GetSigOpCount(tx.vin[i].scriptSig);
    }
    return nSigOps;
}

int64_t GetTransactionSigOpCost(const CTransaction& tx, const CCoinsViewCache& inputs, int flags)
{
    int64_t nSigOps = GetLegacySigOpCount(tx);

    if (tx.IsCoinBase())
        return nSigOps;

    if (flags & SCRIPT_VERIFY_P2SH) {
        nSigOps += GetP2SHSigOpCount(tx, inputs);
    }

    for (unsigned int i = 0; i < tx.vin.size(); i++)
    {
        //fixme: (PHASE5) (SEGSIG) - Is this right? - make sure we are counting sigops in segsig scripts correctly
        const CTxOut &prevout = inputs.AccessCoin(tx.vin[i].GetPrevOut()).out;
        switch (prevout.GetType())
        {
            case CTxOutType::StandardKeyHashOutput: nSigOps += 1; break;
            case CTxOutType::PoW2WitnessOutput: nSigOps += 1; break;
            case CTxOutType::ScriptLegacyOutput: /*already handled by GetP2SHSigOpCount*/ break;
        }
    }
    return nSigOps;
}

bool CheckTransaction(const CTransaction& tx, CValidationState &state, bool fCheckDuplicateInputs)
{
    // Basic checks that don't depend on any context
    if (tx.vin.empty())
        return state.DoS(10, false, REJECT_INVALID, "bad-txns-vin-empty");
    if (tx.vout.empty())
        return state.DoS(10, false, REJECT_INVALID, "bad-txns-vout-empty");
    // Size limits (this doesn't take the witness into account, as that hasn't been checked for malleability)
    if (::GetSerializeSize(tx, SER_NETWORK, PROTOCOL_VERSION | SERIALIZE_TRANSACTION_NO_SEGREGATED_SIGNATURES) > MAX_BLOCK_BASE_SIZE)
        return state.DoS(100, false, REJECT_INVALID, "bad-txns-oversize");

    // Check for negative or overflow output values
    CAmount nValueOut = 0;
    for (const auto& txout : tx.vout)
    {
        if (txout.nValue < 0)
            return state.DoS(100, false, REJECT_INVALID, "bad-txns-vout-negative");
        if (txout.nValue > MAX_MONEY)
            return state.DoS(100, false, REJECT_INVALID, "bad-txns-vout-toolarge");
        nValueOut += txout.nValue;
        if (!MoneyRange(nValueOut))
            return state.DoS(100, false, REJECT_INVALID, "bad-txns-txouttotal-toolarge");
    }

    // Check for duplicate inputs - note that this check is slow so we skip it in CheckBlock
    if (fCheckDuplicateInputs) {
        std::set<COutPoint> vInOutPoints;
        for (const auto& txin : tx.vin)
        {
            if (!vInOutPoints.insert(txin.GetPrevOut()).second)
                return state.DoS(100, false, REJECT_INVALID, "bad-txns-inputs-duplicate");
        }
    }

    if (tx.IsCoinBase())
    {
        if (IsOldTransactionVersion(tx.nVersion))
        {
            if (tx.vin[0].scriptSig.size() < 2 || tx.vin[0].scriptSig.size() > 100)
                return state.DoS(100, false, REJECT_INVALID, "bad-cb-length");
        }
        else
        {
            if (tx.vin[0].scriptSig.size() != 0)
                return state.DoS(100, false, REJECT_INVALID, "bad-cb-length");
            if (tx.vin[0].segregatedSignatureData.stack.size() != 2)
                return state.DoS(100, false, REJECT_INVALID, "bad-cb-segdata");
        }
    }
    else
    {
        for (const auto& txin : tx.vin)
        {
            if (txin.GetPrevOut().IsNull())
                return state.DoS(10, false, REJECT_INVALID, "bad-txns-prevout-null");
        }
    }

    return true;
}


bool CheckTransactionContextual(const CTransaction& tx, CValidationState &state, int checkHeight)
{
    for (const CTxOut& txout : tx.vout)
    {
        if (IsPow2WitnessOutput(txout))
        {
            if ( txout.nValue < (gMinimumWitnessAmount * COIN) )
            {
                if (txout.output.witnessDetails.lockFromBlock != 1)
                {
                    return state.DoS(10, false, REJECT_INVALID, strprintf("PoW² witness output smaller than %d " GLOBAL_COIN_CODE " not allowed.", gMinimumWitnessAmount));
                }
            }

            CTxOutPoW2Witness witnessDetails; GetPow2WitnessOutput(txout, witnessDetails);
            uint64_t nUnused1, nUnused2;
            int64_t nLockLengthInBlocks = GetPoW2LockLengthInBlocksFromOutput(txout, checkHeight, nUnused1, nUnused2);
            if (nLockLengthInBlocks < int64_t(MinimumWitnessLockLength()))
                return state.DoS(10, false, REJECT_INVALID, "PoW² witness locked for less than minimum of 1 month.");
            if (nLockLengthInBlocks > int64_t(MaximumWitnessLockLength()+extraLockLengthAllowance))
            {
                if (txout.output.witnessDetails.lockFromBlock != 1)
                {
                    return state.DoS(10, false, REJECT_INVALID, "PoW² witness locked for greater than maximum of 3 years.");
                }
            }

            int64_t nWeight = GetPoW2RawWeightForAmount(txout.nValue, nLockLengthInBlocks);
            if (nWeight < gMinimumWitnessWeight)
            {
                if (txout.output.witnessDetails.lockFromBlock != 1)
                {
                    return state.DoS(10, false, REJECT_INVALID, "PoW² witness has insufficient weight.");
                }
            }
        }
    }
    return true;
}

inline bool IsLockFromConsistent(const CTxOutPoW2Witness& inputDetails, const CTxOutPoW2Witness& outputDetails, uint64_t nInputHeight)
{
    // If lockfrom was previously 0 it must become the current block height instead.
    if (inputDetails.lockFromBlock == 0)
    {
        if (outputDetails.lockFromBlock != nInputHeight)
            return false;
    }
    else if (inputDetails.lockFromBlock != outputDetails.lockFromBlock)
        return false;
    return true;
}

bool CWitnessTxBundle::IsLockFromConsistent()
{
    // all ouputs must match the actual lockFrom value of the inputs
    if (inputs.size() > 0 && inputsActualLockFromBlock == 0)
        return false;

    return std::all_of(outputs.begin(), outputs.end(), [&](const auto& output) {
        return std::get<1>(output).lockFromBlock == inputsActualLockFromBlock;
    });
}

//fixme: (PHASE5) define this with rest of global constants (centralise all constants together)
static const int gMaximumRenewalPenalty = COIN*20;
static const int gPerFailCountRenewalPenalty = (2*COIN)/100;

CAmount CalculateWitnessPenaltyFee(const CTxOut& output)
{
    CTxOutPoW2Witness witnessDestination;
    if (!GetPow2WitnessOutput(output, witnessDestination))
    {
        return 0;
    }
    CAmount nPenalty = (gPerFailCountRenewalPenalty) * witnessDestination.failCount;
    if (nPenalty > gMaximumRenewalPenalty)
        return gMaximumRenewalPenalty;
    return nPenalty;
}

void IncrementWitnessFailCount(uint64_t& failCount)
{
    // Increment fail count (Increments in a sequence: 1 2 4 7 11 17 26 40 61 92 139 209 314 472 709 1064 1597 2396 3595 5393 8090 ...)
    failCount += (failCount/3);
    ++failCount;
    // Avoid overflow - by the time fail count is this high it no longer matters if we don't increment it further
    if (failCount > std::numeric_limits<uint64_t>::max() / 3)
        failCount = std::numeric_limits<uint64_t>::max() / 3;
}

inline bool HasSpendKey(const CTxIn& input, uint64_t nSpendHeight)
{
    // At this point we only need to check that there are 2 signatures, spending key and witness key.
    // The rest is handled by later parts of the code.
    if (input.segregatedSignatureData.stack.size() != 2)
        return false;
    return true;
}

/*Witness transactions inputs/outputs fall into several different categories.
* 1) Creation of a new witnessing account: lockfrom must be 0.
* Output only.
*/

/*
* 2) Witnessing: amount should stay the same or increase, fail count can reduced by 1 or 0.
* If lockfrom was previously 0 it must be set to the height of the block that contains the input.
* Can only appear as a "witnesscoinbase" transaction.
* Input/Output.
* Signed by witness key.
*/
inline bool IsWitnessBundle(const CTxIn& input, const CTxOutPoW2Witness& inputDetails, const CTxOutPoW2Witness& outputDetails, CAmount nInputAmount, CAmount nOutputAmount, uint64_t nInputHeight, bool isOldTransactionVersion)
{
    //Phase 3 (no signatures)
    //Phase 4, 1 signature - stack will have either 1 or 2 items depending on whether its a script or proper PoW2-witness address.
    if (isOldTransactionVersion)
    {
        return false;
    }
    else
    {
        if (inputDetails.nType == CTxOutType::PoW2WitnessOutput)
        {
            if (input.segregatedSignatureData.stack.size() != 1)
                return false;
        }
        if (inputDetails.nType == ScriptLegacyOutput)
        {
            if (input.segregatedSignatureData.stack.size() != 2)
                return false;
        }
    }
    // Amount in address should stay the same or increase
    if (nInputAmount > nOutputAmount)
        return false;
    // Action nonce always increment
    if (inputDetails.actionNonce+1 != outputDetails.actionNonce)
        return false;
    // Keys and lock unchanged
    if (inputDetails.spendingKeyID != outputDetails.spendingKeyID)
        return false;
    if (inputDetails.witnessKeyID != outputDetails.witnessKeyID)
        return false;
    if (inputDetails.lockUntilBlock != outputDetails.lockUntilBlock)
        return false;
    if (!IsLockFromConsistent(inputDetails, outputDetails, nInputHeight))
        return false;
    // Fail must be reduced by 1 or 0 if it is already 0.
    if (inputDetails.failCount == outputDetails.failCount + 1)
        return true;
    if (outputDetails.failCount == 0)
        return true;
    return false;
}

/*
* 3) Spending, only amount should change, entire amount should be consumed, current height must be.
* Input only
* Signed by spending key.
*/
inline bool CWitnessTxBundle::IsValidSpendBundle(uint64_t nCheckHeight, const CTransaction& tx)
{
    if (outputs.size() != 0)
        return false;
    if (inputs.size() != 1)
        return false;
    if (std::get<1>(inputs[0]).lockUntilBlock >= nCheckHeight)
        return false;

    return true;
}

/*
* 4) Renewal, only failcount should change, must be multiplied by 2 then increased by 1.
* If lockfrom was previously 0 it must be set to the height of the block that contains the input.
* Input/Output.
* Signed by spending key.
*/
inline bool IsRenewalBundle(const CTxIn& input, const CTxOutPoW2Witness& inputDetails, const CTxOutPoW2Witness& outputDetails, const CTxOut& prevOut, const CTxOut& output, uint64_t nInputHeight, uint64_t nSpendHeight)
{
    // Needs 2 signature (spending key)
    if (!HasSpendKey(input, nSpendHeight))
    {
        return false;
    }

    // Amount keys and lock unchanged.
    if (prevOut.nValue != output.nValue)
        return false;
    // Action nonce always increment
    if (inputDetails.actionNonce+1 != outputDetails.actionNonce)
        return false;
    if (inputDetails.spendingKeyID != outputDetails.spendingKeyID)
        return false;
    if (inputDetails.witnessKeyID != outputDetails.witnessKeyID)
        return false;
    if (inputDetails.lockUntilBlock != outputDetails.lockUntilBlock)
        return false;
    if (!IsLockFromConsistent(inputDetails, outputDetails, nInputHeight))
        return false;
    // Fail count must be incremented appropriately
    uint64_t compFailCount = inputDetails.failCount;
    IncrementWitnessFailCount(compFailCount);
    if (compFailCount == outputDetails.failCount)
        return true;
    return false;
}

bool CWitnessTxBundle::IsValidMultiRenewalBundle(uint64_t nSpendHeight)
{
    if (nSpendHeight <= Params().GetConsensus().pow2WitnessSyncHeight)
        return false;
        
    if (inputs.size() < 2)
        return false;
    if (outputs.size() < 2)
        return false;
    if (inputs.size() != outputs.size())
        return false;

    // Input and outputs must always match in order
<<<<<<< HEAD
    for (int i=0; i<inputs.size();++i)
    {
        const auto& input = inputs[i];
        const auto& output = outputs[i];
=======
    for (uint64_t inputIndex=0; inputIndex<inputs.size();++inputIndex)
    {
        const auto& input = inputs[inputIndex];
        const auto& output = outputs[inputIndex];
>>>>>>> 095fef90
        
        // Amount keys and lock unchanged.
        if (std::get<0>(input).nValue != std::get<0>(output).nValue)
            return false;
        // Action nonce always increment
        if (std::get<1>(input).actionNonce+1 != std::get<1>(output).actionNonce)
            return false;
        if (std::get<1>(input).spendingKeyID != std::get<1>(output).spendingKeyID)
            return false;
        if (std::get<1>(input).witnessKeyID != std::get<1>(output).witnessKeyID)
            return false;
        if (std::get<1>(input).lockUntilBlock != std::get<1>(output).lockUntilBlock)
            return false;
        // Fail count must be incremented appropriately
        uint64_t compFailCount = std::get<1>(input).failCount;
        IncrementWitnessFailCount(compFailCount);
        if (compFailCount != std::get<1>(output).failCount)
            return false;
    }

    if (!IsLockFromConsistent())
        return false;

    return true;
}



/*
* 5) Increase amount and/or lock period. Reset lockfrom to 0. Lock period and/or amount must exceed or equal old period/amount.
* N inputs, M outputs.
* Signed by spending key.
* Precondition - we must have already verified externally from here that the scriptwitness stack for the input is of size 2.
*/
bool CWitnessTxBundle::IsValidIncreaseBundle()
{
    if (inputs.size() < 1)
        return false;
    if (outputs.size() < 1)
        return false;

    const auto& input0 = inputs[0];
    const auto& input0Details = std::get<1>(input0);

    const auto& output0 = outputs[0];
    const auto& output0Details = std::get<1>(output0);

    CAmount nInputValue = 0;
    CAmount nOutputValue = 0;

    uint64_t highestActionNonce = 0;
    uint64_t highestFailCount = 0;

    // A: verify inputs all have witness properties equal to output0 except lockUntilBlock and lockFromBlock
    // in addition determine highestActionNonce and highestFailCount
    for (const auto& input : inputs)
    {
        const auto& inputDetails = std::get<1>(input);
        if (inputDetails.spendingKeyID != output0Details.spendingKeyID)
            return false;
        if (inputDetails.witnessKeyID != output0Details.witnessKeyID)
            return false;
        if (inputDetails.actionNonce > highestActionNonce)
            highestActionNonce = inputDetails.actionNonce;
        if (inputDetails.failCount > highestFailCount)
            highestFailCount = inputDetails.failCount;
        nInputValue += std::get<0>(input).nValue;
    }

    // B: verify outputs all have witness properties equal to input0 except lockUntilBlock
    // verify values for actionNonce and failCount using highest input values and from block reset
    for (const auto& output : outputs)
    {
        const auto& outputDetails = std::get<1>(output);
        if (highestActionNonce + 1 != outputDetails.actionNonce)
            return false;
        if (highestFailCount != outputDetails.failCount)
            return false;
        if (input0Details.spendingKeyID != outputDetails.spendingKeyID)
            return false;
        if (input0Details.witnessKeyID != outputDetails.witnessKeyID)
            return false;
        if (0 != outputDetails.lockFromBlock)
            return false;
        nOutputValue += std::get<0>(output).nValue;
    }

    // A and B imply that all inputs and outputs have identical witness properties here (except

    // C: verify that all inputs have the same lockUntilBlock
    if (std::any_of(++inputs.begin(), inputs.end(), [&](const auto& input){ return std::get<1>(input).lockUntilBlock != input0Details.lockUntilBlock; }))
        return false;

    // D: verify that all outputs have the same lockUntilBlock
    if (std::any_of(++outputs.begin(), outputs.end(), [&](const auto& output){ return std::get<1>(output).lockUntilBlock != output0Details.lockUntilBlock; }))
        return false;

    // E: verify that input lockUntilBlock <= output lockUntilBlock
    if (input0Details.lockUntilBlock > output0Details.lockUntilBlock)
        return false;

    // F: verify that output value is at least input value
    if (nOutputValue < nInputValue)
        return false;

    return true;
}

/*
* 6) Rearrange, everything must stay the same, but input(s) may be split or merged into a number of outpus(s) identical outputs.
* N inputs, M outputs.
* Signed by spending key.
* Precondition - we must have already verified externally from here that the scriptwitness stack for the input is of size 2.
*/
bool CWitnessTxBundle::IsValidRearrangeBundle()
{
    if (inputs.size() < 1)
        return false;
    if (outputs.size() < 1)
        return false;

    const auto& input0 = inputs[0];
    const auto& input0Details = std::get<1>(input0);

    const auto& output0 = outputs[0];
    const auto& output0Details = std::get<1>(output0);

    CAmount nInputValue = 0;
    CAmount nOutputValue = 0;

    uint64_t highestActionNonce = 0;
    uint64_t highestFailCount = 0;

    // A: verify inputs all have witness properties equal to output0 (except lockFromBlock)
    for (const auto& input : inputs)
    {
        const auto& inputDetails = std::get<1>(input);
        if (inputDetails.spendingKeyID != output0Details.spendingKeyID)
            return false;
        if (inputDetails.witnessKeyID != output0Details.witnessKeyID)
            return false;
        if (inputDetails.lockUntilBlock != output0Details.lockUntilBlock)
            return false;
        if (inputDetails.actionNonce > highestActionNonce)
            highestActionNonce = inputDetails.actionNonce;
        if (inputDetails.failCount > highestFailCount)
            highestFailCount = inputDetails.failCount;
        nInputValue += std::get<0>(input).nValue;
    }

    // B: verify outputs all have witness properties equal to input0
    for (const auto& output : outputs)
    {
        const auto& outputDetails = std::get<1>(output);
        // Action nonce always increment
        if (highestActionNonce + 1 != outputDetails.actionNonce)
            return false;
        if (highestFailCount != outputDetails.failCount)
            return false;
        if (input0Details.spendingKeyID != outputDetails.spendingKeyID)
            return false;
        if (input0Details.witnessKeyID != outputDetails.witnessKeyID)
            return false;
        if (input0Details.lockUntilBlock != outputDetails.lockUntilBlock)
            return false;
        nOutputValue += std::get<0>(output).nValue;
    }

    // A and B imply that all inputs and outputs have identical witness properties here

    // C: verify input and output value
    if (nInputValue != nOutputValue)
        return false;

    // D: verify outputs lockfrom matches actual lockfrom
    if (!IsLockFromConsistent())
        return false;

    return true;
}

/*
* 7) Update, identical inputs/outputs but witness key changes.
* M inputs, M outputs.
* Signed by spending key.
* Precondition - we must have already verified externally from here that the scriptwitness stack for the input is of size 2.
*/
inline bool CWitnessTxBundle::IsValidChangeWitnessKeyBundle()
{
    // # of witness inputs equal to # outputs
    if (inputs.size() < 1 || inputs.size() != outputs.size())
        return false;

    const auto& output0 = outputs[0];
    const auto& output0Details = std::get<1>(output0);

    // for every input there is at least one output that matches
    for (const auto& input : inputs)
    {
        const auto& inputDetails = std::get<1>(input);

        if (1 > std::count_if(outputs.begin(), outputs.end(), [&](const auto& output)
        {
                const auto& outputDetails = std::get<1>(output);
                if (std::get<0>(input).nValue != std::get<0>(output).nValue)
                    return false;

                if (inputDetails.spendingKeyID != outputDetails.spendingKeyID)
                    return false;
                if (inputDetails.witnessKeyID == outputDetails.witnessKeyID)
                    return false;
                if (inputDetails.lockUntilBlock != outputDetails.lockUntilBlock)
                    return false;
                if (inputDetails.actionNonce + 1 != outputDetails.actionNonce)
                    return false;
                if (inputDetails.failCount != outputDetails.failCount)
                    return false;
                return true;
            }))
        {
            return false;
        }
    }

    // verify outputs lockfrom matches actual lockfrom
    if (!IsLockFromConsistent())
        return false;

    // all outputs have the same (new) witness key and all outputs have the same spend key
    if (std::any_of(++outputs.begin(), outputs.end(), [&](const auto& output) {
            const auto& outputDetails = std::get<1>(output);
            return (outputDetails.spendingKeyID != output0Details.spendingKeyID) || (outputDetails.witnessKeyID != output0Details.witnessKeyID); }))
    {
        return false;
    }

    // output witness key is different from spend key
    if (output0Details.witnessKeyID == output0Details.spendingKeyID)
        return false;

    return true;
}

//fixme: (PHASE5) (HIGH) Implement unit test code for this function.
bool CheckTxInputAgainstWitnessBundles(CValidationState& state, std::vector<CWitnessTxBundle>* pWitnessBundles, const CTxOut& prevOut, const CTxIn input, uint64_t inputTxHeight, uint64_t inputTxIndex, uint64_t inputTxOutputIndex, uint64_t nSpendHeight, bool isOldTransactionVersion)
{
    if (pWitnessBundles)
    {
        if (IsPow2WitnessOutput(prevOut))
        {
            CTxOutPoW2Witness inputDetails;
            GetPow2WitnessOutput(prevOut, inputDetails);
            // At this point all bundles are currently marked either Creation/Witness - modify the types as we pair them up.
            bool matchedExistingBundle = false;
            for (auto& bundle : *pWitnessBundles)
            {
                if (bundle.outputs.size() == 1)
                {
                    const auto& outputDetails = std::get<1>(bundle.outputs[0]);

                    // Witnessing: amount should stay the same or increase, fail count can reduced by 1 or 0, if lockfrom was previously 0 it must be set to the current block height. Can only appear as a "witnesscoinbase" transaction.
                    if ( IsWitnessBundle(input, inputDetails, outputDetails, prevOut.nValue, std::get<0>(bundle.outputs[0]).nValue, inputTxHeight, isOldTransactionVersion) )
                    {
                        if (std::get<0>(bundle.outputs[0]).nValue - prevOut.nValue > gMaximumWitnessCompoundAmount * COIN)
                        {
                            return state.DoS(50, false, REJECT_INVALID, "witness-coinbase-compounding-too-much");
                        }

                        matchedExistingBundle = true;
                        bundle.inputs.push_back(std::tuple(prevOut, std::move(inputDetails), COutPoint(inputTxHeight, inputTxIndex, inputTxOutputIndex)));
                        bundle.bundleType = CWitnessTxBundle::WitnessTxType::WitnessType;
                        break;
                    }
                    else if ( IsRenewalBundle(input, inputDetails, outputDetails, prevOut, std::get<0>(bundle.outputs[0]), inputTxHeight, nSpendHeight) )
                    {
                        matchedExistingBundle = true;
                        bundle.inputs.push_back(std::tuple(prevOut, std::move(inputDetails), COutPoint(inputTxHeight, inputTxIndex, inputTxOutputIndex)));
                        bundle.bundleType = CWitnessTxBundle::WitnessTxType::RenewType;
                        break;
                    }
                }
            }
            if (!matchedExistingBundle)
            {
                //NB! We -must- check here that we have the spending key (2 items on stack) as when we later check the built up RearrangeType bundles, or multi renewal bundles, we have no way to check it then.
                //So this check is very important, must not be skipped and must come before the bundle creation for these bundle types.
                //Exception for phase 3 inputs which use the ScriptLegacyOutput, not allowing this can get your witness "stuck", ie. not being able to empty it
                if (!HasSpendKey(input, nSpendHeight))
                {
                    if (prevOut.GetType() != CTxOutType::ScriptLegacyOutput) // accept phase 3 inputs
                        return state.DoS(100, false, REJECT_INVALID, "bad-txns-in-witness-missing-spend-key");
                }

                bool matchedExistingBundle = false;
                uint64_t actualLockFromBlock = inputDetails.lockFromBlock == 0 ? inputTxHeight : inputDetails.lockFromBlock;
                for (auto& bundle : *pWitnessBundles)
                {
                    if (bundle.outputs.size() == 0)
                        continue;
                    if ( (bundle.bundleType == CWitnessTxBundle::WitnessTxType::SpendType || bundle.bundleType == CWitnessTxBundle::WitnessTxType::RearrangeType  || bundle.bundleType == CWitnessTxBundle::WitnessTxType::IncreaseType) && (std::get<1>(bundle.outputs[0]).witnessKeyID == inputDetails.witnessKeyID) && (std::get<1>(bundle.outputs[0]).spendingKeyID == inputDetails.spendingKeyID) )
                    {
                        bundle.bundleType = std::get<1>(bundle.outputs[0]).lockFromBlock == 0 ? CWitnessTxBundle::WitnessTxType::IncreaseType : CWitnessTxBundle::WitnessTxType::RearrangeType;
                        if (bundle.inputsActualLockFromBlock == 0)
                            bundle.inputsActualLockFromBlock = actualLockFromBlock;
                        else if (bundle.inputsActualLockFromBlock != actualLockFromBlock)
                            return state.DoS(100, false, REJECT_INVALID, "bad-txns-in-witness-bundle-mismatching-lockfrom");
                        bundle.inputs.push_back(std::tuple(prevOut, std::move(inputDetails), COutPoint(inputTxHeight, inputTxIndex, inputTxOutputIndex)));
                        matchedExistingBundle = true;
                    }
                    else if ( (bundle.bundleType == CWitnessTxBundle::WitnessTxType::SpendType || bundle.bundleType == CWitnessTxBundle::WitnessTxType::ChangeWitnessKeyType || bundle.bundleType == CWitnessTxBundle::WitnessTxType::RearrangeType) && (std::get<1>(bundle.outputs[0]).witnessKeyID != inputDetails.witnessKeyID) && (std::get<1>(bundle.outputs[0]).spendingKeyID == inputDetails.spendingKeyID) )
                    {
                        bundle.bundleType = CWitnessTxBundle::WitnessTxType::ChangeWitnessKeyType;
                        if (bundle.inputsActualLockFromBlock == 0)
                            bundle.inputsActualLockFromBlock = actualLockFromBlock;
                        else if (bundle.inputsActualLockFromBlock != actualLockFromBlock)
                            return state.DoS(100, false, REJECT_INVALID, "bad-txns-in-witness-bundle-mismatching-lockfrom");
                        bundle.inputs.push_back(std::tuple(prevOut, std::move(inputDetails), COutPoint(inputTxHeight, inputTxIndex, inputTxOutputIndex)));
                        matchedExistingBundle = true;
                    }
                }
                if (!matchedExistingBundle)
                {
                    CWitnessTxBundle spendBundle = CWitnessTxBundle(CWitnessTxBundle::WitnessTxType::SpendType);
                    spendBundle.inputsActualLockFromBlock = actualLockFromBlock;
                    spendBundle.inputs.push_back(std::tuple(prevOut, std::move(inputDetails), COutPoint(inputTxHeight, inputTxIndex, inputTxOutputIndex)));
                    pWitnessBundles->push_back(spendBundle);
                }
            }
        }
    }
    return true;
}

bool Consensus::CheckTxInputs(const CTransaction& tx, CValidationState& state, const CCoinsViewCache& inputs, int nSpendHeight, const std::vector<CWitnessTxBundle>* pWitnessBundles)
{
        // This doesn't trigger the DoS code on purpose; if it did, it would make it easier
        // for an attacker to attempt to split the network.
        if (tx.IsPoW2WitnessCoinBase())
        {
            for (unsigned int i = 0; i < tx.vin.size(); i++)
            {
                if (!tx.vin[i].GetPrevOut().IsNull())
                {
                    if (!inputs.HaveCoin(tx.vin[i].GetPrevOut()))
                    {
                        return state.Invalid(false, 0, "", "Inputs unavailable");
                    }
                }
            }
        }
        else
        {
            if (!inputs.HaveInputs(tx))
                return state.Invalid(false, 0, "", "Inputs unavailable");
        }
        
        CAmount nValueIn = 0;
        CAmount nFees = 0;
        for (unsigned int i = 0; i < tx.vin.size(); i++)
        {
            const COutPoint &prevout = tx.vin[i].GetPrevOut();
            if (prevout.IsNull() && tx.IsPoW2WitnessCoinBase())
                continue;
            const Coin& coin = inputs.AccessCoin(prevout);
            assert(!coin.IsSpent());
            
            // If prev is index based, then ensure it has sufficient maturity. (For the sake of simplicity we keep this the same depth as mining maturity)
            if (!prevout.isHash)
            {
                // NB! If we ever change the maturity depth here to a different one than that of coinbase maturity - then we also need to change the below 'else if' control block into an 'if' control block.
                if (nSpendHeight - coin.nHeight < COINBASE_MATURITY)
                {
                    return state.Invalid(false, REJECT_INVALID, "bad-txns-insufficient-depth-index-input", strprintf("tried to spend input via index at depth %d; Only allowed at depth %d", nSpendHeight - coin.nHeight, COINBASE_MATURITY));
                }
            }
            // If prev is coinbase, check that it's matured
            else if (coin.IsCoinBase())
            {
                // NB! If we ever change the maturity depth here to a different one than that of prevout-index maturity (control block above this one) - then we also need to change the above 'else if' for this control block into an 'if' instead.
                if (nSpendHeight - coin.nHeight < COINBASE_MATURITY)
                {
                    return state.Invalid(false, REJECT_INVALID, "bad-txns-premature-spend-of-coinbase", strprintf("tried to spend coinbase at depth %d", nSpendHeight - coin.nHeight));
                }
            }

            // Check for negative or overflow input values
            nValueIn += coin.out.nValue;
            if (!MoneyRange(coin.out.nValue) || !MoneyRange(nValueIn))
                return state.DoS(100, false, REJECT_INVALID, "bad-txns-inputvalues-outofrange");
        }

        CAmount witnessPenaltyFee = 0;
        if (pWitnessBundles)
        {
            for (auto& bundle : *pWitnessBundles)
            {
                if(bundle.bundleType == CWitnessTxBundle::WitnessTxType::RenewType)
                    witnessPenaltyFee += CalculateWitnessPenaltyFee(std::get<0>(bundle.outputs[0]));
            }
        }

        if (nValueIn < tx.GetValueOut())
            return state.DoS(100, false, REJECT_INVALID, "bad-txns-in-belowout", false,
                strprintf("value in (%s) < value out (%s)", FormatMoney(nValueIn), FormatMoney(tx.GetValueOut())));

        // Tally transaction fees
        CAmount nTxFee = nValueIn - tx.GetValueOut();
        if (nTxFee < 0)
            return state.DoS(100, false, REJECT_INVALID, "bad-txns-fee-negative");
        if (nTxFee < witnessPenaltyFee)
            return state.DoS(100, false, REJECT_INVALID, "bad-txns-fee-missing-witness-renewal-penalty-fee");
        nFees += nTxFee;
        if (!MoneyRange(nFees))
            return state.DoS(100, false, REJECT_INVALID, "bad-txns-fee-outofrange");
    return true;
}

bool BuildWitnessBundles(const CTransaction& tx, CValidationState& state, uint64_t nSpendHeight, uint64_t transactionIndex, std::function<bool(const COutPoint&, CTxOut&, uint64_t&, uint64_t&, uint64_t&)> getTxOut, std::vector<CWitnessTxBundle>& bundles)
{
    bundles.clear();

    std::vector<CWitnessTxBundle> resultBundles;

    uint64_t transactionOutputIndex=0;
    for (const CTxOut& txout : tx.vout)
    {
        if (IsPow2WitnessOutput(txout))
        {
            CTxOutPoW2Witness witnessDetails; GetPow2WitnessOutput(txout, witnessDetails);
            if ( txout.nValue < (gMinimumWitnessAmount * COIN) )
            {
                if (witnessDetails.lockFromBlock != 1)
                {
                    return state.DoS(10, false, REJECT_INVALID, strprintf("PoW² witness output smaller than %d " GLOBAL_COIN_CODE " not allowed.", gMinimumWitnessAmount));
                }
            }
            
            uint64_t nUnused1, nUnused2;
            int64_t nLockLengthInBlocks = GetPoW2LockLengthInBlocksFromOutput(txout, nSpendHeight, nUnused1, nUnused2);
            if (nLockLengthInBlocks < int64_t(MinimumWitnessLockLength()))
            {
                return state.DoS(10, false, REJECT_INVALID, "PoW² witness locked for less than minimum of 1 month.");
            }
            if (nLockLengthInBlocks > int64_t(MaximumWitnessLockLength()+extraLockLengthAllowance))
            {
                if (witnessDetails.lockFromBlock != 1)
                {
                    return state.DoS(10, false, REJECT_INVALID, "PoW² witness locked for greater than maximum of 3 years.");
                }
            }

            int64_t nWeight = GetPoW2RawWeightForAmount(txout.nValue, nLockLengthInBlocks);
            if (nWeight < gMinimumWitnessWeight)
            {
                if (witnessDetails.lockFromBlock != 1)
                {
                    return state.DoS(10, false, REJECT_INVALID, "PoW² witness has insufficient weight.");
                }
            }

            if (tx.IsPoW2WitnessCoinBase())
            {
                resultBundles.push_back(CWitnessTxBundle(CWitnessTxBundle::WitnessTxType::WitnessType, std::tuple(txout, std::move(witnessDetails), COutPoint(nSpendHeight, transactionIndex, transactionOutputIndex))));
            }
            else
            {
                bool matchedExistingBundle = false;
                for (auto& bundle: resultBundles)
                {
                    if (bundle.bundleType == CWitnessTxBundle::WitnessTxType::CreationType && witnessDetails.lockFromBlock == 0 && witnessDetails.actionNonce == 0 && std::get<1>(bundle.outputs[0]).witnessKeyID == witnessDetails.witnessKeyID && std::get<1>(bundle.outputs[0]).spendingKeyID == witnessDetails.spendingKeyID)
                    {
                        bundle.outputs.push_back(std::tuple(txout, std::move(witnessDetails), COutPoint(nSpendHeight, transactionIndex, transactionOutputIndex)));
                        matchedExistingBundle = true;
                    }
                    else if ( (bundle.bundleType == CWitnessTxBundle::WitnessTxType::SpendType || bundle.bundleType == CWitnessTxBundle::WitnessTxType::RearrangeType) && (std::get<1>(bundle.outputs[0]).witnessKeyID == witnessDetails.witnessKeyID) && std::get<1>(bundle.outputs[0]).spendingKeyID == witnessDetails.spendingKeyID )
                    {
                        bundle.bundleType = CWitnessTxBundle::WitnessTxType::RearrangeType;
                        bundle.outputs.push_back(std::tuple(txout, std::move(witnessDetails), COutPoint(nSpendHeight, transactionIndex, transactionOutputIndex)));
                        matchedExistingBundle = true;
                        break;
                    }
                }
                if (!matchedExistingBundle)
                {
                    if (witnessDetails.lockFromBlock == 0 && witnessDetails.actionNonce == 0)
                    {
                        resultBundles.push_back(CWitnessTxBundle(CWitnessTxBundle::WitnessTxType::CreationType, std::tuple(txout, std::move(witnessDetails), COutPoint(nSpendHeight, transactionIndex, transactionOutputIndex))));
                    }
                    else
                    {
                        // if not matched to an existing bundle and the output is a witness output, how can it ever be a spend bundle?? it has to be followed by input checking to correct this.
                        // perhaps better to introduce new bundle type indicating "undetermined" or something similar.
                        CWitnessTxBundle spendBundle = CWitnessTxBundle(CWitnessTxBundle::WitnessTxType::SpendType, std::tuple(txout, std::move(witnessDetails), COutPoint(nSpendHeight, transactionIndex, transactionOutputIndex)));
                        resultBundles.push_back(spendBundle);
                    }
                }
            }
        }
        ++transactionOutputIndex;
    }

    // match tx inputs to existing bundles or create new
    for (unsigned int i = 0; i < tx.vin.size(); i++)
    {
        const COutPoint &prevout = tx.vin[i].GetPrevOut();
        if (prevout.IsNull() && tx.IsCoinBase())
        {
            continue;
        }

        CTxOut inputTxOut;
        uint64_t inputTxHeight;
        uint64_t inputTxIndex;
        uint64_t inputTxOutputIndex;
        if (!getTxOut(prevout, inputTxOut, inputTxHeight, inputTxIndex, inputTxOutputIndex))
        {
            return false;
        }

        if (!CheckTxInputAgainstWitnessBundles(state, &resultBundles, inputTxOut, tx.vin[i], inputTxHeight, inputTxIndex, inputTxOutputIndex, nSpendHeight, IsOldTransactionVersion(tx.nVersion)))
        {
            return false;
        }
    }

    for (auto& bundle: resultBundles)
    {
        if (bundle.bundleType == CWitnessTxBundle::WitnessTxType::RearrangeType)
        {
            if (!bundle.IsValidRearrangeBundle())
            {
                if (bundle.IsValidMultiRenewalBundle(nSpendHeight))
                {
                    bundle.bundleType = CWitnessTxBundle::WitnessTxType::RenewType;
                }
                else
                {
                    return state.DoS(100, false, REJECT_INVALID, "bad-txns-in-witness-invalid-rearrange-bundle");
                }
            }
        }
        else if(bundle.bundleType == CWitnessTxBundle::WitnessTxType::SpendType)
        {
            if (!bundle.IsValidSpendBundle(nSpendHeight, tx))
            {
                return state.DoS(100, false, REJECT_INVALID, "bad-txns-in-witness-invalid-spend-bundle");
            }
        }
        else if(bundle.bundleType == CWitnessTxBundle::WitnessTxType::IncreaseType)
        {
            if (!bundle.IsValidIncreaseBundle())
            {
                return state.DoS(100, false, REJECT_INVALID, "bad-txns-in-witness-invalid-increase-bundle");
            }
        }
        else if(bundle.bundleType == CWitnessTxBundle::WitnessTxType::ChangeWitnessKeyType)
        {
            if (!bundle.IsValidChangeWitnessKeyBundle())
            {
                return state.DoS(100, false, REJECT_INVALID, "bad-txns-in-witness-invalid-changewitnesskey-bundle");
            }
        }
        else if(bundle.bundleType == CWitnessTxBundle::WitnessTxType::RenewType)
        {
            // nop, this case already passed ::IsRenewalBundle()
        }
    }

    bundles = std::move(resultBundles);
    return true;
}
<|MERGE_RESOLUTION|>--- conflicted
+++ resolved
@@ -494,17 +494,10 @@
         return false;
 
     // Input and outputs must always match in order
-<<<<<<< HEAD
-    for (int i=0; i<inputs.size();++i)
-    {
-        const auto& input = inputs[i];
-        const auto& output = outputs[i];
-=======
     for (uint64_t inputIndex=0; inputIndex<inputs.size();++inputIndex)
     {
         const auto& input = inputs[inputIndex];
         const auto& output = outputs[inputIndex];
->>>>>>> 095fef90
         
         // Amount keys and lock unchanged.
         if (std::get<0>(input).nValue != std::get<0>(output).nValue)
