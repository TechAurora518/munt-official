--- conflicted
+++ resolved
@@ -71,7 +71,8 @@
     }
 };
 
-<<<<<<< HEAD
+static std::unique_ptr<CBaseChainParams> globalChainBaseParams;
+
 /**
  * testnetaccel
  */
@@ -84,12 +85,6 @@
         strDataDir = "testnetaccel";
     }
 };
-static CBaseTestNetAccelParams testNetAccelParams;
-
-static CBaseChainParams* pCurrentBaseParams = 0;
-=======
-static std::unique_ptr<CBaseChainParams> globalChainBaseParams;
->>>>>>> 286f4bb4
 
 const CBaseChainParams& BaseParams()
 {
@@ -104,13 +99,9 @@
     else if (chain == CBaseChainParams::TESTNET)
         return std::unique_ptr<CBaseChainParams>(new CBaseTestNetParams());
     else if (chain == CBaseChainParams::REGTEST)
-<<<<<<< HEAD
-        return regTestParams;
+        return std::unique_ptr<CBaseChainParams>(new CBaseRegTestParams());
     else if (chain == CBaseChainParams::TESTNETACCEL)
-        return testNetAccelParams;
-=======
-        return std::unique_ptr<CBaseChainParams>(new CBaseRegTestParams());
->>>>>>> 286f4bb4
+        return std::unique_ptr<CBaseChainParams>(new CBaseTestNetAccelParams());
     else
         throw std::runtime_error(strprintf("%s: Unknown chain %s.", __func__, chain));
 }
@@ -141,9 +132,4 @@
         return CBaseChainParams::TESTNETACCEL;
     }
     return CBaseChainParams::MAIN;
-}
-
-bool AreBaseParamsConfigured()
-{
-    return pCurrentBaseParams != NULL;
 }