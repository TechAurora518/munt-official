--- conflicted
+++ resolved
@@ -102,7 +102,6 @@
 }
 
 /**
-<<<<<<< HEAD
  * Partial (header) sync is considered active if the partial chain has been populatd with at least one block.
  * Requires cs_main
  */
@@ -113,11 +112,11 @@
   * Requires cs_main
   */
 bool IsPartialNearPresent(enum BlockStatus nUpTo = BLOCK_PARTIAL_TREE);
-=======
+
+/**
   * Check if the most recent block in the full chainActive is near the present
   * Requires cs_main
   */
 bool IsChainNearPresent();
->>>>>>> db1c7402
 
 #endif