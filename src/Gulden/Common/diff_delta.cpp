--- conflicted
+++ resolved
@@ -269,27 +269,20 @@
     }
 
 
-<<<<<<< HEAD
-    // Exception 3 - Difficulty should never go below (human view) the starting difficulty, so if it has we force it back to the limit.
-    bnComp.SetCompact(nProofOfWorkLimit);
-    if (bnNew > bnComp)
-        bnNew.SetCompact(nProofOfWorkLimit);
-=======
     // Exception 3 - Difficulty should never go below (human view) the starting difficulty, so if it has we force it back to the limit.    
-    if (BLOCK_TIME(block) > 1571320800)
+    if (block->nTime > 1571320800)
     {
         const unsigned int newProofOfWorkLimit = UintToArith256(uint256S("0x003fffffffffffffffffffffffffffffffffffffffffffffffffffffffffffff")).GetCompact();
-        SET_COMPACT(bnComp, newProofOfWorkLimit);
-        if (BIGINT_GREATER_THAN(bnNew, bnComp))
-            SET_COMPACT(bnNew, newProofOfWorkLimit);
+        bnComp.SetCompact(newProofOfWorkLimit);
+        if (bnNew > bnComp)
+            bnNew.SetCompact(newProofOfWorkLimit);
     }
     else
     {
-        SET_COMPACT(bnComp, nProofOfWorkLimit);
-        if (BIGINT_GREATER_THAN(bnNew, bnComp))
-            SET_COMPACT(bnNew, nProofOfWorkLimit);
-    }
->>>>>>> 202f79b5
+        bnComp.SetCompact(nProofOfWorkLimit);
+        if (bnNew > bnComp)
+            bnNew.SetCompact(nProofOfWorkLimit);
+    }
 
     if (debugLogging)
     {
