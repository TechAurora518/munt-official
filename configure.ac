--- conflicted
+++ resolved
@@ -434,10 +434,9 @@
    *openbsd*)
      LEVELDB_TARGET_FLAGS="-DOS_OPENBSD"
      ;;
-<<<<<<< HEAD
    *ios*)
      LEVELDB_TARGET_FLAGS="-DOS_MACOSX"
-=======
+     ;;
    *netbsd*)
      LEVELDB_TARGET_FLAGS="-DOS_NETBSD"
      ;;
@@ -449,7 +448,6 @@
      ;;
    *hpux*)
      LEVELDB_TARGET_FLAGS="-DOS_HPUX"
->>>>>>> db1c7402
      ;;
    *)
      AC_MSG_ERROR(Cannot build leveldb for $host. Please file a bug report.)
