dnl require autoconf 2.60 (AS_ECHO/AS_ECHO_N)
AC_PREREQ([2.60])
define(_CLIENT_VERSION_MAJOR,       2)
define(_CLIENT_VERSION_MINOR,       1)
define(_CLIENT_VERSION_REVISION, 0)
define(_CLIENT_VERSION_BUILD,       4)
define(_CLIENT_VERSION_IS_RELEASE, false)
define(_COPYRIGHT_YEAR, 2019)
define(_COPYRIGHT_HOLDERS,[The %s developers])
define(_COPYRIGHT_HOLDERS_SUBSTITUTION,[[Gulden]])
AC_INIT([Gulden],[_CLIENT_VERSION_MAJOR._CLIENT_VERSION_MINOR._CLIENT_VERSION_REVISION],[info@gulden.com],[Gulden])
AC_CONFIG_SRCDIR([src/init.cpp])
AC_CONFIG_HEADERS([src/config/gulden-config.h])
AC_CONFIG_AUX_DIR([build-aux])
AC_CONFIG_MACRO_DIR([build-aux/m4])


GULDEN_DAEMON_NAME=GuldenD
GULDEN_GUI_NAME=Gulden
GULDEN_CLI_NAME=Gulden-cli
GULDEN_TX_NAME=Gulden-tx

dnl Unless the user specified ARFLAGS, force it to be cr
AC_ARG_VAR(ARFLAGS, [Flags for the archiver, defaults to <cr> if not set])
if test "x${ARFLAGS+set}" != "xset"; then
  ARFLAGS="cr"
fi

AC_CANONICAL_HOST

AH_TOP([#ifndef GULDEN_CONFIG_H])
AH_TOP([#define GULDEN_CONFIG_H])
AH_BOTTOM([#endif //GULDEN_CONFIG_H])

dnl faketime breaks configure and is only needed for make. Disable it here.
unset FAKETIME

dnl Automake init set-up and checks
AM_INIT_AUTOMAKE([no-define subdir-objects foreign])

dnl faketime messes with timestamps and causes configure to be re-run.
dnl --disable-maintainer-mode can be used to bypass this.
AM_MAINTAINER_MODE([enable])

dnl make the compilation flags quiet unless V=1 is used
m4_ifdef([AM_SILENT_RULES], [AM_SILENT_RULES([yes])])

dnl Compiler checks (here before libtool).
if test "x${CXXFLAGS+set}" = "xset"; then
  CXXFLAGS_overridden=yes
else
  CXXFLAGS_overridden=no
fi
AC_PROG_CXX

dnl By default, libtool for mingw refuses to link static libs into a dll for
dnl fear of mixing pic/non-pic objects, and import/export complications. Since
dnl we have those under control, re-enable that functionality.
case $host in
  *mingw*)
     lt_cv_deplibs_check_method="pass_all"
  ;;
esac
dnl Require C++17 compiler (no GNU extensions)
AX_CXX_COMPILE_STDCXX([17], [noext], [mandatory], [nodefault])
dnl Check if -latomic is required for <std::atomic>
CHECK_ATOMIC

dnl Unless the user specified OBJCXX, force it to be the same as CXX. This ensures
dnl that we get the same -std flags for both.
m4_ifdef([AC_PROG_OBJCXX],[
if test "x${OBJCXX+set}" = "x"; then
  OBJCXX="${CXX}"
fi
AC_PROG_OBJCXX
])

dnl Libtool init checks.
LT_INIT([pic-only])
LIBTOOL="$LIBTOOL --preserve-dup-deps"

dnl Check/return PATH for base programs.
AC_PATH_TOOL(AR, ar)
AC_PATH_TOOL(RANLIB, ranlib)
AC_PATH_TOOL(STRIP, strip)
AC_PATH_TOOL(GCOV, gcov)
AC_PATH_PROG(LCOV, lcov)
dnl Python 3.5 is specified in .python-version and should be used if available, see doc/dependencies.md
AC_PATH_PROGS([PYTHON], [python3.5 python3.6 python3.7 python3.8 python3 python])
AC_PATH_PROG(GENHTML, genhtml)
AC_PATH_PROG([GIT], [git])
AC_PATH_PROG(CCACHE,ccache)
AC_PATH_PROG(XGETTEXT,xgettext)
AC_PATH_PROG(HEXDUMP,hexdump)
AC_PATH_TOOL(READELF, readelf)
AC_PATH_TOOL(CPPFILT, c++filt)
AC_PATH_TOOL(OBJCOPY, objcopy)
AC_PATH_PROG(DJINNI_RUN, djinni-run,, $prefix/bin)

AC_ARG_VAR(PYTHONPATH, Augments the default search path for python module files)

# Enable wallet
AC_ARG_ENABLE([wallet],
  [AS_HELP_STRING([--disable-wallet],
  [disable wallet (enabled by default)])],
  [enable_wallet=$enableval],
  [enable_wallet=yes])

AC_ARG_WITH([miniupnpc],
  [AS_HELP_STRING([--with-miniupnpc],
  [enable UPNP (default is yes if libminiupnpc is found)])],
  [use_upnp=$withval],
  [use_upnp=auto])

AC_ARG_ENABLE([upnp-default],
  [AS_HELP_STRING([--enable-upnp-default],
  [if UPNP is enabled, turn it on at startup (default is no)])],
  [use_upnp_default=$enableval],
  [use_upnp_default=no])

AC_ARG_ENABLE(tests,
    AS_HELP_STRING([--disable-tests],[do not compile tests (default is to compile)]),
    [use_tests=$enableval],
    [use_tests=yes])

AC_ARG_ENABLE(gui-tests,
    AS_HELP_STRING([--disable-gui-tests],[do not compile GUI tests (default is to compile if GUI and tests enabled)]),
    [use_gui_tests=$enableval],
    [use_gui_tests=$use_tests])

AC_ARG_WITH([rapidcheck],
  [AS_HELP_STRING([--with-rapidcheck],
  [enable RapidCheck property based tests (default is yes if librapidcheck is found)])],
  [use_rapidcheck=$withval],
  [use_rapidcheck=auto])

AC_ARG_ENABLE(bench,
    AS_HELP_STRING([--disable-bench],[do not compile benchmarks (default is to compile)]),
    [use_bench=$enableval],
    [use_bench=yes])

AC_ARG_ENABLE([extended-functional-tests],
    AS_HELP_STRING([--enable-extended-functional-tests],[enable expensive functional tests when using lcov (default no)]),
    [use_extended_functional_tests=$enableval],
    [use_extended_functional_tests=no])

AC_ARG_WITH([qrencode],
  [AS_HELP_STRING([--with-qrencode],
  [enable QR code support (default is yes if qt is enabled and libqrencode is found)])],
  [use_qr=$withval],
  [use_qr=auto])

AC_ARG_ENABLE([hardening],
  [AS_HELP_STRING([--disable-hardening],
  [do not attempt to harden the resulting executables (default is to harden when possible)])],
  [use_hardening=$enableval],
  [use_hardening=auto])

AC_ARG_ENABLE([reduce-exports],
  [AS_HELP_STRING([--enable-reduce-exports],
  [attempt to reduce exported symbols in the resulting executables (default is no)])],
  [use_reduce_exports=$enableval],
  [use_reduce_exports=no])

AC_ARG_ENABLE([ccache],
  [AS_HELP_STRING([--disable-ccache],
  [do not use ccache for building (default is to use if found)])],
  [use_ccache=$enableval],
  [use_ccache=auto])

AC_ARG_ENABLE([lcov],
  [AS_HELP_STRING([--enable-lcov],
  [enable lcov testing (default is no)])],
  [use_lcov=yes],
  [use_lcov=no])

AC_ARG_ENABLE([glibc-back-compat],
  [AS_HELP_STRING([--enable-glibc-back-compat],
  [enable backwards compatibility with glibc])],
  [use_glibc_compat=$enableval],
  [use_glibc_compat=no])

AC_ARG_WITH([system-univalue],
  [AS_HELP_STRING([--with-system-univalue],
  [Build with system UniValue (default is no)])],
  [system_univalue=$withval],
  [system_univalue=no]
)
AC_ARG_ENABLE([zmq],
  [AS_HELP_STRING([--disable-zmq],
  [disable ZMQ notifications])],
  [use_zmq=$enableval],
  [use_zmq=yes])

AC_ARG_WITH([protoc-bindir],[AS_HELP_STRING([--with-protoc-bindir=BIN_DIR],[specify protoc bin path])], [protoc_bin_path=$withval], [])

AC_ARG_ENABLE(man,
    [AS_HELP_STRING([--disable-man],
                    [do not install man pages (default is to install)])],,
    enable_man=yes)
AM_CONDITIONAL(ENABLE_MAN, test "$enable_man" != no)

# Enable debug
AC_ARG_ENABLE([debug],
    [AS_HELP_STRING([--enable-debug],
                    [use debug compiler flags and macros (default is no)])],
    [enable_debug=$enableval],
    [enable_debug=no])

# Turn warnings into errors
AC_ARG_ENABLE([werror],
    [AS_HELP_STRING([--enable-werror],
                    [Treat certain compiler warnings as errors (default is no)])],
    [enable_werror=$enableval],
    [enable_werror=no])

# Strong warnings
AC_ARG_ENABLE([strong-warnings],
    [AS_HELP_STRING([--disable-strong-warnings],
                    [Use compiler flags to generate extra warnings (default is yes)])],
    [strong_warnings=$enableval],
    [strong_warnings=yes])

AC_LANG_PUSH([C++])
AX_CHECK_COMPILE_FLAG([-Werror],[CXXFLAG_WERROR="-Werror"],[CXXFLAG_WERROR=""])

if test "x$enable_debug" = xyes; then
    CPPFLAGS="$CPPFLAGS -DDEBUG -DDEBUG_LOCKORDER"
    if test "x$GCC" = xyes; then
        CFLAGS="$CFLAGS -g3 -O0"
    fi

    if test "x$GXX" = xyes; then
        CXXFLAGS="$CXXFLAGS -g3 -O0"
    fi
fi

ERROR_CXXFLAGS=
if test "x$enable_werror" = "xyes"; then
  if test "x$CXXFLAG_WERROR" = "x"; then
    AC_MSG_ERROR("enable-werror set but -Werror is not usable")
  fi
  AX_CHECK_COMPILE_FLAG([-Werror],[ERROR_CXXFLAGS="$ERROR_CXXFLAGS -Werror"],,[[$CXXFLAG_WERROR]])
fi

if test "x$strong_warnings" = "xyes"; then
  AX_CHECK_COMPILE_FLAG([-Wall],[CXXFLAGS="$CXXFLAGS -Wall"],,[[$CXXFLAG_WERROR]])
  AX_CHECK_COMPILE_FLAG([-Wextra],[CXXFLAGS="$CXXFLAGS -Wextra"],,[[$CXXFLAG_WERROR]])
  AX_CHECK_COMPILE_FLAG([-Wformat],[CXXFLAGS="$CXXFLAGS -Wformat"],,[[$CXXFLAG_WERROR]])
  AX_CHECK_COMPILE_FLAG([-Wvla],[CXXFLAGS="$CXXFLAGS -Wvla"],,[[$CXXFLAG_WERROR]])
  AX_CHECK_COMPILE_FLAG([-Wformat-security],[CXXFLAGS="$CXXFLAGS -Wformat-security"],,[[$CXXFLAG_WERROR]])

  ## Some compilers (gcc) ignore unknown -Wno-* options, but warn about all
  ## unknown options if any other warning is produced. Test the -Wfoo case, and
  ## set the -Wno-foo case if it works.
  AX_CHECK_COMPILE_FLAG([-Wunused-parameter],[CXXFLAGS="$CXXFLAGS -Wno-unused-parameter"],,[[$CXXFLAG_WERROR]])
  AX_CHECK_COMPILE_FLAG([-Wself-assign],[CXXFLAGS="$CXXFLAGS -Wno-self-assign"],,[[$CXXFLAG_WERROR]])
  AX_CHECK_COMPILE_FLAG([-Wunused-local-typedef],[CXXFLAGS="$CXXFLAGS -Wno-unused-local-typedef"],,[[$CXXFLAG_WERROR]])
  AX_CHECK_COMPILE_FLAG([-Wdeprecated-register],[CXXFLAGS="$CXXFLAGS -Wno-deprecated-register"],,[[$CXXFLAG_WERROR]])
  AX_CHECK_COMPILE_FLAG([-Wimplicit-fallthrough],[CXXFLAGS="$CXXFLAGS -Wno-implicit-fallthrough"],,[[$CXXFLAG_WERROR]])
fi
CPPFLAGS="$CPPFLAGS -DHAVE_BUILD_INFO -D__STDC_FORMAT_MACROS"

AC_ARG_WITH([utils],
  [AS_HELP_STRING([--with-utils],
  [build Gulden-cli Gulden-tx (default=yes)])],
  [build_gulden_utils=$withval],
  [build_gulden_utils=yes])

AC_ARG_WITH([jni-libs],
  [AS_HELP_STRING([--with-jni-libs],
  [build jni unity library (default=no)])],
  [build_gulden_libs_jni=yes],
  [build_gulden_libs_jni=no])

AC_ARG_WITH([objc-libs],
  [AS_HELP_STRING([--with-objc-libs],
  [build objc unity library (default=no)])],
  [build_gulden_libs_objc=yes],
  [build_gulden_libs_objc=no])

AC_ARG_WITH([daemon],
  [AS_HELP_STRING([--with-daemon],
  [build GuldenD daemon (default=yes)])],
  [build_GuldenD=$withval],
  [build_GuldenD=yes])

use_pkgconfig=yes


case $host in
  *mingw*)

     #pkgconfig does more harm than good with MinGW
     use_pkgconfig=no

     TARGET_OS=windows
     AC_CHECK_LIB([mingwthrd],      [main],, AC_MSG_ERROR(libmingwthrd missing))
     AC_CHECK_LIB([kernel32],      [main],, AC_MSG_ERROR(libkernel32 missing))
     AC_CHECK_LIB([user32],      [main],, AC_MSG_ERROR(libuser32 missing))
     AC_CHECK_LIB([gdi32],      [main],, AC_MSG_ERROR(libgdi32 missing))
     AC_CHECK_LIB([comdlg32],      [main],, AC_MSG_ERROR(libcomdlg32 missing))
     AC_CHECK_LIB([winspool],      [main],, AC_MSG_ERROR(libwinspool missing))
     AC_CHECK_LIB([winmm],      [main],, AC_MSG_ERROR(libwinmm missing))
     AC_CHECK_LIB([shell32],      [main],, AC_MSG_ERROR(libshell32 missing))
     AC_CHECK_LIB([comctl32],      [main],, AC_MSG_ERROR(libcomctl32 missing))
     AC_CHECK_LIB([ole32],      [main],, AC_MSG_ERROR(libole32 missing))
     AC_CHECK_LIB([oleaut32],      [main],, AC_MSG_ERROR(liboleaut32 missing))
     AC_CHECK_LIB([uuid],      [main],, AC_MSG_ERROR(libuuid missing))
     AC_CHECK_LIB([rpcrt4],      [main],, AC_MSG_ERROR(librpcrt4 missing))
     AC_CHECK_LIB([advapi32],      [main],, AC_MSG_ERROR(libadvapi32 missing))
     AC_CHECK_LIB([ws2_32],      [main],, AC_MSG_ERROR(libws2_32 missing))
     AC_CHECK_LIB([mswsock],      [main],, AC_MSG_ERROR(libmswsock missing))
     AC_CHECK_LIB([shlwapi],      [main],, AC_MSG_ERROR(libshlwapi missing))
     AC_CHECK_LIB([iphlpapi],      [main],, AC_MSG_ERROR(libiphlpapi missing))
     AC_CHECK_LIB([crypt32],      [main],, AC_MSG_ERROR(libcrypt32 missing))

     # -static is interpreted by libtool, where it has a different meaning.
     # In libtool-speak, it's -all-static.
     AX_CHECK_LINK_FLAG([[-static]],[LIBTOOL_APP_LDFLAGS="$LIBTOOL_APP_LDFLAGS -all-static"])

     AC_PATH_PROG([MAKENSIS], [makensis], none)
     if test x$MAKENSIS = xnone; then
       AC_MSG_WARN("makensis not found. Cannot create installer.")
     fi

     AC_PATH_TOOL(WINDRES, windres, none)
     if test x$WINDRES = xnone; then
       AC_MSG_ERROR("windres not found")
     fi

     CPPFLAGS="$CPPFLAGS -D_MT -DWIN32 -D_WINDOWS -DBOOST_THREAD_USE_LIB -D_WIN32_WINNT=0x0601"
     LEVELDB_TARGET_FLAGS="-DOS_WINDOWS"
     if test "x$CXXFLAGS_overridden" = "xno"; then
       CXXFLAGS="$CXXFLAGS -w"
     fi
     case $host in
       i?86-*) WINDOWS_BITS=32 ;;
       x86_64-*) WINDOWS_BITS=64 ;;
       *) AC_MSG_ERROR("Could not determine win32/win64 for installer") ;;
     esac
     AC_SUBST(WINDOWS_BITS)

     dnl libtool insists upon adding -nostdlib and a list of objects/libs to link against.
     dnl That breaks our ability to build dll's with static libgcc/libstdc++/libssp. Override
     dnl its command here, with the predeps/postdeps removed, and -static inserted. Postdeps are
     dnl also overridden to prevent their insertion later.
     dnl This should only affect dll's.
     archive_cmds_CXX="\$CC -shared \$libobjs \$deplibs \$compiler_flags -static -o \$output_objdir/\$soname \${wl}--enable-auto-image-base -Xlinker --out-implib -Xlinker \$lib"
     postdeps_CXX=

     ;;
  *darwin*)
     TARGET_OS=darwin
     LEVELDB_TARGET_FLAGS="-DOS_MACOSX"
     if  test x$cross_compiling != xyes; then
       BUILD_OS=darwin
       AC_CHECK_PROG([PORT],port, port)
       if test x$PORT = xport; then
         dnl add default macports paths
         CPPFLAGS="$CPPFLAGS -isystem /opt/local/include"
         LIBS="$LIBS -L/opt/local/lib"
         if test -d /opt/local/include/db48; then
           CPPFLAGS="$CPPFLAGS -I/opt/local/include/db48"
           LIBS="$LIBS -L/opt/local/lib/db48"
         fi
       fi

       AC_PATH_PROGS([RSVG_CONVERT], [rsvg-convert rsvg],rsvg-convert)
       AC_CHECK_PROG([BREW],brew, brew)
       if test x$BREW = xbrew; then
         dnl These Homebrew packages may be keg-only, meaning that they won't be found
         dnl in expected paths because they may conflict with system files. Ask
         dnl Homebrew where each one is located, then adjust paths accordingly.
         dnl It's safe to add these paths even if the functionality is disabled by
         dnl the user (--without-wallet or --without-gui for example).

         openssl_prefix=`$BREW --prefix openssl 2>/dev/null`
         bdb_prefix=`$BREW --prefix berkeley-db4 2>/dev/null`
         qt5_prefix=`$BREW --prefix qt5 2>/dev/null`
         if test x$openssl_prefix != x; then
           PKG_CONFIG_PATH="$openssl_prefix/lib/pkgconfig:$PKG_CONFIG_PATH"
           export PKG_CONFIG_PATH
         fi
         if test x$bdb_prefix != x; then
           CPPFLAGS="$CPPFLAGS -I$bdb_prefix/include"
           LIBS="$LIBS -L$bdb_prefix/lib"
         fi
         if test x$qt5_prefix != x; then
           PKG_CONFIG_PATH="$qt5_prefix/lib/pkgconfig:$PKG_CONFIG_PATH"
           export PKG_CONFIG_PATH
         fi
       fi
     else
       case $build_os in
         *darwin*)
           BUILD_OS=darwin
           ;;
         *)
           AC_PATH_TOOL([INSTALLNAMETOOL], [install_name_tool], install_name_tool)
           AC_PATH_TOOL([OTOOL], [otool], otool)
           AC_PATH_PROGS([GENISOIMAGE], [genisoimage mkisofs],genisoimage)
           AC_PATH_PROGS([RSVG_CONVERT], [rsvg-convert rsvg],rsvg-convert)
           AC_PATH_PROGS([IMAGEMAGICK_CONVERT], [convert],convert)
           AC_PATH_PROGS([TIFFCP], [tiffcp],tiffcp)

           dnl libtool will try to strip the static lib, which is a problem for
           dnl cross-builds because strip attempts to call a hard-coded ld,
           dnl which may not exist in the path. Stripping the .a is not
           dnl necessary, so just disable it.
           old_striplib=
           ;;
       esac
     fi

     AX_CHECK_LINK_FLAG([[-Wl,-headerpad_max_install_names]], [LDFLAGS="$LDFLAGS -Wl,-headerpad_max_install_names"])
     CPPFLAGS="$CPPFLAGS -DMAC_OSX"
     OBJCXXFLAGS="$CXXFLAGS"
     ;;
   *android*)
     dnl make sure android stays above linux for hosts like *linux-android*
     LEVELDB_TARGET_FLAGS="-DOS_ANDROID"
     ;;
   *linux*)
     TARGET_OS=linux
     LEVELDB_TARGET_FLAGS="-DOS_LINUX"
     ;;
   *kfreebsd*)
     LEVELDB_TARGET_FLAGS="-DOS_KFREEBSD"
     ;;
   *freebsd*)
     LEVELDB_TARGET_FLAGS="-DOS_FREEBSD"
     ;;
   *openbsd*)
     LEVELDB_TARGET_FLAGS="-DOS_OPENBSD"
     ;;
<<<<<<< HEAD
   *ios*)
     LEVELDB_TARGET_FLAGS="-DOS_MACOSX"
=======
   *netbsd*)
     LEVELDB_TARGET_FLAGS="-DOS_NETBSD"
     ;;
   *dragonfly*)
     LEVELDB_TARGET_FLAGS="-DOS_DRAGONFLYBSD"
     ;;
   *solaris*)
     LEVELDB_TARGET_FLAGS="-DOS_SOLARIS"
     ;;
   *hpux*)
     LEVELDB_TARGET_FLAGS="-DOS_HPUX"
>>>>>>> f1457e6e
     ;;
   *)
     AC_MSG_ERROR(Cannot build leveldb for $host. Please file a bug report.)
     ;;
esac

if test x$use_pkgconfig = xyes; then
  m4_ifndef([PKG_PROG_PKG_CONFIG], [AC_MSG_ERROR(PKG_PROG_PKG_CONFIG macro not found. Please install pkg-config and re-run autogen.sh.)])
  m4_ifdef([PKG_PROG_PKG_CONFIG], [
  PKG_PROG_PKG_CONFIG
  if test x"$PKG_CONFIG" = "x"; then
    AC_MSG_ERROR(pkg-config not found.)
  fi
  ])
fi

AC_ARG_WITH([webview],
  [AS_HELP_STRING([--with-webview],
  [Build with embedded webview (webengine|webkit|no, default=webengine except on Windows 32 bit)])],
  [with_webview=$withval],
  [with_webview=$default_webview])

if test x$use_extended_functional_tests != xno; then
  AC_SUBST(EXTENDED_FUNCTIONAL_TESTS, --extended)
fi

if test x$use_lcov = xyes; then
  if test x$LCOV = x; then
    AC_MSG_ERROR("lcov testing requested but lcov not found")
  fi
  if test x$GCOV = x; then
    AC_MSG_ERROR("lcov testing requested but gcov not found")
  fi
  if test x$PYTHON = x; then
    AC_MSG_ERROR("lcov testing requested but python not found")
  fi
  if test x$GENHTML = x; then
    AC_MSG_ERROR("lcov testing requested but genhtml not found")
  fi
  LCOV="$LCOV --gcov-tool=$GCOV"
  AX_CHECK_LINK_FLAG([[--coverage]], [LDFLAGS="$LDFLAGS --coverage"],
    [AC_MSG_ERROR("lcov testing requested but --coverage linker flag does not work")])
  AX_CHECK_COMPILE_FLAG([--coverage],[CXXFLAGS="$CXXFLAGS --coverage"],
    [AC_MSG_ERROR("lcov testing requested but --coverage flag does not work")])
fi

dnl Check for endianness
AC_C_BIGENDIAN

dnl Check for pthread compile/link requirements
AX_PTHREAD

# The following macro will add the necessary defines to gulden-config.h, but
# they also need to be passed down to any subprojects. Pull the results out of
# the cache and add them to CPPFLAGS.
AC_SYS_LARGEFILE
# detect POSIX or GNU variant of strerror_r
AC_FUNC_STRERROR_R

if test x$ac_cv_sys_file_offset_bits != x &&
   test x$ac_cv_sys_file_offset_bits != xno &&
   test x$ac_cv_sys_file_offset_bits != xunknown; then
  CPPFLAGS="$CPPFLAGS -D_FILE_OFFSET_BITS=$ac_cv_sys_file_offset_bits"
fi

if test x$ac_cv_sys_large_files != x &&
   test x$ac_cv_sys_large_files != xno &&
   test x$ac_cv_sys_large_files != xunknown; then
  CPPFLAGS="$CPPFLAGS -D_LARGE_FILES=$ac_cv_sys_large_files"
fi

AX_CHECK_LINK_FLAG([[-Wl,--large-address-aware]], [LDFLAGS="$LDFLAGS -Wl,--large-address-aware"])

AX_GCC_FUNC_ATTRIBUTE([visibility])
AX_GCC_FUNC_ATTRIBUTE([dllexport])
AX_GCC_FUNC_ATTRIBUTE([dllimport])

if test x$use_glibc_compat != xno; then

  #glibc absorbed clock_gettime in 2.17. librt (its previous location) is safe to link
  #in anyway for back-compat.
  AC_CHECK_LIB([rt],[clock_gettime],, AC_MSG_ERROR(librt missing))

  #__fdelt_chk's params and return type have changed from long unsigned int to long int.
  # See which one is present here.
  AC_MSG_CHECKING(__fdelt_chk type)
  AC_COMPILE_IFELSE([AC_LANG_PROGRAM([[#ifdef _FORTIFY_SOURCE
                    #undef _FORTIFY_SOURCE
                  #endif
                  #define _FORTIFY_SOURCE 2
                  #include <sys/select.h>
     extern "C" long unsigned int __fdelt_warn(long unsigned int);]],[[]])],
    [ fdelt_type="long unsigned int"],
    [ fdelt_type="long int"])
  AC_MSG_RESULT($fdelt_type)
  AC_DEFINE_UNQUOTED(FDELT_TYPE, $fdelt_type,[parameter and return value type for __fdelt_chk])
  AX_CHECK_LINK_FLAG([[-Wl,--wrap=__divmoddi4]], [COMPAT_LDFLAGS="$COMPAT_LDFLAGS -Wl,--wrap=__divmoddi4"])
  AX_CHECK_LINK_FLAG([[-Wl,--wrap=log2f]], [COMPAT_LDFLAGS="$COMPAT_LDFLAGS -Wl,--wrap=log2f"])
else
  AC_SEARCH_LIBS([clock_gettime],[rt])
fi

if test x$TARGET_OS != xwindows; then
  # All windows code is PIC, forcing it on just adds useless compile warnings
  AX_CHECK_COMPILE_FLAG([-fPIC],[PIC_FLAGS="-fPIC"])
fi

if test x$use_hardening != xno; then
  use_hardening=yes
  AX_CHECK_COMPILE_FLAG([-Wstack-protector],[HARDENED_CXXFLAGS="$HARDENED_CXXFLAGS -Wstack-protector"])
  AX_CHECK_COMPILE_FLAG([-fstack-protector-all],[HARDENED_CXXFLAGS="$HARDENED_CXXFLAGS -fstack-protector-all"])

  AX_CHECK_PREPROC_FLAG([-D_FORTIFY_SOURCE=2],[
    AX_CHECK_PREPROC_FLAG([-U_FORTIFY_SOURCE],[
      HARDENED_CPPFLAGS="$HARDENED_CPPFLAGS -U_FORTIFY_SOURCE"
    ])
    HARDENED_CPPFLAGS="$HARDENED_CPPFLAGS -D_FORTIFY_SOURCE=2"
  ])

  AX_CHECK_LINK_FLAG([[-Wl,--dynamicbase]], [HARDENED_LDFLAGS="$HARDENED_LDFLAGS -Wl,--dynamicbase"])
  AX_CHECK_LINK_FLAG([[-Wl,--nxcompat]], [HARDENED_LDFLAGS="$HARDENED_LDFLAGS -Wl,--nxcompat"])
  AX_CHECK_LINK_FLAG([[-Wl,--high-entropy-va]], [HARDENED_LDFLAGS="$HARDENED_LDFLAGS -Wl,--high-entropy-va"])
  AX_CHECK_LINK_FLAG([[-Wl,-z,relro]], [HARDENED_LDFLAGS="$HARDENED_LDFLAGS -Wl,-z,relro"])
  AX_CHECK_LINK_FLAG([[-Wl,-z,now]], [HARDENED_LDFLAGS="$HARDENED_LDFLAGS -Wl,-z,now"])

  if test x$TARGET_OS != xwindows; then
    AX_CHECK_COMPILE_FLAG([-fPIE],[PIE_FLAGS="-fPIE"])
    AX_CHECK_LINK_FLAG([[-pie]], [HARDENED_LDFLAGS="$HARDENED_LDFLAGS -pie"], [HARDENED_LDFLAGS="$HARDENED_LDFLAGS -Wl,-pie"], ["-Werror"])
  fi

  case $host in
    *mingw*)
       AC_CHECK_LIB([ssp],      [main],, AC_MSG_ERROR(libssp missing))
    ;;
  esac
fi

dnl this flag screws up non-darwin gcc even when the check fails. special-case it.
if test x$TARGET_OS = xdarwin; then
  AX_CHECK_LINK_FLAG([[-Wl,-dead_strip]], [LDFLAGS="$LDFLAGS -Wl,-dead_strip"])
fi

AC_CHECK_HEADERS([endian.h sys/endian.h byteswap.h stdio.h stdlib.h unistd.h strings.h sys/types.h sys/stat.h sys/select.h sys/prctl.h])

AC_CHECK_DECLS([getifaddrs, freeifaddrs],,,
    [#include <sys/types.h>
    #include <ifaddrs.h>]
)
AC_CHECK_DECLS([strnlen])

# Check for fork(2), unrelated to --with-daemon (although used by it)
AC_CHECK_DECLS([fork])

AC_CHECK_DECLS([le16toh, le32toh, le64toh, htole16, htole32, htole64, be16toh, be32toh, be64toh, htobe16, htobe32, htobe64],,,
		[#if HAVE_ENDIAN_H
                 #include <endian.h>
                 #elif HAVE_SYS_ENDIAN_H
                 #include <sys/endian.h>
                 #endif])

AC_CHECK_DECLS([bswap_16, bswap_32, bswap_64],,,
		[#if HAVE_BYTESWAP_H
                 #include <byteswap.h>
                 #endif])

AC_CHECK_DECLS([__builtin_clz, __builtin_clzl, __builtin_clzll])

dnl Check for MSG_NOSIGNAL
AC_MSG_CHECKING(for MSG_NOSIGNAL)
AC_COMPILE_IFELSE([AC_LANG_PROGRAM([[#include <sys/socket.h>]],
 [[ int f = MSG_NOSIGNAL; ]])],
 [ AC_MSG_RESULT(yes); AC_DEFINE(HAVE_MSG_NOSIGNAL, 1,[Define this symbol if you have MSG_NOSIGNAL]) ],
 [ AC_MSG_RESULT(no)]
)

dnl Check for MSG_DONTWAIT
AC_MSG_CHECKING(for MSG_DONTWAIT)
AC_COMPILE_IFELSE([AC_LANG_PROGRAM([[#include <sys/socket.h>]],
 [[ int f = MSG_DONTWAIT; ]])],
 [ AC_MSG_RESULT(yes); AC_DEFINE(HAVE_MSG_DONTWAIT, 1,[Define this symbol if you have MSG_DONTWAIT]) ],
 [ AC_MSG_RESULT(no)]
)

dnl Check for malloc_info (for memory statistics information in getmemoryinfo)
AC_MSG_CHECKING(for getmemoryinfo)
AC_COMPILE_IFELSE([AC_LANG_PROGRAM([[#include <malloc.h>]],
 [[ int f = malloc_info(0, NULL); ]])],
 [ AC_MSG_RESULT(yes); AC_DEFINE(HAVE_MALLOC_INFO, 1,[Define this symbol if you have malloc_info]) ],
 [ AC_MSG_RESULT(no)]
)

dnl Check for mallopt(M_ARENA_MAX) (to set glibc arenas)
AC_MSG_CHECKING(for mallopt M_ARENA_MAX)
AC_COMPILE_IFELSE([AC_LANG_PROGRAM([[#include <malloc.h>]],
 [[ mallopt(M_ARENA_MAX, 1); ]])],
 [ AC_MSG_RESULT(yes); AC_DEFINE(HAVE_MALLOPT_ARENA_MAX, 1,[Define this symbol if you have mallopt with M_ARENA_MAX]) ],
 [ AC_MSG_RESULT(no)]
)

AC_MSG_CHECKING([for visibility attribute])
AC_LINK_IFELSE([AC_LANG_SOURCE([
  int foo_def( void ) __attribute__((visibility("default")));
  int main(){}
  ])],
  [
    AC_DEFINE(HAVE_VISIBILITY_ATTRIBUTE,1,[Define if the visibility attribute is supported.])
    AC_MSG_RESULT(yes)
  ],
  [
    AC_MSG_RESULT(no)
    if test x$use_reduce_exports = xyes; then
      AC_MSG_ERROR([Cannot find a working visibility attribute. Use --disable-reduce-exports.])
    fi
  ]
)

# Check for different ways of gathering OS randomness
AC_MSG_CHECKING(for Linux getrandom syscall)
AC_COMPILE_IFELSE([AC_LANG_PROGRAM([[#include <unistd.h>
  #include <sys/syscall.h>
  #include <linux/random.h>]],
 [[ syscall(SYS_getrandom, nullptr, 32, 0); ]])],
 [ AC_MSG_RESULT(yes); AC_DEFINE(HAVE_SYS_GETRANDOM, 1,[Define this symbol if the Linux getrandom system call is available]) ],
 [ AC_MSG_RESULT(no)]
)

AC_MSG_CHECKING(for getentropy)
AC_COMPILE_IFELSE([AC_LANG_PROGRAM([[#include <unistd.h>]],
 [[ getentropy(nullptr, 32) ]])],
 [ AC_MSG_RESULT(yes); AC_DEFINE(HAVE_GETENTROPY, 1,[Define this symbol if the BSD getentropy system call is available]) ],
 [ AC_MSG_RESULT(no)]
)

AC_MSG_CHECKING(for sysctl KERN_ARND)
AC_COMPILE_IFELSE([AC_LANG_PROGRAM([[#include <sys/types.h>
  #include <sys/sysctl.h>]],
 [[ static const int name[2] = {CTL_KERN, KERN_ARND};
    sysctl(name, 2, nullptr, nullptr, nullptr, 0); ]])],
 [ AC_MSG_RESULT(yes); AC_DEFINE(HAVE_SYSCTL_ARND, 1,[Define this symbol if the BSD sysctl(KERN_ARND) is available]) ],
 [ AC_MSG_RESULT(no)]
)

# Check for reduced exports
if test x$use_reduce_exports = xyes; then
  AX_CHECK_COMPILE_FLAG([-fvisibility=hidden],[RE_CXXFLAGS="-fvisibility=hidden"],
  [AC_MSG_ERROR([Cannot set default symbol visibility. Use --disable-reduce-exports.])])
fi

LEVELDB_CPPFLAGS=
LIBLEVELDB=
LIBMEMENV=
AM_CONDITIONAL([EMBEDDED_LEVELDB],[true])
AC_SUBST(LEVELDB_CPPFLAGS)
AC_SUBST(LIBLEVELDB)
AC_SUBST(LIBMEMENV)

if test x$enable_wallet != xno; then
    dnl Check for libdb_cxx only if wallet enabled
    GULDEN_FIND_BDB48
fi

dnl Check for libminiupnpc (optional)
if test x$use_upnp != xno; then
  AC_CHECK_HEADERS(
    [miniupnpc/miniwget.h miniupnpc/miniupnpc.h miniupnpc/upnpcommands.h miniupnpc/upnperrors.h],
    [AC_CHECK_LIB([miniupnpc], [upnpDiscover], [MINIUPNPC_LIBS=-lminiupnpc], [have_miniupnpc=no])],
    [have_miniupnpc=no]
  )
fi

dnl Check for Djinni
if test x$build_gulden_libs_objc != xno; then
  if test x$DJINNI_OBJCXXFLAGS = x; then
    DJINNI_OBJCXXFLAGS=-I$prefix/include/objc
  fi
  AC_SUBST(DJINNI_OBJCXXFLAGS)
fi

GULDEN_QT_INIT

dnl sets $gulden_enable_qt, $gulden_enable_qt_test, $gulden_enable_qt_dbus
GULDEN_QT_CONFIGURE([$use_pkgconfig], [qt5])

if test x$build_gulden_utils$build_gulden_libs_jni$build_gulden_libs_objc$build_GuldenD$gulden_enable_qt$use_tests$use_bench = xnononononono; then
    use_boost=no
else
    use_boost=yes
fi

if test x$use_boost = xyes; then

dnl Minimum required Boost version
define(MINIMUM_REQUIRED_BOOST, 1.66.0)

dnl Check for boost libs
AX_BOOST_BASE([MINIMUM_REQUIRED_BOOST])
AX_BOOST_SYSTEM
AX_BOOST_FILESYSTEM
AX_BOOST_PROGRAM_OPTIONS
AX_BOOST_THREAD
AX_BOOST_CHRONO

dnl Boost 1.56 through 1.62 allow using std::atomic instead of its own atomic
dnl counter implementations. In 1.63 and later the std::atomic approach is default.
m4_pattern_allow(DBOOST_AC_USE_STD_ATOMIC) dnl otherwise it's treated like a macro
BOOST_CPPFLAGS="-DBOOST_SP_USE_STD_ATOMIC -DBOOST_AC_USE_STD_ATOMIC $BOOST_CPPFLAGS"

if test x$use_reduce_exports = xyes; then
  AC_MSG_CHECKING([for working boost reduced exports])
  TEMP_CPPFLAGS="$CPPFLAGS"
  CPPFLAGS="$BOOST_CPPFLAGS $CPPFLAGS"
  AC_PREPROC_IFELSE([AC_LANG_PROGRAM([[
      @%:@include <boost/version.hpp>
    ]], [[
      #if BOOST_VERSION >= 104900
      // Everything is okay
      #else
      #  error Boost version is too old
      #endif
    ]])],[
      AC_MSG_RESULT(yes)
    ],[
    AC_MSG_ERROR([boost versions < 1.49 are known to be broken with reduced exports. Use --disable-reduce-exports.])
  ])
  CPPFLAGS="$TEMP_CPPFLAGS"
fi
fi

if test x$use_reduce_exports = xyes; then
    CXXFLAGS="$CXXFLAGS $RE_CXXFLAGS"
    AX_CHECK_LINK_FLAG([[-Wl,--exclude-libs,ALL]], [RELDFLAGS="-Wl,--exclude-libs,ALL"])
fi

if test x$use_tests = xyes; then

  if test x$HEXDUMP = x; then
    AC_MSG_ERROR(hexdump is required for tests)
  fi


  if test x$use_boost = xyes; then

  AX_BOOST_UNIT_TEST_FRAMEWORK

  dnl Determine if -DBOOST_TEST_DYN_LINK is needed
  AC_MSG_CHECKING([for dynamic linked boost test])
  TEMP_LIBS="$LIBS"
  LIBS="$LIBS $BOOST_LDFLAGS $BOOST_UNIT_TEST_FRAMEWORK_LIB"
  TEMP_CPPFLAGS="$CPPFLAGS"
  CPPFLAGS="$CPPFLAGS $BOOST_CPPFLAGS"
  AC_LINK_IFELSE([AC_LANG_SOURCE([
       #define BOOST_TEST_DYN_LINK
       #define BOOST_TEST_MAIN
        #include <boost/test/unit_test.hpp>

       ])],
    [AC_MSG_RESULT(yes)]
    [TESTDEFS="$TESTDEFS -DBOOST_TEST_DYN_LINK"],
    [AC_MSG_RESULT(no)])
  LIBS="$TEMP_LIBS"
  CPPFLAGS="$TEMP_CPPFLAGS"

  fi
fi

if test x$use_boost = xyes; then

BOOST_LIBS="$BOOST_LDFLAGS $BOOST_SYSTEM_LIB $BOOST_FILESYSTEM_LIB $BOOST_PROGRAM_OPTIONS_LIB $BOOST_THREAD_LIB $BOOST_CHRONO_LIB"


dnl If boost (prior to 1.57) was built without c++11, it emulated scoped enums
dnl using c++98 constructs. Unfortunately, this implementation detail leaked into
dnl the abi. This was fixed in 1.57.

dnl When building against that installed version using c++11, the headers pick up
dnl on the native c++11 scoped enum support and enable it, however it will fail to
dnl link. This can be worked around by disabling c++11 scoped enums if linking will
dnl fail.
dnl BOOST_NO_SCOPED_ENUMS was changed to BOOST_NO_CXX11_SCOPED_ENUMS in 1.51.

TEMP_LIBS="$LIBS"
LIBS="$BOOST_LIBS $LIBS"
TEMP_CPPFLAGS="$CPPFLAGS"
CPPFLAGS="$CPPFLAGS $BOOST_CPPFLAGS"
AC_MSG_CHECKING([for mismatched boost c++11 scoped enums])
AC_LINK_IFELSE([AC_LANG_PROGRAM([[
  #include <boost/config.hpp>
  #include <boost/version.hpp>
  #if !defined(BOOST_NO_SCOPED_ENUMS) && !defined(BOOST_NO_CXX11_SCOPED_ENUMS) && BOOST_VERSION < 105700
  #define BOOST_NO_SCOPED_ENUMS
  #define BOOST_NO_CXX11_SCOPED_ENUMS
  #define CHECK
  #endif
  #include <boost/filesystem.hpp>
  ]],[[
  #if defined(CHECK)
    boost::filesystem::copy_file("foo", "bar");
  #else
    choke;
  #endif
  ]])],
  [AC_MSG_RESULT(mismatched); BOOST_CPPFLAGS="$BOOST_CPPFLAGS -DBOOST_NO_SCOPED_ENUMS -DBOOST_NO_CXX11_SCOPED_ENUMS"], [AC_MSG_RESULT(ok)])
LIBS="$TEMP_LIBS"
CPPFLAGS="$TEMP_CPPFLAGS"

dnl Boost >= 1.50 uses sleep_for rather than the now-deprecated sleep, however
dnl it was broken from 1.50 to 1.52 when backed by nanosleep. Use sleep_for if
dnl a working version is available, else fall back to sleep. sleep was removed
dnl after 1.56.
dnl If neither is available, abort.
TEMP_LIBS="$LIBS"
LIBS="$BOOST_LIBS $LIBS"
TEMP_CPPFLAGS="$CPPFLAGS"
CPPFLAGS="$CPPFLAGS $BOOST_CPPFLAGS"
AC_LINK_IFELSE([AC_LANG_PROGRAM([[
  #include <boost/thread/thread.hpp>
  #include <boost/version.hpp>
  ]],[[
  #if BOOST_VERSION >= 105000 && (!defined(BOOST_HAS_NANOSLEEP) || BOOST_VERSION >= 105200)
      boost::this_thread::sleep_for(boost::chrono::milliseconds(0));
  #else
   choke me
  #endif
  ]])],
  [boost_sleep=yes;
     AC_DEFINE(HAVE_WORKING_BOOST_SLEEP_FOR, 1, [Define this symbol if boost sleep_for works])],
  [boost_sleep=no])
LIBS="$TEMP_LIBS"
CPPFLAGS="$TEMP_CPPFLAGS"

if test x$boost_sleep != xyes; then
TEMP_LIBS="$LIBS"
LIBS="$BOOST_LIBS $LIBS"
TEMP_CPPFLAGS="$CPPFLAGS"
CPPFLAGS="$CPPFLAGS $BOOST_CPPFLAGS"
AC_LINK_IFELSE([AC_LANG_PROGRAM([[
  #include <boost/version.hpp>
  #include <boost/thread.hpp>
  #include <boost/date_time/posix_time/posix_time_types.hpp>
  ]],[[
  #if BOOST_VERSION <= 105600
      boost::this_thread::sleep(boost::posix_time::milliseconds(0));
  #else
   choke me
  #endif
  ]])],
  [boost_sleep=yes; AC_DEFINE(HAVE_WORKING_BOOST_SLEEP, 1, [Define this symbol if boost sleep works])],
  [boost_sleep=no])
LIBS="$TEMP_LIBS"
CPPFLAGS="$TEMP_CPPFLAGS"
fi

if test x$boost_sleep != xyes; then
  AC_MSG_ERROR(No working boost sleep implementation found.)
fi

fi

if test x$use_pkgconfig = xyes; then
  : dnl
  m4_ifdef(
    [PKG_CHECK_MODULES],
    [
      PKG_CHECK_MODULES([SSL], [libssl],, [AC_MSG_ERROR(openssl  not found.)])
      PKG_CHECK_MODULES([CRYPTO], [libcrypto],,[AC_MSG_ERROR(libcrypto  not found.)])
      PKG_CHECK_MODULES([PROTOBUF], [protobuf],[have_protobuf=yes],[have_protobuf=no])
      GULDEN_QT_CHECK([PKG_CHECK_MODULES([PROTOBUF], [protobuf], [have_protobuf=yes], [GULDEN_QT_FAIL(libprotobuf not found)])])
      if test x$use_qr != xno; then
        GULDEN_QT_CHECK([PKG_CHECK_MODULES([QR], [libqrencode], [have_qrencode=yes], [have_qrencode=no])])
      fi
      if test x$build_gulden_utils$build_GuldenD$gulden_enable_qt$use_tests != xnononono; then
        PKG_CHECK_MODULES([EVENT], [libevent],, [AC_MSG_ERROR(libevent not found.)])
        if test x$TARGET_OS != xwindows; then
          PKG_CHECK_MODULES([EVENT_PTHREADS], [libevent_pthreads],, [AC_MSG_ERROR(libevent_pthreads not found.)])
        fi
      fi

      if test "x$use_zmq" = "xyes"; then
        PKG_CHECK_MODULES([ZMQ],[libzmq >= 4],
          [AC_DEFINE([ENABLE_ZMQ],[1],[Define to 1 to enable ZMQ functions])],
          [AC_DEFINE([ENABLE_ZMQ],[0],[Define to 1 to enable ZMQ functions])
           AC_MSG_WARN([libzmq version 4.x or greater not found, disabling])
           use_zmq=no])
      else
          AC_DEFINE_UNQUOTED([ENABLE_ZMQ],[0],[Define to 1 to enable ZMQ functions])
      fi
    ]
  )
else
  AC_CHECK_HEADER([openssl/crypto.h],,AC_MSG_ERROR(libcrypto headers missing))
  AC_CHECK_LIB([crypto],      [main],CRYPTO_LIBS=-lcrypto, AC_MSG_ERROR(libcrypto missing))

  AC_CHECK_HEADER([openssl/ssl.h],, AC_MSG_ERROR(libssl headers missing),)
  AC_CHECK_LIB([ssl],         [main],SSL_LIBS=-lssl, AC_MSG_ERROR(libssl missing))

  if test x$build_gulden_utils$build_GuldenD$gulden_enable_qt$use_tests != xnononono; then
    AC_CHECK_HEADER([event2/event.h],, AC_MSG_ERROR(libevent headers missing),)
    AC_CHECK_LIB([event],[main],EVENT_LIBS=-levent,AC_MSG_ERROR(libevent missing))
    if test x$TARGET_OS != xwindows; then
      AC_CHECK_LIB([event_pthreads],[main],EVENT_PTHREADS_LIBS=-levent_pthreads,AC_MSG_ERROR(libevent_pthreads missing))
    fi
  fi

  if test "x$use_zmq" = "xyes"; then
     AC_CHECK_HEADER([zmq.h],
       [AC_DEFINE([ENABLE_ZMQ],[1],[Define to 1 to enable ZMQ functions])],
       [AC_MSG_WARN([zmq.h not found, disabling zmq support])
        use_zmq=no
        AC_DEFINE([ENABLE_ZMQ],[0],[Define to 1 to enable ZMQ functions])])
     AC_CHECK_LIB([zmq],[zmq_ctx_shutdown],ZMQ_LIBS=-lzmq,
       [AC_MSG_WARN([libzmq >= 4.0 not found, disabling zmq support])
        use_zmq=no
        AC_DEFINE([ENABLE_ZMQ],[0],[Define to 1 to enable ZMQ functions])])
  else
    AC_DEFINE_UNQUOTED([ENABLE_ZMQ],[0],[Define to 1 to enable ZMQ functions])
  fi

  if test "x$use_zmq" = "xyes"; then
    dnl Assume libzmq was built for static linking
    case $host in
      *mingw*)
        ZMQ_CFLAGS="$ZMQ_CFLAGS -DZMQ_STATIC"
      ;;
    esac
  fi

  GULDEN_QT_CHECK(AC_CHECK_LIB([protobuf] ,[main],[PROTOBUF_LIBS=-lprotobuf], GULDEN_QT_FAIL(libprotobuf not found)))
  if test x$use_qr != xno; then
    GULDEN_QT_CHECK([AC_CHECK_LIB([qrencode], [main],[QR_LIBS=-lqrencode], [have_qrencode=no])])
    GULDEN_QT_CHECK([AC_CHECK_HEADER([qrencode.h],, have_qrencode=no)])
  fi
fi

save_CXXFLAGS="${CXXFLAGS}"
CXXFLAGS="${CXXFLAGS} ${CRYPTO_CFLAGS} ${SSL_CFLAGS}"
AC_CHECK_DECLS([EVP_MD_CTX_new],,,[AC_INCLUDES_DEFAULT
#include <openssl/x509_vfy.h>
])
CXXFLAGS="${save_CXXFLAGS}"

dnl RapidCheck Property Based Testing

enable_property_tests=no
if test "x$use_rapidcheck" = xauto; then
    AC_CHECK_HEADERS([rapidcheck.h], [enable_property_tests=yes])
elif test "x$use_rapidcheck" != xno; then
    enable_property_tests=yes
fi

RAPIDCHECK_LIBS=
if test "x$enable_property_tests" = xyes; then
   RAPIDCHECK_LIBS=-lrapidcheck
fi
AC_SUBST(RAPIDCHECK_LIBS)
AM_CONDITIONAL([ENABLE_PROPERTY_TESTS], [test x$enable_property_tests = xyes])

dnl univalue check

need_bundled_univalue=yes

if test x$build_gulden_utils$build_GuldenD$gulden_enable_qt$use_tests$use_bench = xnonononono; then
  need_bundled_univalue=no
else

if test x$system_univalue != xno ; then
  found_univalue=no
  if test x$use_pkgconfig = xyes; then
    : #NOP
    m4_ifdef(
      [PKG_CHECK_MODULES],
      [
        PKG_CHECK_MODULES([UNIVALUE],[libunivalue >= 1.0.4],[found_univalue=yes],[true])
      ]
    )
  else
    AC_CHECK_HEADER([univalue.h],[
      AC_CHECK_LIB([univalue],  [main],[
        UNIVALUE_LIBS=-lunivalue
        found_univalue=yes
      ],[true])
    ],[true])
  fi

  if test x$found_univalue = xyes ; then
    system_univalue=yes
    need_bundled_univalue=no
  elif test x$system_univalue = xyes ; then
    AC_MSG_ERROR([univalue not found])
  else
    system_univalue=no
  fi
fi

if test x$need_bundled_univalue = xyes ; then
  UNIVALUE_CFLAGS='-I$(srcdir)/univalue/include'
  UNIVALUE_LIBS='univalue/libunivalue.la'
fi

fi

AM_CONDITIONAL([EMBEDDED_UNIVALUE],[test x$need_bundled_univalue = xyes])
AC_SUBST(UNIVALUE_CFLAGS)
AC_SUBST(UNIVALUE_LIBS)

GULDEN_QT_PATH_PROGS([PROTOC], [protoc],$protoc_bin_path)

AC_MSG_CHECKING([whether to build GuldenD])
AM_CONDITIONAL([BUILD_GULDEND], [test x$build_GuldenD = xyes])
AC_MSG_RESULT($build_GuldenD)

AC_MSG_CHECKING([whether to build utils (Gulden-cli Gulden-tx)])
AM_CONDITIONAL([BUILD_GULDEN_UTILS], [test x$build_gulden_utils = xyes])
AC_MSG_RESULT($build_gulden_utils)

AC_MSG_CHECKING([whether to build jni libraries])
AM_CONDITIONAL([BUILD_GULDEN_LIBS_JNI], [test x$build_gulden_libs_jni = xyes])
AC_MSG_RESULT($build_gulden_libs_jni)

AC_MSG_CHECKING([whether to build objc libraries])
AM_CONDITIONAL([BUILD_GULDEN_LIBS_OBJC], [test x$build_gulden_libs_objc = xyes])
AC_MSG_RESULT($build_gulden_libs_objc)

AC_LANG_POP

if test "x$use_ccache" != "xno"; then
  AC_MSG_CHECKING(if ccache should be used)
  if test x$CCACHE = x; then
    if test "x$use_ccache" = "xyes"; then
      AC_MSG_ERROR([ccache not found.]);
    else
      use_ccache=no
    fi
  else
    use_ccache=yes
    CC="$ac_cv_path_CCACHE $CC"
    CXX="$ac_cv_path_CCACHE $CXX"
  fi
  AC_MSG_RESULT($use_ccache)
fi
if test "x$use_ccache" = "xyes"; then
    AX_CHECK_PREPROC_FLAG([-Qunused-arguments],[CPPFLAGS="-Qunused-arguments $CPPFLAGS"])
fi

dnl enable wallet
AC_MSG_CHECKING([if wallet should be enabled])
if test x$enable_wallet != xno; then
  AC_MSG_RESULT(yes)
  AC_DEFINE_UNQUOTED([ENABLE_WALLET],[1],[Define to 1 to enable wallet functions])

else
  AC_MSG_RESULT(no)
fi

dnl enable upnp support
AC_MSG_CHECKING([whether to build with support for UPnP])
if test x$have_miniupnpc = xno; then
  if test x$use_upnp = xyes; then
     AC_MSG_ERROR("UPnP requested but cannot be built. use --without-miniupnpc")
  fi
  AC_MSG_RESULT(no)
else
  if test x$use_upnp != xno; then
    AC_MSG_RESULT(yes)
    AC_MSG_CHECKING([whether to build with UPnP enabled by default])
    use_upnp=yes
    upnp_setting=0
    if test x$use_upnp_default != xno; then
      use_upnp_default=yes
      upnp_setting=1
    fi
    AC_MSG_RESULT($use_upnp_default)
    AC_DEFINE_UNQUOTED([USE_UPNP],[$upnp_setting],[UPnP support not compiled if undefined, otherwise value (0 or 1) determines default state])
    if test x$TARGET_OS = xwindows; then
      MINIUPNPC_CPPFLAGS="-DSTATICLIB -DMINIUPNP_STATICLIB"
    fi
  else
    AC_MSG_RESULT(no)
  fi
fi

dnl these are only used when qt is enabled
BUILD_TEST_QT=""
if test x$gulden_enable_qt != xno; then
  dnl enable dbus support
  AC_MSG_CHECKING([whether to build GUI with support for D-Bus])
  if test x$gulden_enable_qt_dbus != xno; then
    AC_DEFINE([USE_DBUS],[1],[Define if dbus support should be compiled in])
  fi
  AC_MSG_RESULT($gulden_enable_qt_dbus)

  dnl enable graph support
  PKG_CHECK_MODULES([QWT], [Qt5Qwt6],, [PKG_CHECK_MODULES([QWT], [Qt5Qwt],, [PKG_CHECK_MODULES([QWT], [Qt5Qwt5],, [AC_MSG_ERROR(qwt not found.)])])])

  dnl enable webview support
  if test x$with_webview = xwebengine; then
      PKG_CHECK_MODULES([QWEB], [Qt5WebEngineWidgets], [AC_DEFINE([HAVE_WEBENGINE_VIEW],[1],[Define if embedded webview should use Qt WebEngine])], [AC_MSG_ERROR(Qt WebEngine not found.)])
  else
    if test x$with_webview = xwebkit; then
      PKG_CHECK_MODULES([QWEB], [Qt5WebKit Qt5WebKitWidgets], [AC_DEFINE([HAVE_WEBKIT],[1],[Define if embedded webview should use Qt WebKit])], [AC_MSG_ERROR(Qt WebKit not found.)])
    fi
  fi

  dnl enable qr support
  AC_MSG_CHECKING([whether to build GUI with support for QR codes])
  if test x$have_qrencode = xno; then
    if test x$use_qr = xyes; then
     AC_MSG_ERROR("QR support requested but cannot be built. use --without-qrencode")
    fi
    AC_MSG_RESULT(no)
  else
    if test x$use_qr != xno; then
      AC_MSG_RESULT(yes)
      AC_DEFINE([USE_QRCODE],[1],[Define if QR support should be compiled in])
      use_qr=yes
    else
      AC_MSG_RESULT(no)
    fi
  fi

  if test x$XGETTEXT = x; then
    AC_MSG_WARN("xgettext is required to update qt translations")
  fi

  AC_MSG_CHECKING([whether to build test_Gulden])
  if test x$use_gui_tests$gulden_enable_qt_test = xyesyes; then
    AC_MSG_RESULT([yes])
    BUILD_TEST_QT="yes"
  else
    AC_MSG_RESULT([no])
  fi
fi

AM_CONDITIONAL([ENABLE_ZMQ], [test "x$use_zmq" = "xyes"])

AC_MSG_CHECKING([whether to build test_gulden])
if test x$use_tests = xyes; then
  AC_MSG_RESULT([yes])
  BUILD_TEST="yes"
else
  AC_MSG_RESULT([no])
  BUILD_TEST=""
fi

AC_MSG_CHECKING([whether to reduce exports])
if test x$use_reduce_exports = xyes; then
  AC_MSG_RESULT([yes])
else
  AC_MSG_RESULT([no])
fi

if test x$build_gulden_utils$build_gulden_libs_jni$build_gulden_libs_objc$build_GuldenD$gulden_enable_qt$use_bench$use_tests = xnonononononono; then
  AC_MSG_ERROR([No targets! Please specify at least one of: --with-utils --with-jni-libs --with-objc-libs --with-daemon --with-gui --enable-bench or --enable-tests])
fi

AM_CONDITIONAL([TARGET_DARWIN], [test x$TARGET_OS = xdarwin])
AM_CONDITIONAL([BUILD_DARWIN], [test x$BUILD_OS = xdarwin])
AM_CONDITIONAL([TARGET_WINDOWS], [test x$TARGET_OS = xwindows])
AM_CONDITIONAL([ENABLE_WALLET],[test x$enable_wallet = xyes])
AM_CONDITIONAL([ENABLE_TESTS],[test x$BUILD_TEST = xyes])
AM_CONDITIONAL([ENABLE_QT],[test x$gulden_enable_qt = xyes])
AM_CONDITIONAL([ENABLE_QT_TESTS],[test x$BUILD_TEST_QT = xyes])
AM_CONDITIONAL([ENABLE_BENCH],[test x$use_bench = xyes])
AM_CONDITIONAL([USE_QRCODE], [test x$use_qr = xyes])
AM_CONDITIONAL([USE_LCOV],[test x$use_lcov = xyes])
AM_CONDITIONAL([GLIBC_BACK_COMPAT],[test x$use_glibc_compat = xyes])
AM_CONDITIONAL([HARDEN],[test x$use_hardening = xyes])

AC_DEFINE(CLIENT_VERSION_MAJOR, _CLIENT_VERSION_MAJOR, [Major version])
AC_DEFINE(CLIENT_VERSION_MINOR, _CLIENT_VERSION_MINOR, [Minor version])
AC_DEFINE(CLIENT_VERSION_REVISION, _CLIENT_VERSION_REVISION, [Build revision])
AC_DEFINE(CLIENT_VERSION_BUILD, _CLIENT_VERSION_BUILD, [Version Build])
AC_DEFINE(CLIENT_VERSION_IS_RELEASE, _CLIENT_VERSION_IS_RELEASE, [Version is release])
AC_DEFINE(COPYRIGHT_YEAR, _COPYRIGHT_YEAR, [Copyright year])
AC_DEFINE(COPYRIGHT_HOLDERS, "_COPYRIGHT_HOLDERS", [Copyright holder(s) before %s replacement])
AC_DEFINE(COPYRIGHT_HOLDERS_SUBSTITUTION, "_COPYRIGHT_HOLDERS_SUBSTITUTION", [Replacement for %s in copyright holders string])
define(_COPYRIGHT_HOLDERS_FINAL, [patsubst(_COPYRIGHT_HOLDERS, [%s], [_COPYRIGHT_HOLDERS_SUBSTITUTION])])
AC_DEFINE(COPYRIGHT_HOLDERS_FINAL, "_COPYRIGHT_HOLDERS_FINAL", [Copyright holder(s)])
AC_SUBST(CLIENT_VERSION_MAJOR, _CLIENT_VERSION_MAJOR)
AC_SUBST(CLIENT_VERSION_MINOR, _CLIENT_VERSION_MINOR)
AC_SUBST(CLIENT_VERSION_REVISION, _CLIENT_VERSION_REVISION)
AC_SUBST(CLIENT_VERSION_BUILD, _CLIENT_VERSION_BUILD)
AC_SUBST(CLIENT_VERSION_IS_RELEASE, _CLIENT_VERSION_IS_RELEASE)
AC_SUBST(COPYRIGHT_YEAR, _COPYRIGHT_YEAR)
AC_SUBST(COPYRIGHT_HOLDERS, "_COPYRIGHT_HOLDERS")
AC_SUBST(COPYRIGHT_HOLDERS_SUBSTITUTION, "_COPYRIGHT_HOLDERS_SUBSTITUTION")
AC_SUBST(COPYRIGHT_HOLDERS_FINAL, "_COPYRIGHT_HOLDERS_FINAL")
AC_SUBST(GULDEN_DAEMON_NAME)
AC_SUBST(GULDEN_GUI_NAME)
AC_SUBST(GULDEN_CLI_NAME)
AC_SUBST(GULDEN_TX_NAME)

AC_SUBST(RELDFLAGS)
AC_SUBST(COMPAT_LDFLAGS)
AC_SUBST(ERROR_CXXFLAGS)
AC_SUBST(HARDENED_CXXFLAGS)
AC_SUBST(HARDENED_CPPFLAGS)
AC_SUBST(HARDENED_LDFLAGS)
AC_SUBST(PIC_FLAGS)
AC_SUBST(PIE_FLAGS)
AC_SUBST(LIBTOOL_APP_LDFLAGS)
AC_SUBST(USE_UPNP)
AC_SUBST(USE_QRCODE)
AC_SUBST(BOOST_LIBS)
AC_SUBST(TESTDEFS)
AC_SUBST(LEVELDB_TARGET_FLAGS)
AC_SUBST(MINIUPNPC_CPPFLAGS)
AC_SUBST(MINIUPNPC_LIBS)
AC_SUBST(CRYPTO_LIBS)
AC_SUBST(QWT_LIBS)
AC_SUBST(HAVE_WEBENGINE_VIEW)
AC_SUBST(HAVE_WEBKIT)
AC_SUBST(SSL_LIBS)
AC_SUBST(EVENT_LIBS)
AC_SUBST(EVENT_PTHREADS_LIBS)
AC_SUBST(ZMQ_LIBS)
AC_SUBST(PROTOBUF_LIBS)
AC_SUBST(QR_LIBS)
AC_CONFIG_FILES([Makefile src/Makefile doc/man/Makefile share/setup.nsi share/qt/Info.plist test/config.ini])
AC_CONFIG_FILES([contrib/devtools/split-debug.sh],[chmod +x contrib/devtools/split-debug.sh])
AC_CONFIG_FILES([doc/Doxyfile])
AC_CONFIG_LINKS([test/functional/test_runner.py:test/functional/test_runner.py])
AC_CONFIG_LINKS([test/util/gulden-util-test.py:test/util/gulden-util-test.py])

dnl boost's m4 checks do something really nasty: they export these vars. As a
dnl result, they leak into secp256k1's configure and crazy things happen.
dnl Until this is fixed upstream and we've synced, we'll just un-export them.
CPPFLAGS_TEMP="$CPPFLAGS"
unset CPPFLAGS
CPPFLAGS="$CPPFLAGS_TEMP"

LDFLAGS_TEMP="$LDFLAGS"
unset LDFLAGS
LDFLAGS="$LDFLAGS_TEMP"

LIBS_TEMP="$LIBS"
unset LIBS
LIBS="$LIBS_TEMP"

PKGCONFIG_PATH_TEMP="$PKG_CONFIG_PATH"
unset PKG_CONFIG_PATH
PKG_CONFIG_PATH="$PKGCONFIG_PATH_TEMP"

PKGCONFIG_LIBDIR_TEMP="$PKG_CONFIG_LIBDIR"
unset PKG_CONFIG_LIBDIR
PKG_CONFIG_LIBDIR="$PKGCONFIG_LIBDIR_TEMP"

if test x$need_bundled_univalue = xyes; then
  AC_CONFIG_SUBDIRS([src/univalue])
fi

ac_configure_args="${ac_configure_args} --disable-shared --with-pic --with-bignum=no --enable-module-recovery"
AC_CONFIG_SUBDIRS([src/secp256k1])

AC_OUTPUT

dnl Taken from https://wiki.debian.org/RpathIssue
case $host in
   *-*-linux-gnu)
     AC_MSG_RESULT([Fixing libtool for -rpath problems.])
     sed < libtool > libtool-2 \
     's/^hardcode_libdir_flag_spec.*$'/'hardcode_libdir_flag_spec=" -D__LIBTOOL_IS_A_FOOL__ "/'
     mv libtool-2 libtool
     chmod 755 libtool
   ;;
esac

dnl Replace the BUILDDIR path with the correct Windows path if compiling on Native Windows
case ${OS} in
   *Windows*)
     sed  's/BUILDDIR="\/\([[a-z]]\)/BUILDDIR="\1:/'  test/config.ini > test/config-2.ini
     mv test/config-2.ini test/config.ini
   ;;
esac

echo
echo "Options used to compile and link:"
echo "  with wallet   = $enable_wallet"
echo "  with gui / qt = $gulden_enable_qt"
if test x$gulden_enable_qt != xno; then
    echo "    qt version  = $Gulden_qt_got_major_vers"
    echo "    with qr     = $use_qr"
fi
echo "  with zmq      = $use_zmq"
echo "  with test     = $use_tests"
echo "  with bench    = $use_bench"
echo "  with upnp     = $use_upnp"
echo "  debug enabled = $enable_debug"
echo "  werror        = $enable_werror"
echo
echo "  target os     = $TARGET_OS"
echo "  build os      = $BUILD_OS"
echo
echo "  CC            = $CC"
echo "  CFLAGS        = $CFLAGS"
echo "  CPPFLAGS      = $CPPFLAGS"
echo "  CXX           = $CXX"
echo "  CXXFLAGS      = $CXXFLAGS"
echo "  LDFLAGS       = $LDFLAGS"
echo "  ARFLAGS       = $ARFLAGS"
echo<|MERGE_RESOLUTION|>--- conflicted
+++ resolved
@@ -13,7 +13,6 @@
 AC_CONFIG_HEADERS([src/config/gulden-config.h])
 AC_CONFIG_AUX_DIR([build-aux])
 AC_CONFIG_MACRO_DIR([build-aux/m4])
-
 
 GULDEN_DAEMON_NAME=GuldenD
 GULDEN_GUI_NAME=Gulden
@@ -434,10 +433,9 @@
    *openbsd*)
      LEVELDB_TARGET_FLAGS="-DOS_OPENBSD"
      ;;
-<<<<<<< HEAD
    *ios*)
      LEVELDB_TARGET_FLAGS="-DOS_MACOSX"
-=======
+     ;;
    *netbsd*)
      LEVELDB_TARGET_FLAGS="-DOS_NETBSD"
      ;;
@@ -449,7 +447,6 @@
      ;;
    *hpux*)
      LEVELDB_TARGET_FLAGS="-DOS_HPUX"
->>>>>>> f1457e6e
      ;;
    *)
      AC_MSG_ERROR(Cannot build leveldb for $host. Please file a bug report.)
