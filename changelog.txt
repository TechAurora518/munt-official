<<<<<<< HEAD
2.2.0

CORE - Extend recovery phrase with (optional) birth number.
UI - Option to hide status bar when synchronized (default enabled). Disable to always show status indicators.
RPC - Implement new 'importlinkedaccount' command.
RPC - Add an optional purge option to 'deleteseed' command.
RPC - Add 'initialblockdownload', 'automatic_pruning' and 'prune_target_size' fields to 'getblockchaininfo' results
=======
2.1.0.14

CORE - Reduce mainnet proof of work limit to be lower as SIGMA works at a much lower difficulty, and is causing blocks to take very long to solve.




>>>>>>> 202f79b5
2.1.0.12




UI - Introduce new basic user interface for mining
UI - Fix a bug on windows where closing the debug dialog with main app hidden could cause the entire app to close
CORE - Introduce new 'mining' account type
RPC - New command 'createminingaccount'
RPC - New command 'setminingrewardaddress'
RPC - Modify 'setgenerate' behaviour to work with mining accounts when present, a regular account can still be used by explicitely passing an account name when calling 'setgenerate'




2.1.0.11

This release introduces the new SIGMA PoW algorithm, a 'CPU friendly' algorithm designed to better suit Guldens needs than the previous algorithm scrypt that was used before.

CORE - Introduce new utility 'bench_sigma' for testing/benchmarking SIGMA outside of the Gulden app itself.
CORE - Fix DOS vulnerability (crash) in witness bundle input checking
CORE - Introduce SIGMA as the new PoW algorithm in testnet builds.
CORE - Minor improve to Delta difficulty adjustment algorithm to work better with SIGMA
CORE - Introduce new/modified reward schedule for development funding and slight increase in witness rewards (as per GAB decision)
RPC - Modify 'setgenerate' command to take a memory paramater for SIGMA
RPC - Improve output of 'getnetworkhashps' command
RPC - Drop support for 'getblocktemplate' - it is not required for CPU mining and we can simplify the codebase without it.




2.1.0.7

RPC - Fix a bug in InvalidateBlock behaviour when called on a block that isn't currently in the main chain.
CORE - Minor improvement to mining behaviour when an absent witness is present.
UI - Fix a windows only issue with non-ASCII wallet paths. (Introduced by bdb upgrade)




2.1.0.6

MISC - Update checkpoints.
CORE - Introduce an improvement to checkpoint server mechanism to temporarily help stabalise chain against mining instability. Mechanism will be removed once phase4 and/or SIGMA are active and is just a temporary measure.




2.1.0.5

CORE - Fix a rare issue where witnessing devices would fail to witness due to not completing a proper rescan after importing a witness address.
CORE - Improve transaction propagation speed by pushing mempool to new connections
CORE - Introduce builds of the UI client for all architectures ("arm" and "aarch64" previously did not have)
CORE - Introduce "riscv64" to the list of officially supported architectures.
CORE - Introduce AppImage installers for "arm" and "aarch64"
RPC - New command "getaccountaddress" to get current receiving address (as would be displayed in UI) for an account.
MISC - Update to newer version of Qt which should improve various minor UI aspects.




2.1.0.4

MISC - Minor maintenance release, update checkpoints and other minor changes
CORE - Introduce some code to automatically detect and clear the failed verification status of blocks in certain situations where it is safe to do so. This will make it easier for users who fail to update before a fork to update after the fork without having to issue any manual commands.
CORE - Add some additional logging of error conditions to the witness loop.
CORE - Fix a potential race condition in networking code, that may have been the cause of very rare intermittent network related crashes. Detected on android as part of "unity" project.
UI - Fix a display issue with "local currency" mouse-over tooltips.
UI - Fix a small display update issue when switching between witness and normal accounts in some instances.
UI - Clean up the language selection list in options dialog.
ZMQ - Fix a bug in the NotifyStalledWitness ZMQ code.




2.1.0.3

UI - Modify witness QR for better interoperability with external apps.
UI - Remove embedded webkit for buy page in favour of simply launching buy page in an external browser.
RPC - Minor RPC fixes.




2.1.0.1

UI - Implement an address tab for witness accounts, for easier access of the current active witness account address and for better integration with third party monitoring apps.




2.1.0.0

CORE - Implement a few consensus level changes for witnessing, these are minor improvements but are better to make now before phase 4 activation for the sake of future code cleanliness.
These changes will, these changes will activate at block 881000 (Estimated around 17-18th January 2019) all 2.0.x users should attempt to update before then, all 1.6.x users can remain on 1.6.x - contact developers for assistance if in doubt.
UI - Minor UI fixes




2.0.0.17
RPC - Introduce new debug command verifywitnessaddress
UI - Update styling and graphics




2.0.0.15
UI - Fix font issues with macOS mojave




2.0.0.14
CORE - Fix for upstream critical vulnerability CVE-2018-17144




2.0.0.12
UI - Improve visual look of the "all" button in the send coins dialog.
UI - Fix a problem with increasing memory consumption over time that was affecting some users.
UI - Fix an issue where emptying an "unlocked" witness account first required restarting the wallet.
UI - Fix an issue where an "unlocked" witness account would show incorrect statistical information.
CORE - Reduce memory footprint and improve performance of witness validation.




2.0.0.11
UI - Display full converted balance in upper left for forex (Euro or other currency) display instead of only available balance; Add a tooltip to break down the different amounts when hovered over.
UI - Fix an issue where the transaction list would sometimes show confusing more recent timestamps when importing a witness-only key or recovering from phrase.
RPC - New command "getaddress" as a way to easily get Gulden address(es) from a pubkey or script.
RPC - New command "emptymempool" to temporarily empty the mempool of all transactions, useful for debugging as well as a last resort tool if mining pools ever find themselves in a situation where mempool is somehow misbehaving.
RPC - Fix a crash when calling 'validateaddress' with no wallet.
CORE - Fix a "CreateBlock" issue that was triggering in rare circumstances and affecting "getblocktemplate" RPC calls by miners when it did.
CORE - Fix a crash that can occur during rescan when using zapwallettxes.
CORE - Enable witness renewal and emptying of witness accounts whose lock period has expired - from block 797000 onwards.
CMDFLAG - New command line flag "-disablenet" to start with networking disabled, useful in some debugging scenarios.
CMDFLAG - New command line flag "-zmqpubstalledwitness=<address>" to turn on zmq monitoring for stalled witnesses.
ZMQ - Add new message "stalledwitness" which can be used by services to monitor for slow and absent witnesses - enabled via CMDFLAG "zmqpubstalledwitness"




2.0.0.10
RPC - Make "getrescanprogress" command more responsive.
UI - Fix an issue with "orphaned" witness earnings incorrectly showing as part of account balance.
UI - Add a user alert message if number of witnesses on the network drops below 100 as a precaution to help keep the number of witnesses high.
UI - Fix a bug with wallet rescan progress display.
UI - Another fix to prevent "Failed to calculate witness info for candidate block" dialog from showing in situations where it isn't really harmful.
UI - Fix an issue some users were having with unlocking wallet.
UI - Fix an issue where the receive coins dialog would, when creating a new account, in certain instances temporarily show the address for a different account.
UI - Allow emptying of non-witness funds if normal funds are somehow sent to a witness account address.
UI - Fix a small glitch where empty wallet balance would occasionally display as -0.00
UI - Fix a transaction view issue where "locked from" transactions were occasionally displayed as "received from" instead.
RPC - Fix a small issue with one of the weights being output incorrectly in `getwitnessinfo` command.
RPC - Add some additional PoW² related output to 'getblock' and 'getheader' calls.
RPC - Fix an occasional/intermittent issue where getblocktemplate would fail when called by mining pools
CMDFLAG - Default "minimallogging" flag to on for arm and aarch64 architectures.
CORE - Fix a block relay issue that combined with other factors was occasionally leading to temporary chain stalls.




2.0.0.9
CORE - Major witness validation performance improvement and memory usage reduction due to partial chain cloning
CORE - Move some invalid block logic earlier in the block check process, this should help address some issues users have been experiencing as well as further stabalise the network.
CORE - Simplify phase2/phase3 checks now that we know the final blocks where they activated; This will help performance in various ways and simplifies the code.
CORE - Some minor performance improvements
UI - Fix an underlying issue that was causing a "scary" looking message dialog to occasionally pop up and bother some users.
UI - Fix an issue with witness earnings graph display for units other than "blocks"
UI - Fix an occasional/random UI lockup when password dialog shows from backup page.
CMDFLAG - Add a new flag `limitdeltadiffdrop=n` for mining pools, larger mining pools should set this to 0. Medium pools 1-6, very small pools can leave it off.
CMDFLAG - Add new "minimallogging" flag for the benefit of users with limited disk space e.g. pi users




2.0.0.7
CORE - Fix a crash for users who run with -disablewallet




2.0.0.6
CORE - Stability fix for a minor crash issue some users might otherwise experience in phase 3.
UI - Some very minor localisation and UI cleanups
UI - Fix a balance display issue
WALLET - Implement detection for an issue with incorrect HD index counter incrementing that may have affected some users in past versions of the software. Users who are affected are in no immediate danger but should be warned to rectify the issue regardless.
NET - No longer advertise or establish outgoing connections to outdated (1.6.x) peers but allow incoming connections from them.





2.0.0.4
UI - Fix a (phase 3 only) issue where the transaction list sometimes displaying unnecessary duplicate "rejected" earning messages for every valid earning message.
RPC - Add two commands disablewitnessing/enablewitnessing - useful for various testing scenarios and some other fringe use cases.
NET - Fix an annoying instability issue (crash) in the networking code that is triggered by the checkpoint system in some scenarios.




2.0.0.2
UI - Implement an improved "new account" page; which makes witnessing more visible as well as better displays and advertizes various other capabilities of our wallets.
UI - Resolve a minor issue where old Legacy accounts were incorrectly hidden by UI in some circumstances, due to an old already fixed issue that was in some older 1.6.x wallets.
CMDFLAG - Add a new command line flag "-resyncforblockindexupgrade" for the benefit of some devices that may be having trouble upgrading.
CMDFLAG - Add a new command line flag "-reverseheaders" to allow control over whether to use reverse headers or not.
CORE - Various code quality improvements; travis now running with '-Werror -Wall -Wextra' for first time.



2.0.0.1
RPC - Fix a small issue with rescan progress percentage
CORE - Fix an issue with locked wallets and account indexes that was triggering assertions in some cases.
UI - Fix a possible minor crash that some users may have been encountering during upgrade.
UI - Fix an issue with GuldenD and repeated unlock requests, limit to a single unlock request.




2.0.0
This release incorporates three new major feature branches, which combined involve over a year of intense development effort:
* PoW² - See https://github.com/Gulden/gulden-official/raw/master/technical_documentation/Gulden_PoW2.pdf for technical information
Highlights include: Ability to lock funds for a period of time and earn rewards while securing the network. Drastically enhanced network security.

UI  - New "witness overview" dialog with info and statistics on witness accounts, complete with a graph showing current and predicted earnings.
UI  - New "witness fund" dialog, with estimate to help pick the right weight when funding an account.
CORE - New blockchain consensus rules for a PoW² driven blockchain with determistic witnessing.
CORE - New address type for two key witness accounts
CORE - New account types for witnessing, including special behaviour (hardening) of the witness key chain so that witness keys can be shared without compromising wallet security.
CORE - New witness-only account types for linked witnessing between main wallet and a backup witness device.
CORE - Automatic witnessing of incoming blocks in exchange for rewards
RPC - New commands:
View a statistical/informational snapshot of the witness system for any block in the blockchain - getwitnessinfo "block_specifier" verbose mine_only
Create a new witness account - createwitnessaccount "name"
Lock funds into a witness account - fundwitnessaccount "funding_account" "witness_account" "amount" "time" "force_multiple"
Add funds to a witness account and/or extend the lock period - extendwitnessaccount "funding_account" "witness_account" "amount" "time" 
Add funds to a witness address and/or extend the lock period - extendwitnessaddress "funding_account" "witness_address" "amount" "time" 
Export a URL for creation of a linked "witness-only" account - getwitnessaccountkeys "witness_account" 
Import a "witness-only" account from a URL that has previously been exported - importwitnesskeys "account_name" "encoded_key_url" "create_account"
Split a witness account into multiple witness addresses; Lock period is not changed this exists for the benefit of users whose weight is too large for the network - splitwitnessaccount "funding_account" "witness_account" "amounts"
Merge multiple identical witness addresses into a single one; Only works on identical accounts i.e. ones that have previously been split - mergewitnessaccount "funding_account" "witness_account"
Renew a witness account that has expired due to failiure to witness - renewwitnessaccount "witness_account" 
Change the witness key on an account where the key may have been compromised or as a periodic precaution - rotatewitnessaccount "funding_account" "witness_account"
Change the witness key on an account where the key may have been compromised or as a periodic precaution  - rotatewitnessaddress "funding_account" "witness_address"
Set a witness account to compound all or part of the earnings it receives (phase 4 only) - setwitnesscompound "witness_account" "amount"
Check the compounding settings for a witness account - getwitnesscompound "witness_account"
Set an address or script other than the default for witness reward payout - setwitnessrewardscript "witness_account" "address_or_script" force_pubkey 
Get the current address or script that has been set for witness reward payout - getwitnessrewardscript "witness_account" 
RPC - GetBlockTemplate support for mining in conjunction with phase 3 witnessing.


* SegSig - A new transaction format. See https://github.com/Gulden/gulden-official/blob/master/technical_documentation/transaction_format.md for technical information.
Highlights include: Solving of malleability issues; More compact transactions (over 50% in some cases) leading to increased network capacity for peak transaction periods; New transaction types (for PoW²); Extensible transaction types for future development.

CORE - Implement fixes for transaction malleability
CORE - Implement new more compact transaction format
CORE - Implement two new transaction types "StandardKeyHash" and "PoW2_Witness"
CORE - Implement version scheme allowing easy future creation of additional compact special purpose transactions
CORE - Witness based version bit activation, for better control of future updates. Feature activation can now be controlled by "miner voting", "witness voting" or a combination at developer discretion.


* Sonic - The sonic project involves multiple changes to the p2p networking stack within Gulden.
Highlights include: A switch to boost::asio for the networking stack to replace the old select() based networking code; Multiple improvements to the initial chain synchronisation process, including reverse header synchronisation, making it drastically faster; Removal of limitations to how many peers a server can handle, which helps solve scalability/congestion issues on the network in peak usage periods.


* Non exhaustive list of additional general changes.
UI - Gulden desktop client gains an automatic update check to alert users of updates. Update check is cryptographically secured to ensure that it cannot be tampered with.
UI - Improved handling of wallet alerts/warnings through a new warning dialog.
UI - New "all" button on send coin screen to send all funds.
UI - Major reworking of send coin screen including improved Nocks integration and many other bug fixes.
UI - Improve handling of small window sizes; hide some window elements on smaller windows when necessary.
UI - Add localisation for the loading/splash screen when wallet first opens.
CORE - Improved handling of "private key" imports.
CORE - Major performance improvements for wallets with lots of transactions.
CORE - Major performance improvements for wallets with lots of accounts.
CORE - Performance improvements when creating new accounts.
CORE - Numerous other performance improvements throughout the wallet.
CORE - Major reworking of application life cycle management (open/close); so that it is faster and more consistent across applications. This forms the first step of our future "Unity" project, and fixes various crash at exit bugs and possible sources of wallet corruption.
CMDFLAG - Add a -windowtitle command flag, primarily intended to be used to assist with testing so that multiple program instances can be easily distinguished.
CMDFLAG - Add a new -disableui flag to start with just a RPC console (and wallet); Useful for some types of debugging.
RPC - New command 'getaccountbalances' return a list of individual balances for all accounts.
RPC - New command 'listunspentforaccount' as account specific counterpart for listunspent.
RPC - New command 'rescan' to trigger a wallet rescan (Same as Tools>rescan via UI).
RPC - New command 'getrescanprogress' to view the progress percentageof an ongoing wallet rescan.
RPC - New command 'getimmaturebalance' as conterpart to 'getunconfirmedbalance'
RPC - Add account capability to 'sendmany' command.
RPC - Modify 'listaccounts' command to take an optional second paramater to filter on account state. Add a new "state" field to the output and clarify better the difference between "type" and "HD_type"

And many more changes and bug fixes, for a comprehensive list view the commit history on our github repository.




1.6.4.8
Minor maintenence release.
UI - Introduce a new informational widget and other minor UI improvements that make it move obvious to users that the wallet is not yet available during initial sync.
UI - Add a new menu item for setting the currency.
UI - Fix a crash in the send dialog on machines with no network connection.
UI - Remove bitcoin payment option from send screen
CORE - Update checkpoints, static difficulties, static seeds and other static information to help assist new users with better syncing experience.




1.6.4.7
Minor testnet related release.




1.6.4.6
RPC - Fix an issue introduced in 1.6.4.3 which can cause users running with "-disablewallet" to experience RPC freezes when calling certain RPC commands.




1.6.4.5
UI - Fix "run on boot" links that were broken by testnet changes and other minor "run on boot" corrections.




1.6.4.1
Minor bugfix release.
UI - Some small translation changes
RPC - Add an HDIndex flag to 'listaccounts' RPC output, useful for debugging HD wallet issues.
CORE - Speed up address allocation when -keypool is set to a larger than default size.




1.6.4
CMDFLAG - Add new command line flag '-coinbasesignature' to make it easy to add coinbase signatures to generated blocks (predominantly meant for testnet)
CMDFLAG - Add new command line flag '-accountpool' to increase the default account look ahead size. (Needed in some cases to find accounts on rescan when large account gaps are present)
UI - Add a special warning if the users wallet.dat is readonly (instead of displaying a generic/scary 'corrupted wallet' message)
UI - Improvements to send dialog, improve handling when user tries to send amounts equal too or larger than available balance.
UI - New menu item for importing private keys.
UI - New menu item to allow users to easily rescan without having to use command line flags or mess around in RPC console.
UI - Improve the way rescan (and other actions that require progress) display in the program.
UI - Fix a bug where transaction screen would sometimes show transactions for all accounts instead of just the active one.
RPC - Modify createaccount command so that it can also create legacy accounts.
RPC - New commands for read only (watch) HD accounts. getreadonlyaccount, importreadonlyaccount.
RPC - New command for read only (watch) HD seeds, getreadonlyseed.
RPC - New 'deleteaccount' command
RPC - Modify 'move' command so that it can handle `-1` as input for the amount field, passing '-1' will calculate the available balance in the account for the confirmation level passed and transfer all of it.
RPC - Merge a bug fix from user 'mezrin' for 'dumpwallet' command.
RPC - Fix a bug in command 'gettransaction' where transaction would not show if 'rpconlylistsecuredtransactions' flag was set to false.
CORE/RPC/UI - Support for read only (watch) HD accounts.
CORE/RPC/UI - Support for read only (watch) HD seeds.
CORE - Assorted other minor bug fixes.




1.6.3
RPC - Fix incorrect getaddressesbyaccount output.
Fix a possible crash in the checkpoint system.




1.6.2
RPC - Bring back command that was removed in 1.6.0, adapted to the new account system - getaccount "Guldenaddress"
RPC - Bring back command that was removed in 1.6.0, adapted to the new account system - getaddressesbyaccount "account"




1.6.1
Minor bugfix release.




1.6.0
UI - New user interface with drastic improvements over the old user interface.
UI - Ticker/Exchange rate integration into app.
UI - In wallet support for buying coins with euro via nocks.
UI/RPC/CORE - New 'account based' wallet internals.
UI - New in wallet buy support for bitcoin and IBAN via nocks API.
UI/RPC/CORE - Full support for BIP33 and BIP44 HD wallet standards with mnemonics.
UI/CORE - Implement support for synchronised mobile accounts.
CORE - Update to upstream bitcoin 0.13 codebase providing numerous bug fixes and improvements.
Improve the checkpointing code, fix a checkpoint corruption issue that some users were experiencing.
RPC - Change 'rpconlylistsecuredtransactions' to be on by default.




1.5.5
CORE - Introduce a checkpoint system to protect against 50% attacks.
UI - Update the UI so that only checkpointed transactions are marked as 'final'
RPC - Update several commands so that exchanges can make use of the checkpoint system to be double spend proof.




1.5.4
Minor bugfix release.




1.5.3
Minor bugfix release.




1.5.2
Minor bugfix release.
CORE - Updated to new seed nodes.
UI - Fixed an issue with some external URIs not working on OSX machines.
CORE - Add the KGW fix to all platforms.




1.5.1
UI - Rebrand to Gulden, updated UI.
CORE - Implement a fix for KGW difficulty algorithm on 32 bit systems - linux only.




1.5.0
CORE- New updated codebase based on bitcoin 0.10/0.11
CORE - Impement a new difficulty adjustment algorithm named DELTA.<|MERGE_RESOLUTION|>--- conflicted
+++ resolved
@@ -1,4 +1,3 @@
-<<<<<<< HEAD
 2.2.0
 
 CORE - Extend recovery phrase with (optional) birth number.
@@ -6,7 +5,10 @@
 RPC - Implement new 'importlinkedaccount' command.
 RPC - Add an optional purge option to 'deleteseed' command.
 RPC - Add 'initialblockdownload', 'automatic_pruning' and 'prune_target_size' fields to 'getblockchaininfo' results
-=======
+
+
+
+
 2.1.0.14
 
 CORE - Reduce mainnet proof of work limit to be lower as SIGMA works at a much lower difficulty, and is causing blocks to take very long to solve.
@@ -14,11 +16,7 @@
 
 
 
->>>>>>> 202f79b5
 2.1.0.12
-
-
-
 
 UI - Introduce new basic user interface for mining
 UI - Fix a bug on windows where closing the debug dialog with main app hidden could cause the entire app to close
