--- conflicted
+++ resolved
@@ -1,24 +1,16 @@
 2.4.0
 
-<<<<<<< HEAD
-CONSENSUS - Reward reductions; these will activate at block 1'400'000
-=======
 CONSENSUS - Implement proposed reward reductions and halving, as decided by community and GAB
             Reward changes to take place at block 1'400'000
             Halvings every 842'500 blocks, this is roughly four years assuming stable block times (a tiny fraction over in order to make things work out smoothly)
             Very minor truncation based rounding applied when halving in order to keep numbers clean and end on a clean supply amount
             Final supply of 700'000'000 with last reward mined on block 17'727'500
->>>>>>> 095fef90
 CORE      - Implement a new/simplified way of tracking the witness specific portion of the UTXO set, this improves code simplicity as well as efficiency in a variety of ways
 CORE      - Implement methods/functionality to track/encode witness set "deltas" (changes) between blocks
 CONSENSUS - Store the witness set delta as part of each header, this allows for a very efficient syncing method which we are calling "witness sync"
 CONSENSUS - Enable spending of addresses with uncompressed keys again
 CONSENSUS - Allow renewal of multiple parts of the same witness account in a single transaction instead of requiring a renewal for each part
-<<<<<<< HEAD
-CORE/UI   - Introduce a seperate mining paramater for number of threads to use for "arena setup" when mining so that this can be set independently of "mining threads"
-=======
 CORE/UI   - Introduce a separate mining parameter for number of threads to use for "arena setup" when mining so that this can be set independently of "mining threads"
->>>>>>> 095fef90
 CORE      - Fix a sync issue that would sometimes cause new installs to get stuck when syncing the first few blocks 
 CORE      - Apply some optimisations to ConnectBlock calls that should improve performance quite substantially on some machines
 RPC       - "setgenerate" gains an extra parameter for the above, all miners should be aware of this as previous setgenerate syntax may fail
@@ -30,12 +22,8 @@
 UI        - Show "elapsed" time to current date for witness accounts
 ZMQ       - Add a new ZMQ channel "zmqpubwallettx"
 
-<<<<<<< HEAD
-And a variety of other small performance, stability and code quality enhancements, general maintenence etc..
-=======
 And a variety of other small performance, stability and code quality enhancements, general maintenence etc. many of which are backported from the Florin project.
 
->>>>>>> 095fef90
 
 
 
