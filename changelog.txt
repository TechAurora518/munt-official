--- conflicted
+++ resolved
@@ -1,4 +1,3 @@
-<<<<<<< HEAD
 2.2.0
 
 CORE - Extend recovery phrase with (optional) birth number.
@@ -9,14 +8,16 @@
 RPC - Add 'initialblockdownload', 'automatic_pruning' and 'prune_target_size' fields to 'getblockchaininfo' results
 RPC - Remove command 'getblocktemplate'
 RPC - Add 'fail_count' and 'action_nonce' data to 'getwitnessinfo' command.
-=======
+
+
+
+
 2.1.0.20
 
 UI - Various minor UI fixes.
 CORE - Minor enhancements to SIGMA mining performance.
 CORE - Fix some periodic crashes and minor stability issues with SIGMA mining.
 CMDFLAG - New config flag "sigmaalgo" which can be used to bypass automatic algorithm detection. (Valid options currently are: ref, avx512f, avx2, avx, sse4.2, ssse3, avx512faes, avx2aes, avxaes, sse4.2aes, ssse3aes)
->>>>>>> 7446e5d3
 
 
 
