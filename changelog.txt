--- conflicted
+++ resolved
@@ -1,4 +1,3 @@
-<<<<<<< HEAD
 2.2.0
 
 CORE - Extend recovery phrase with (optional) birth number.
@@ -6,7 +5,10 @@
 RPC - Implement new 'importlinkedaccount' command.
 RPC - Add an optional purge option to 'deleteseed' command.
 RPC - Add 'initialblockdownload', 'automatic_pruning' and 'prune_target_size' fields to 'getblockchaininfo' results
-=======
+
+
+
+
 2.1.0.21
 
 UI - Performance improvement when syncing with a wallet that has a witness account and lots of transactions
@@ -53,7 +55,6 @@
 CORE - Improve the way total network hashrate is estimated (RPC: getnetworkhashps)
 RPC - New RPC command 'getminingrewardaddress'
 RPC - Improve the way human difficulty is displayed for SIGMA so that its more human friendly (not fractional)
->>>>>>> 20a38a25
 
 
 
