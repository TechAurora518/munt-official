--- conflicted
+++ resolved
@@ -1,4 +1,3 @@
-<<<<<<< HEAD
 2.2.0
 
 CORE - Extend recovery phrase with (optional) birth number.
@@ -6,13 +5,14 @@
 RPC - Implement new 'importlinkedaccount' command.
 RPC - Add an optional purge option to 'deleteseed' command.
 RPC - Add 'initialblockdownload', 'automatic_pruning' and 'prune_target_size' fields to 'getblockchaininfo' results
-=======
+
+
+
+
 2.1.0.8
 
 CORE - Fix DOS vulnerability (crash) in witness bundle input checking
 CORE - Introduce SIGMA as the new PoW algorithm in testnet builds.
->>>>>>> 4ff5db19
-
 
 
 
