--- conflicted
+++ resolved
@@ -1,4 +1,3 @@
-<<<<<<< HEAD
 2.2.0
 
 CORE - Extend recovery phrase with (optional) birth number.
@@ -9,7 +8,10 @@
 RPC - Add 'initialblockdownload', 'automatic_pruning' and 'prune_target_size' fields to 'getblockchaininfo' results
 RPC - Remove command 'getblocktemplate'
 RPC - Add 'fail_count' and 'action_nonce' data to 'getwitnessinfo' command.
-=======
+
+
+
+
 2.1.0.21
 
 UI - Performance improvement when syncing with a wallet that has a witness account and lots of transactions
@@ -20,7 +22,6 @@
 CORE - Fix an issue with reporting of peer IPv6 addresses
 CORE - Fix an issue with dual IPv6/IPv4 binds
 CORE - Fix an issue when binding multiple listening sockets
->>>>>>> 20a38a25
 
 
 
