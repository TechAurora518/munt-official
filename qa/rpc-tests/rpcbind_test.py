--- conflicted
+++ resolved
@@ -5,20 +5,11 @@
 
 # Test for -rpcbind, as well as -rpcallowip and -rpcconnect
 
-<<<<<<< HEAD
-import tempfile
-import traceback
-
-=======
->>>>>>> a1162a36
 from test_framework.test_framework import BitcoinTestFramework
 from test_framework.util import *
 from test_framework.netutil import *
 
-<<<<<<< HEAD
-=======
 
->>>>>>> a1162a36
 class RPCBindTest(BitcoinTestFramework):
 
     def __init__(self):
@@ -49,18 +40,10 @@
             assert_equal(set(get_bind_addrs(pid)), set(expected))
         finally:
             stop_nodes(self.nodes)
-<<<<<<< HEAD
-            wait_bitcoinds()
-
-    def run_allowip_test(self, allow_ips, rpchost, rpcport):
-        '''
-        Start a node with rpcwallow IP, and request getinfo
-=======
 
     def run_allowip_test(self, allow_ips, rpchost, rpcport):
         '''
         Start a node with rpcallow IP, and request getnetworkinfo
->>>>>>> a1162a36
         at a non-localhost IP.
         '''
         base_args = ['-disablewallet', '-nolisten'] + ['-rpcallowip='+x for x in allow_ips]
@@ -68,18 +51,10 @@
         try:
             # connect to node through non-loopback interface
             node = get_rpc_proxy(rpc_url(0, "%s:%d" % (rpchost, rpcport)), 0)
-<<<<<<< HEAD
-            node.getinfo()
-        finally:
-            node = None # make sure connection will be garbage collected and closed
-            stop_nodes(self.nodes)
-            wait_bitcoinds()
-=======
             node.getnetworkinfo()
         finally:
             node = None # make sure connection will be garbage collected and closed
             stop_nodes(self.nodes)
->>>>>>> a1162a36
 
     def run_test(self):
         # due to OS-specific network stats queries, this test works only on Linux
@@ -130,8 +105,4 @@
             pass
 
 if __name__ == '__main__':
-<<<<<<< HEAD
-    RPCBindTest ().main ()
-=======
-    RPCBindTest().main()
->>>>>>> a1162a36
+    RPCBindTest().main()