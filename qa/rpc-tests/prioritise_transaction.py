--- conflicted
+++ resolved
@@ -107,30 +107,16 @@
         tx_hex = self.nodes[0].signrawtransaction(raw_tx)["hex"]
         tx_id = self.nodes[0].decoderawtransaction(tx_hex)["txid"]
 
-<<<<<<< HEAD
-        try:
-            self.nodes[0].sendrawtransaction(tx_hex)
-        except JSONRPCException as exp:
-            assert_equal(exp.error['code'], -26) # insufficient fee
-            assert(tx_id not in self.nodes[0].getrawmempool())
-        else:
-            assert(False)
-=======
         # This will raise an exception due to min relay fee not being met
         assert_raises_jsonrpc(-26, "66: min relay fee not met", self.nodes[0].sendrawtransaction, tx_hex)
         assert(tx_id not in self.nodes[0].getrawmempool())
->>>>>>> c9b07c4b
 
         # This is a less than 1000-byte transaction, so just set the fee
         # to be the minimum for a 1000 byte transaction and check that it is
         # accepted.
         self.nodes[0].prioritisetransaction(tx_id, int(self.relayfee*COIN))
 
-<<<<<<< HEAD
-        print("Assert that prioritised free transaction is accepted to mempool")
-=======
         self.log.info("Assert that prioritised free transaction is accepted to mempool")
->>>>>>> c9b07c4b
         assert_equal(self.nodes[0].sendrawtransaction(tx_hex), tx_id)
         assert(tx_id in self.nodes[0].getrawmempool())
 
